/*
 * Linux cfg80211 driver
 *
 * Copyright (C) 1999-2011, Broadcom Corporation
 * 
 *         Unless you and Broadcom execute a separate written software license
 * agreement governing use of this software, this software is licensed to you
 * under the terms of the GNU General Public License version 2 (the "GPL"),
 * available at http://www.broadcom.com/licenses/GPLv2.php, with the
 * following added to such license:
 * 
 *      As a special exception, the copyright holders of this software give you
 * permission to link this software with independent modules, and to copy and
 * distribute the resulting executable under terms of your choice, provided that
 * you also meet, for each linked independent module, the terms and conditions of
 * the license of that module.  An independent module is a module which is not
 * derived from this software.  The special exception does not apply to any
 * modifications of the software.
 * 
 *      Notwithstanding the above, under no circumstances may you combine this
 * software in any way with any other Broadcom software provided under a license
 * other than the GPL, without Broadcom's express prior written consent.
 *
 * $Id: wl_cfg80211.c,v 1.1.4.1.2.14 2011/02/09 01:40:07 Exp $
 */

#include <typedefs.h>
#include <linuxver.h>
#include <osl.h>
#include <linux/kernel.h>

#include <bcmutils.h>
#include <bcmwifi.h>
#include <bcmendian.h>
#include <proto/ethernet.h>
#include <proto/802.11.h>
#include <linux/if_arp.h>
#include <asm/uaccess.h>

#include <dngl_stats.h>
#include <dhd.h>
#include <dhdioctl.h>
#include <wlioctl.h>
#include <dhd_cfg80211.h>

#include <proto/ethernet.h>
#include <linux/kernel.h>
#include <linux/kthread.h>
#include <linux/netdevice.h>
#include <linux/sched.h>
#include <linux/etherdevice.h>
#include <linux/wireless.h>
#include <linux/ieee80211.h>
#include <linux/wait.h>
#include <net/cfg80211.h>
#include <net/rtnetlink.h>

#include <wlioctl.h>
#include <wldev_common.h>
#include <wl_cfg80211.h>
#include <wl_cfgp2p.h>

static struct device *cfg80211_parent_dev = NULL;
static int vsdb_supported = 0;
struct wl_priv *wlcfg_drv_priv = NULL;

u32 wl_dbg_level = WL_DBG_ERR;

#define MAC2STR(a) (a)[0], (a)[1], (a)[2], (a)[3], (a)[4], (a)[5]
#define MACSTR "%02x:%02x:%02x:%02x:%02x:%02x"
#define MAX_WAIT_TIME 1500
#define WL_SCAN_ACTIVE_TIME	 40
#define WL_SCAN_PASSIVE_TIME	130
#define WL_FRAME_LEN			300
#define WL_SCAN_BUSY_MAX	8

#define DNGL_FUNC(func, parameters) func parameters;
#define COEX_DHCP


/* This is to override regulatory domains defined in cfg80211 module (reg.c)
 * By default world regulatory domain defined in reg.c puts the flags NL80211_RRF_PASSIVE_SCAN
 * and NL80211_RRF_NO_IBSS for 5GHz channels (for 36..48 and 149..165).
 * With respect to these flags, wpa_supplicant doesn't start p2p operations on 5GHz channels.
 * All the chnages in world regulatory domain are to be done here.
 */
static const struct ieee80211_regdomain brcm_regdom = {
	.n_reg_rules = 4,
	.alpha2 =  "99",
	.reg_rules = {
		/* IEEE 802.11b/g, channels 1..11 */
		REG_RULE(2412-10, 2472+10, 40, 6, 20, 0),
		/* IEEE 802.11b/g, channels 12..13. No HT40
		 * channel fits here.
		 */
		/* If any */
		/*
		 * IEEE 802.11 channel 14 - is for JP only,
		 * we need cfg80211 to allow it (reg_flags = 0); so that
		 * hostapd could request auto channel by sending down ch 14
		 */
		REG_RULE(2484-10, 2484+10, 20, 6, 20,
		NL80211_RRF_PASSIVE_SCAN |
		NL80211_RRF_NO_IBSS |
		NL80211_RRF_NO_OFDM),
		/* IEEE 802.11a, channel 36..64 */
		REG_RULE(5150-10, 5350+10, 40, 6, 20, 0),
		/* IEEE 802.11a, channel 100..165 */
		REG_RULE(5470-10, 5850+10, 40, 6, 20, 0), }
};


/* Data Element Definitions */
#define WPS_ID_CONFIG_METHODS     0x1008
#define WPS_ID_REQ_TYPE           0x103A
#define WPS_ID_DEVICE_NAME        0x1011
#define WPS_ID_VERSION            0x104A
#define WPS_ID_DEVICE_PWD_ID      0x1012
#define WPS_ID_REQ_DEV_TYPE       0x106A
#define WPS_ID_SELECTED_REGISTRAR_CONFIG_METHODS 0x1053
#define WPS_ID_PRIM_DEV_TYPE      0x1054

/* Device Password ID */
#define DEV_PW_DEFAULT 0x0000
#define DEV_PW_USER_SPECIFIED 0x0001,
#define DEV_PW_MACHINE_SPECIFIED 0x0002
#define DEV_PW_REKEY 0x0003
#define DEV_PW_PUSHBUTTON 0x0004
#define DEV_PW_REGISTRAR_SPECIFIED 0x0005

/* Config Methods */
#define WPS_CONFIG_USBA 0x0001
#define WPS_CONFIG_ETHERNET 0x0002
#define WPS_CONFIG_LABEL 0x0004
#define WPS_CONFIG_DISPLAY 0x0008
#define WPS_CONFIG_EXT_NFC_TOKEN 0x0010
#define WPS_CONFIG_INT_NFC_TOKEN 0x0020
#define WPS_CONFIG_NFC_INTERFACE 0x0040
#define WPS_CONFIG_PUSHBUTTON 0x0080
#define WPS_CONFIG_KEYPAD 0x0100
#define WPS_CONFIG_VIRT_PUSHBUTTON 0x0280
#define WPS_CONFIG_PHY_PUSHBUTTON 0x0480
#define WPS_CONFIG_VIRT_DISPLAY 0x2008
#define WPS_CONFIG_PHY_DISPLAY 0x4008

/*
 * cfg80211_ops api/callback list
 */
static s32 wl_frame_get_mgmt(u16 fc, const struct ether_addr *da,
	const struct ether_addr *sa, const struct ether_addr *bssid,
	u8 **pheader, u32 *body_len, u8 *pbody);
static s32 __wl_cfg80211_scan(struct wiphy *wiphy, struct net_device *ndev,
	struct cfg80211_scan_request *request,
	struct cfg80211_ssid *this_ssid);
static s32 wl_cfg80211_scan(struct wiphy *wiphy, struct net_device *ndev,
	struct cfg80211_scan_request *request);
static s32 wl_cfg80211_set_wiphy_params(struct wiphy *wiphy, u32 changed);
static s32 wl_cfg80211_join_ibss(struct wiphy *wiphy, struct net_device *dev,
	struct cfg80211_ibss_params *params);
static s32 wl_cfg80211_leave_ibss(struct wiphy *wiphy,
	struct net_device *dev);
static s32 wl_cfg80211_get_station(struct wiphy *wiphy,
	struct net_device *dev, u8 *mac,
	struct station_info *sinfo);
static s32 wl_cfg80211_set_power_mgmt(struct wiphy *wiphy,
	struct net_device *dev, bool enabled,
	s32 timeout);
static int wl_cfg80211_connect(struct wiphy *wiphy, struct net_device *dev,
	struct cfg80211_connect_params *sme);
static s32 wl_cfg80211_disconnect(struct wiphy *wiphy, struct net_device *dev,
	u16 reason_code);
static s32 wl_cfg80211_set_tx_power(struct wiphy *wiphy,
	enum nl80211_tx_power_setting type,
	s32 dbm);
static s32 wl_cfg80211_get_tx_power(struct wiphy *wiphy, s32 *dbm);
static s32 wl_cfg80211_config_default_key(struct wiphy *wiphy,
	struct net_device *dev,
	u8 key_idx, bool unicast, bool multicast);
static s32 wl_cfg80211_add_key(struct wiphy *wiphy, struct net_device *dev,
	u8 key_idx, bool pairwise, const u8 *mac_addr,
	struct key_params *params);
static s32 wl_cfg80211_del_key(struct wiphy *wiphy, struct net_device *dev,
	u8 key_idx, bool pairwise, const u8 *mac_addr);
static s32 wl_cfg80211_get_key(struct wiphy *wiphy, struct net_device *dev,
	u8 key_idx, bool pairwise, const u8 *mac_addr,
	void *cookie, void (*callback) (void *cookie,
	struct key_params *params));
static s32 wl_cfg80211_config_default_mgmt_key(struct wiphy *wiphy,
	struct net_device *dev,	u8 key_idx);
static s32 wl_cfg80211_resume(struct wiphy *wiphy);
#if LINUX_VERSION_CODE > KERNEL_VERSION(2, 6, 39)
static s32 wl_cfg80211_suspend(struct wiphy *wiphy, struct cfg80211_wowlan *wow);
#else
static s32 wl_cfg80211_suspend(struct wiphy *wiphy);
#endif
static s32 wl_cfg80211_set_pmksa(struct wiphy *wiphy, struct net_device *dev,
	struct cfg80211_pmksa *pmksa);
static s32 wl_cfg80211_del_pmksa(struct wiphy *wiphy, struct net_device *dev,
	struct cfg80211_pmksa *pmksa);
static s32 wl_cfg80211_flush_pmksa(struct wiphy *wiphy,
	struct net_device *dev);
static s32 wl_notify_escan_complete(struct wl_priv *wl,
	struct net_device *ndev, bool aborted, bool fw_abort);
/*
 * event & event Q handlers for cfg80211 interfaces
 */
static s32 wl_create_event_handler(struct wl_priv *wl);
static void wl_destroy_event_handler(struct wl_priv *wl);
static s32 wl_event_handler(void *data);
static void wl_init_eq(struct wl_priv *wl);
static void wl_flush_eq(struct wl_priv *wl);
static unsigned long wl_lock_eq(struct wl_priv *wl);
static void wl_unlock_eq(struct wl_priv *wl, unsigned long flags);
static void wl_init_eq_lock(struct wl_priv *wl);
static void wl_init_event_handler(struct wl_priv *wl);
static struct wl_event_q *wl_deq_event(struct wl_priv *wl);
static s32 wl_enq_event(struct wl_priv *wl, struct net_device *ndev, u32 type,
	const wl_event_msg_t *msg, void *data);
static void wl_put_event(struct wl_event_q *e);
static void wl_wakeup_event(struct wl_priv *wl);
static s32 wl_notify_connect_status_ap(struct wl_priv *wl, struct net_device *ndev,
	const wl_event_msg_t *e, void *data);
static s32 wl_notify_connect_status(struct wl_priv *wl,
	struct net_device *ndev,
	const wl_event_msg_t *e, void *data);
static s32 wl_notify_roaming_status(struct wl_priv *wl,
	struct net_device *ndev,
	const wl_event_msg_t *e, void *data);
static s32 wl_notify_scan_status(struct wl_priv *wl, struct net_device *ndev,
	const wl_event_msg_t *e, void *data);
static s32 wl_bss_connect_done(struct wl_priv *wl, struct net_device *ndev,
	const wl_event_msg_t *e, void *data, bool completed);
static s32 wl_ibss_join_done(struct wl_priv *wl, struct net_device *ndev,
	const wl_event_msg_t *e, void *data, bool completed);
static s32 wl_bss_roaming_done(struct wl_priv *wl, struct net_device *ndev,
	const wl_event_msg_t *e, void *data);
static s32 wl_notify_mic_status(struct wl_priv *wl, struct net_device *ndev,
	const wl_event_msg_t *e, void *data);
#ifdef WL_SCHED_SCAN
static s32
wl_notify_sched_scan_results(struct wl_priv *wl, struct net_device *ndev,
	const wl_event_msg_t *e, void *data);
#endif /* WL_SCHED_SCAN */
#ifdef PNO_SUPPORT
static s32 wl_notify_pfn_status(struct wl_priv *wl, struct net_device *ndev,
	const wl_event_msg_t *e, void *data);
#endif /* PNO_SUPPORT */
/*
 * register/deregister parent device
 */
static void wl_cfg80211_clear_parent_dev(void);

/*
 * cfg80211 set_wiphy_params utilities
 */
static s32 wl_set_frag(struct net_device *dev, u32 frag_threshold);
static s32 wl_set_rts(struct net_device *dev, u32 frag_threshold);
static s32 wl_set_retry(struct net_device *dev, u32 retry, bool l);

/*
 * wl profile utilities
 */
static s32 wl_update_prof(struct wl_priv *wl, struct net_device *ndev,
	const wl_event_msg_t *e, void *data, s32 item);
static void *wl_read_prof(struct wl_priv *wl, struct net_device *ndev, s32 item);
static void wl_init_prof(struct wl_priv *wl, struct net_device *ndev);

/*
 * cfg80211 connect utilites
 */
static s32 wl_set_wpa_version(struct net_device *dev,
	struct cfg80211_connect_params *sme);
static s32 wl_set_auth_type(struct net_device *dev,
	struct cfg80211_connect_params *sme);
static s32 wl_set_set_cipher(struct net_device *dev,
	struct cfg80211_connect_params *sme);
static s32 wl_set_key_mgmt(struct net_device *dev,
	struct cfg80211_connect_params *sme);
static s32 wl_set_set_sharedkey(struct net_device *dev,
	struct cfg80211_connect_params *sme);
static s32 wl_get_assoc_ies(struct wl_priv *wl, struct net_device *ndev);
static void wl_ch_to_chanspec(int ch,
	struct wl_join_params *join_params, size_t *join_params_size);

/*
 * information element utilities
 */
static void wl_rst_ie(struct wl_priv *wl);
static __used s32 wl_add_ie(struct wl_priv *wl, u8 t, u8 l, u8 *v);
static s32 wl_mrg_ie(struct wl_priv *wl, u8 *ie_stream, u16 ie_size);
static s32 wl_cp_ie(struct wl_priv *wl, u8 *dst, u16 dst_size);
static u32 wl_get_ielen(struct wl_priv *wl);


static s32 wl_setup_wiphy(struct wireless_dev *wdev, struct device *dev);
static void wl_free_wdev(struct wl_priv *wl);

static s32 wl_inform_bss(struct wl_priv *wl);
static s32 wl_inform_single_bss(struct wl_priv *wl, struct wl_bss_info *bi);
static s32 wl_inform_ibss(struct wl_priv *wl, const u8 *bssid);
static s32 wl_update_bss_info(struct wl_priv *wl, struct net_device *ndev);
static chanspec_t wl_cfg80211_get_shared_freq(struct wiphy *wiphy);

static s32 wl_add_keyext(struct wiphy *wiphy, struct net_device *dev,
	u8 key_idx, const u8 *mac_addr,
	struct key_params *params);
/*
 * key indianess swap utilities
 */
static void swap_key_from_BE(struct wl_wsec_key *key);
static void swap_key_to_BE(struct wl_wsec_key *key);

/*
 * wl_priv memory init/deinit utilities
 */
static s32 wl_init_priv_mem(struct wl_priv *wl);
static void wl_deinit_priv_mem(struct wl_priv *wl);

static void wl_delay(u32 ms);

/*
 * ibss mode utilities
 */
static bool wl_is_ibssmode(struct wl_priv *wl, struct net_device *ndev);
static __used bool wl_is_ibssstarter(struct wl_priv *wl);

/*
 * link up/down , default configuration utilities
 */
static s32 __wl_cfg80211_up(struct wl_priv *wl);
static s32 __wl_cfg80211_down(struct wl_priv *wl);
static s32 wl_add_remove_eventmsg(struct net_device *ndev, u16 event, bool add);
static bool wl_is_linkdown(struct wl_priv *wl, const wl_event_msg_t *e);
static bool wl_is_linkup(struct wl_priv *wl, const wl_event_msg_t *e, struct net_device *ndev);
static bool wl_is_nonetwork(struct wl_priv *wl, const wl_event_msg_t *e);
static void wl_link_up(struct wl_priv *wl);
static void wl_link_down(struct wl_priv *wl);
static s32 wl_config_ifmode(struct wl_priv *wl, struct net_device *ndev, s32 iftype);
static void wl_init_conf(struct wl_conf *conf);

/*
 * iscan handler
 */
static void wl_iscan_timer(unsigned long data);
static void wl_term_iscan(struct wl_priv *wl);
static s32 wl_init_scan(struct wl_priv *wl);
static s32 wl_iscan_thread(void *data);
static s32 wl_run_iscan(struct wl_iscan_ctrl *iscan, struct cfg80211_scan_request *request,
	u16 action);
static s32 wl_do_iscan(struct wl_priv *wl,  struct cfg80211_scan_request *request);
static s32 wl_wakeup_iscan(struct wl_iscan_ctrl *iscan);
static s32 wl_invoke_iscan(struct wl_priv *wl);
static s32 wl_get_iscan_results(struct wl_iscan_ctrl *iscan, u32 *status,
	struct wl_scan_results **bss_list);
static void wl_notify_iscan_complete(struct wl_iscan_ctrl *iscan, bool aborted);
static void wl_init_iscan_handler(struct wl_iscan_ctrl *iscan);
static s32 wl_iscan_done(struct wl_priv *wl);
static s32 wl_iscan_pending(struct wl_priv *wl);
static s32 wl_iscan_inprogress(struct wl_priv *wl);
static s32 wl_iscan_aborted(struct wl_priv *wl);

/*
 * find most significant bit set
 */
static __used u32 wl_find_msb(u16 bit16);

/*
 * rfkill support
 */
static int wl_setup_rfkill(struct wl_priv *wl, bool setup);
static int wl_rfkill_set(void *data, bool blocked);

static wl_scan_params_t *wl_cfg80211_scan_alloc_params(int channel,
	int nprobes, int *out_params_size);
static void get_primary_mac(struct wl_priv *wl, struct ether_addr *mac);

/*
 * Some external functions, TODO: move them to dhd_linux.h
 */
int dhd_add_monitor(char *name, struct net_device **new_ndev);
int dhd_del_monitor(struct net_device *ndev);
int dhd_monitor_init(void *dhd_pub);
int dhd_monitor_uninit(void);
int dhd_start_xmit(struct sk_buff *skb, struct net_device *net);

#define CHECK_SYS_UP(wlpriv)							\
do {									\
	struct net_device *ndev = wl_to_prmry_ndev(wlpriv);       \
	if (unlikely(!wl_get_drv_status(wlpriv, READY, ndev))) {	\
		WL_INFO(("device is not ready\n"));		\
			return -EIO;					\
	}								\
} while (0)


#define IS_WPA_AKM(akm) ((akm) == RSN_AKM_NONE || \
				 (akm) == RSN_AKM_UNSPECIFIED || \
				 (akm) == RSN_AKM_PSK)


extern int dhd_wait_pend8021x(struct net_device *dev);

#if (WL_DBG_LEVEL > 0)
#define WL_DBG_ESTR_MAX	50
static s8 wl_dbg_estr[][WL_DBG_ESTR_MAX] = {
	"SET_SSID", "JOIN", "START", "AUTH", "AUTH_IND",
	"DEAUTH", "DEAUTH_IND", "ASSOC", "ASSOC_IND", "REASSOC",
	"REASSOC_IND", "DISASSOC", "DISASSOC_IND", "QUIET_START", "QUIET_END",
	"BEACON_RX", "LINK", "MIC_ERROR", "NDIS_LINK", "ROAM",
	"TXFAIL", "PMKID_CACHE", "RETROGRADE_TSF", "PRUNE", "AUTOAUTH",
	"EAPOL_MSG", "SCAN_COMPLETE", "ADDTS_IND", "DELTS_IND", "BCNSENT_IND",
	"BCNRX_MSG", "BCNLOST_MSG", "ROAM_PREP", "PFN_NET_FOUND",
	"PFN_NET_LOST",
	"RESET_COMPLETE", "JOIN_START", "ROAM_START", "ASSOC_START",
	"IBSS_ASSOC",
	"RADIO", "PSM_WATCHDOG", "WLC_E_CCX_ASSOC_START", "WLC_E_CCX_ASSOC_ABORT",
	"PROBREQ_MSG",
	"SCAN_CONFIRM_IND", "PSK_SUP", "COUNTRY_CODE_CHANGED",
	"EXCEEDED_MEDIUM_TIME", "ICV_ERROR",
	"UNICAST_DECODE_ERROR", "MULTICAST_DECODE_ERROR", "TRACE",
	"WLC_E_BTA_HCI_EVENT", "IF", "WLC_E_P2P_DISC_LISTEN_COMPLETE",
	"RSSI", "PFN_SCAN_COMPLETE", "WLC_E_EXTLOG_MSG",
	"ACTION_FRAME", "ACTION_FRAME_COMPLETE", "WLC_E_PRE_ASSOC_IND",
	"WLC_E_PRE_REASSOC_IND", "WLC_E_CHANNEL_ADOPTED", "WLC_E_AP_STARTED",
	"WLC_E_DFS_AP_STOP", "WLC_E_DFS_AP_RESUME", "WLC_E_WAI_STA_EVENT",
	"WLC_E_WAI_MSG", "WLC_E_ESCAN_RESULT", "WLC_E_ACTION_FRAME_OFF_CHAN_COMPLETE",
	"WLC_E_PROBRESP_MSG", "WLC_E_P2P_PROBREQ_MSG", "WLC_E_DCS_REQUEST", "WLC_E_FIFO_CREDIT_MAP",
	"WLC_E_ACTION_FRAME_RX", "WLC_E_WAKE_EVENT", "WLC_E_RM_COMPLETE"
};
#endif				/* WL_DBG_LEVEL */

#define CHAN2G(_channel, _freq, _flags) {			\
	.band			= IEEE80211_BAND_2GHZ,		\
	.center_freq		= (_freq),			\
	.hw_value		= (_channel),			\
	.flags			= (_flags),			\
	.max_antenna_gain	= 0,				\
	.max_power		= 30,				\
}

#define CHAN5G(_channel, _flags) {				\
	.band			= IEEE80211_BAND_5GHZ,		\
	.center_freq		= 5000 + (5 * (_channel)),	\
	.hw_value		= (_channel),			\
	.flags			= (_flags),			\
	.max_antenna_gain	= 0,				\
	.max_power		= 30,				\
}

#define RATE_TO_BASE100KBPS(rate)   (((rate) * 10) / 2)
#define RATETAB_ENT(_rateid, _flags) \
	{								\
		.bitrate	= RATE_TO_BASE100KBPS(_rateid),     \
		.hw_value	= (_rateid),			    \
		.flags	  = (_flags),			     \
	}

static struct ieee80211_rate __wl_rates[] = {
	RATETAB_ENT(WLC_RATE_1M, 0),
	RATETAB_ENT(WLC_RATE_2M, IEEE80211_RATE_SHORT_PREAMBLE),
	RATETAB_ENT(WLC_RATE_5M5, IEEE80211_RATE_SHORT_PREAMBLE),
	RATETAB_ENT(WLC_RATE_11M, IEEE80211_RATE_SHORT_PREAMBLE),
	RATETAB_ENT(WLC_RATE_6M, 0),
	RATETAB_ENT(WLC_RATE_9M, 0),
	RATETAB_ENT(WLC_RATE_12M, 0),
	RATETAB_ENT(WLC_RATE_18M, 0),
	RATETAB_ENT(WLC_RATE_24M, 0),
	RATETAB_ENT(WLC_RATE_36M, 0),
	RATETAB_ENT(WLC_RATE_48M, 0),
	RATETAB_ENT(WLC_RATE_54M, 0)
};

#define wl_a_rates		(__wl_rates + 4)
#define wl_a_rates_size	8
#define wl_g_rates		(__wl_rates + 0)
#define wl_g_rates_size	12

static struct ieee80211_channel __wl_2ghz_channels[] = {
	CHAN2G(1, 2412, 0),
	CHAN2G(2, 2417, 0),
	CHAN2G(3, 2422, 0),
	CHAN2G(4, 2427, 0),
	CHAN2G(5, 2432, 0),
	CHAN2G(6, 2437, 0),
	CHAN2G(7, 2442, 0),
	CHAN2G(8, 2447, 0),
	CHAN2G(9, 2452, 0),
	CHAN2G(10, 2457, 0),
	CHAN2G(11, 2462, 0),
	CHAN2G(12, 2467, 0),
	CHAN2G(13, 2472, 0),
	CHAN2G(14, 2484, 0)
};

static struct ieee80211_channel __wl_5ghz_a_channels[] = {
	CHAN5G(34, 0), CHAN5G(36, 0),
	CHAN5G(38, 0), CHAN5G(40, 0),
	CHAN5G(42, 0), CHAN5G(44, 0),
	CHAN5G(46, 0), CHAN5G(48, 0),
	CHAN5G(52, 0), CHAN5G(56, 0),
	CHAN5G(60, 0), CHAN5G(64, 0),
	CHAN5G(100, 0), CHAN5G(104, 0),
	CHAN5G(108, 0), CHAN5G(112, 0),
	CHAN5G(116, 0), CHAN5G(120, 0),
	CHAN5G(124, 0), CHAN5G(128, 0),
	CHAN5G(132, 0), CHAN5G(136, 0),
	CHAN5G(140, 0), CHAN5G(149, 0),
	CHAN5G(153, 0), CHAN5G(157, 0),
	CHAN5G(161, 0), CHAN5G(165, 0)
};

static struct ieee80211_supported_band __wl_band_2ghz = {
	.band = IEEE80211_BAND_2GHZ,
	.channels = __wl_2ghz_channels,
	.n_channels = ARRAY_SIZE(__wl_2ghz_channels),
	.bitrates = wl_g_rates,
	.n_bitrates = wl_g_rates_size
};

static struct ieee80211_supported_band __wl_band_5ghz_a = {
	.band = IEEE80211_BAND_5GHZ,
	.channels = __wl_5ghz_a_channels,
	.n_channels = ARRAY_SIZE(__wl_5ghz_a_channels),
	.bitrates = wl_a_rates,
	.n_bitrates = wl_a_rates_size
};

static const u32 __wl_cipher_suites[] = {
	WLAN_CIPHER_SUITE_WEP40,
	WLAN_CIPHER_SUITE_WEP104,
	WLAN_CIPHER_SUITE_TKIP,
	WLAN_CIPHER_SUITE_CCMP,
	WLAN_CIPHER_SUITE_AES_CMAC,
};

/* There isn't a lot of sense in it, but you can transmit anything you like */
static const struct ieee80211_txrx_stypes
wl_cfg80211_default_mgmt_stypes[NUM_NL80211_IFTYPES] = {
	[NL80211_IFTYPE_ADHOC] = {
		.tx = 0xffff,
		.rx = BIT(IEEE80211_STYPE_ACTION >> 4)
	},
	[NL80211_IFTYPE_STATION] = {
		.tx = 0xffff,
		.rx = BIT(IEEE80211_STYPE_ACTION >> 4) |
		BIT(IEEE80211_STYPE_PROBE_REQ >> 4)
	},
	[NL80211_IFTYPE_AP] = {
		.tx = 0xffff,
		.rx = BIT(IEEE80211_STYPE_ASSOC_REQ >> 4) |
		BIT(IEEE80211_STYPE_REASSOC_REQ >> 4) |
		BIT(IEEE80211_STYPE_PROBE_REQ >> 4) |
		BIT(IEEE80211_STYPE_DISASSOC >> 4) |
		BIT(IEEE80211_STYPE_AUTH >> 4) |
		BIT(IEEE80211_STYPE_DEAUTH >> 4) |
		BIT(IEEE80211_STYPE_ACTION >> 4)
	},
	[NL80211_IFTYPE_AP_VLAN] = {
		/* copy AP */
		.tx = 0xffff,
		.rx = BIT(IEEE80211_STYPE_ASSOC_REQ >> 4) |
		BIT(IEEE80211_STYPE_REASSOC_REQ >> 4) |
		BIT(IEEE80211_STYPE_PROBE_REQ >> 4) |
		BIT(IEEE80211_STYPE_DISASSOC >> 4) |
		BIT(IEEE80211_STYPE_AUTH >> 4) |
		BIT(IEEE80211_STYPE_DEAUTH >> 4) |
		BIT(IEEE80211_STYPE_ACTION >> 4)
	},
	[NL80211_IFTYPE_P2P_CLIENT] = {
		.tx = 0xffff,
		.rx = BIT(IEEE80211_STYPE_ACTION >> 4) |
		BIT(IEEE80211_STYPE_PROBE_REQ >> 4)
	},
	[NL80211_IFTYPE_P2P_GO] = {
		.tx = 0xffff,
		.rx = BIT(IEEE80211_STYPE_ASSOC_REQ >> 4) |
		BIT(IEEE80211_STYPE_REASSOC_REQ >> 4) |
		BIT(IEEE80211_STYPE_PROBE_REQ >> 4) |
		BIT(IEEE80211_STYPE_DISASSOC >> 4) |
		BIT(IEEE80211_STYPE_AUTH >> 4) |
		BIT(IEEE80211_STYPE_DEAUTH >> 4) |
		BIT(IEEE80211_STYPE_ACTION >> 4)
	}
};

static void swap_key_from_BE(struct wl_wsec_key *key)
{
	key->index = htod32(key->index);
	key->len = htod32(key->len);
	key->algo = htod32(key->algo);
	key->flags = htod32(key->flags);
	key->rxiv.hi = htod32(key->rxiv.hi);
	key->rxiv.lo = htod16(key->rxiv.lo);
	key->iv_initialized = htod32(key->iv_initialized);
}

static void swap_key_to_BE(struct wl_wsec_key *key)
{
	key->index = dtoh32(key->index);
	key->len = dtoh32(key->len);
	key->algo = dtoh32(key->algo);
	key->flags = dtoh32(key->flags);
	key->rxiv.hi = dtoh32(key->rxiv.hi);
	key->rxiv.lo = dtoh16(key->rxiv.lo);
	key->iv_initialized = dtoh32(key->iv_initialized);
}

/* For debug: Dump the contents of the encoded wps ie buffe */
static void
wl_validate_wps_ie(char *wps_ie, bool *pbc)
{
	#define WPS_IE_FIXED_LEN 6
	u16 len = (u16) wps_ie[TLV_LEN_OFF];
	u8 *subel = wps_ie+  WPS_IE_FIXED_LEN;
	u16 subelt_id;
	u16 subelt_len;
	u16 val;
	u8 *valptr = (uint8*) &val;

	WL_DBG(("wps_ie len=%d\n", len));

	len -= 4;	/* for the WPS IE's OUI, oui_type fields */

	while (len >= 4) {		/* must have attr id, attr len fields */
		valptr[0] = *subel++;
		valptr[1] = *subel++;
		subelt_id = HTON16(val);

		valptr[0] = *subel++;
		valptr[1] = *subel++;
		subelt_len = HTON16(val);

		len -= 4;			/* for the attr id, attr len fields */
		len -= subelt_len;	/* for the remaining fields in this attribute */
		WL_DBG((" subel=%p, subelt_id=0x%x subelt_len=%u\n",
			subel, subelt_id, subelt_len));

		if (subelt_id == WPS_ID_VERSION) {
			WL_DBG(("  attr WPS_ID_VERSION: %u\n", *subel));
		} else if (subelt_id == WPS_ID_REQ_TYPE) {
			WL_DBG(("  attr WPS_ID_REQ_TYPE: %u\n", *subel));
		} else if (subelt_id == WPS_ID_CONFIG_METHODS) {
			valptr[0] = *subel;
			valptr[1] = *(subel + 1);
			WL_DBG(("  attr WPS_ID_CONFIG_METHODS: %x\n", HTON16(val)));
		} else if (subelt_id == WPS_ID_DEVICE_NAME) {
			char devname[100];
			memcpy(devname, subel, subelt_len);
			devname[subelt_len] = '\0';
			WL_DBG(("  attr WPS_ID_DEVICE_NAME: %s (len %u)\n",
				devname, subelt_len));
		} else if (subelt_id == WPS_ID_DEVICE_PWD_ID) {
			valptr[0] = *subel;
			valptr[1] = *(subel + 1);
			WL_DBG(("  attr WPS_ID_DEVICE_PWD_ID: %u\n", HTON16(val)));
			*pbc = (HTON16(val) == DEV_PW_PUSHBUTTON) ? true : false;
		} else if (subelt_id == WPS_ID_PRIM_DEV_TYPE) {
			valptr[0] = *subel;
			valptr[1] = *(subel + 1);
			WL_DBG(("  attr WPS_ID_PRIM_DEV_TYPE: cat=%u \n", HTON16(val)));
			valptr[0] = *(subel + 6);
			valptr[1] = *(subel + 7);
			WL_DBG(("  attr WPS_ID_PRIM_DEV_TYPE: subcat=%u\n", HTON16(val)));
		} else if (subelt_id == WPS_ID_REQ_DEV_TYPE) {
			valptr[0] = *subel;
			valptr[1] = *(subel + 1);
			WL_DBG(("  attr WPS_ID_REQ_DEV_TYPE: cat=%u\n", HTON16(val)));
			valptr[0] = *(subel + 6);
			valptr[1] = *(subel + 7);
			WL_DBG(("  attr WPS_ID_REQ_DEV_TYPE: subcat=%u\n", HTON16(val)));
		} else if (subelt_id == WPS_ID_SELECTED_REGISTRAR_CONFIG_METHODS) {
			valptr[0] = *subel;
			valptr[1] = *(subel + 1);
			WL_DBG(("  attr WPS_ID_SELECTED_REGISTRAR_CONFIG_METHODS"
				": cat=%u\n", HTON16(val)));
		} else {
			WL_DBG(("  unknown attr 0x%x\n", subelt_id));
		}

		subel += subelt_len;
	}
}

static chanspec_t wl_cfg80211_get_shared_freq(struct wiphy *wiphy)
{
	if (vsdb_supported) {
		return wf_chspec_aton(WL_P2P_TEMP_CHAN);
	}
	else {
		chanspec_t chspec;
		int err = 0;
		struct wl_priv *wl = wiphy_priv(wiphy);
		struct net_device *dev = wl_to_prmry_ndev(wl);
		struct ether_addr bssid;
		struct wl_bss_info *bss = NULL;
		if ((err = wldev_ioctl(dev, WLC_GET_BSSID, &bssid, sizeof(bssid), false))) {
			/* STA interface is not associated. So start the new interface on a temp
			 * channel . Later proper channel will be applied by the above framework
			 * via set_channel (cfg80211 API).
			 */
			WL_DBG(("Not associated. Return a temp channel. \n"));
			return wf_chspec_aton(WL_P2P_TEMP_CHAN);
		}


		*(u32 *) wl->extra_buf = htod32(WL_EXTRA_BUF_MAX);
		if ((err = wldev_ioctl(dev, WLC_GET_BSS_INFO, wl->extra_buf,
			WL_EXTRA_BUF_MAX, false))) {
				WL_ERR(("Failed to get associated bss info, use temp channel \n"));
				chspec = wf_chspec_aton(WL_P2P_TEMP_CHAN);
		}
		else {
				bss = (struct wl_bss_info *) (wl->extra_buf + 4);
				chspec =  bss->chanspec;
				WL_DBG(("Valid BSS Found. chanspec:%d \n", bss->chanspec));
		}
		return chspec;
	}
}

static struct net_device* wl_cfg80211_add_monitor_if(char *name)
{
	int ret = 0;
	struct net_device* ndev = NULL;

	ret = dhd_add_monitor(name, &ndev);
	WL_INFO(("wl_cfg80211_add_monitor_if net device returned: 0x%p\n", ndev));
	return ndev;
}

static struct net_device *
wl_cfg80211_add_virtual_iface(struct wiphy *wiphy, char *name,
	enum nl80211_iftype type, u32 *flags,
	struct vif_params *params)
{
	s32 err;
	s32 timeout = -1;
	s32 wlif_type = -1;
	s32 mode = 0;
#if defined(WL_ENABLE_P2P_IF)
	s32 dhd_mode = 0;
#endif /* (WL_ENABLE_P2P_IF) */
	chanspec_t chspec;
	struct wl_priv *wl = wiphy_priv(wiphy);
	struct net_device *_ndev;
	struct ether_addr primary_mac;
	int (*net_attach)(void *dhdp, int ifidx);
	bool rollback_lock = false;

	/* Use primary I/F for sending cmds down to firmware */
	_ndev = wl_to_prmry_ndev(wl);

	WL_DBG(("if name: %s, type: %d\n", name, type));
	switch (type) {
	case NL80211_IFTYPE_ADHOC:
	case NL80211_IFTYPE_AP_VLAN:
	case NL80211_IFTYPE_WDS:
	case NL80211_IFTYPE_MESH_POINT:
		WL_ERR(("Unsupported interface type\n"));
		mode = WL_MODE_IBSS;
		return NULL;
	case NL80211_IFTYPE_MONITOR:
		return wl_cfg80211_add_monitor_if(name);
	case NL80211_IFTYPE_P2P_CLIENT:
	case NL80211_IFTYPE_STATION:
		wlif_type = WL_P2P_IF_CLIENT;
		mode = WL_MODE_BSS;
		break;
	case NL80211_IFTYPE_P2P_GO:
	case NL80211_IFTYPE_AP:
		wlif_type = WL_P2P_IF_GO;
		mode = WL_MODE_AP;
		break;
	default:
		WL_ERR(("Unsupported interface type\n"));
		return NULL;
		break;
	}

	if (!name) {
		WL_ERR(("name is NULL\n"));
		return NULL;
	}
	if (wl->p2p_supported && (wlif_type != -1)) {
		if (wl_get_p2p_status(wl, IF_DELETING)) {
			/* wait till IF_DEL is complete
			 * release the lock for the unregister to proceed
			 */
			if (rtnl_is_locked()) {
				rtnl_unlock();
				rollback_lock = true;
			}
			WL_INFO(("%s: Released the lock and wait till IF_DEL is complete\n",
				__func__));
			timeout = wait_event_interruptible_timeout(wl->netif_change_event,
				(wl_get_p2p_status(wl, IF_DELETING) == false),
				msecs_to_jiffies(MAX_WAIT_TIME));

			/* put back the rtnl_lock again */
			if (rollback_lock) {
				rtnl_lock();
				rollback_lock = false;
			}
			if (timeout > 0) {
				WL_ERR(("IF DEL is Success\n"));

			} else {
				WL_ERR(("timeount < 0, return -EAGAIN\n"));
				return ERR_PTR(-EAGAIN);
			}
			/* It should be now be safe to put this check here since we are sure
			 * by now netdev_notifier (unregister) would have been called */
			if (wl->iface_cnt == IFACE_MAX_CNT)
				return ERR_PTR(-ENOMEM);
		}
		if (wl->p2p && !wl->p2p->on && strstr(name, WL_P2P_INTERFACE_PREFIX)) {
			p2p_on(wl) = true;
			wl_cfgp2p_set_firm_p2p(wl);
			wl_cfgp2p_init_discovery(wl);
			get_primary_mac(wl, &primary_mac);
			wl_cfgp2p_generate_bss_mac(&primary_mac,
				&wl->p2p->dev_addr, &wl->p2p->int_addr);
		}

		memset(wl->p2p->vir_ifname, 0, IFNAMSIZ);
		strncpy(wl->p2p->vir_ifname, name, IFNAMSIZ - 1);

		wldev_iovar_setint(_ndev, "mpc", 0);
		wl_notify_escan_complete(wl, _ndev, true, true);
		/* In concurrency case, STA may be already associated in a particular channel.
		 * so retrieve the current channel of primary interface and then start the virtual
		 * interface on that.
		 */
		 chspec = wl_cfg80211_get_shared_freq(wiphy);

		/* For P2P mode, use P2P-specific driver features to create the
		 * bss: "wl p2p_ifadd"
		 */
		wl_set_p2p_status(wl, IF_ADD);
		err = wl_cfgp2p_ifadd(wl, &wl->p2p->int_addr, htod32(wlif_type), chspec);

		if (unlikely(err)) {
			WL_ERR((" virtual iface add failed (%d) \n", err));
			return ERR_PTR(-ENOMEM);
		}

		timeout = wait_event_interruptible_timeout(wl->netif_change_event,
			(wl_get_p2p_status(wl, IF_ADD) == false),
			msecs_to_jiffies(MAX_WAIT_TIME));
		if (timeout > 0 && (!wl_get_p2p_status(wl, IF_ADD))) {

			struct wireless_dev *vwdev;
			vwdev = kzalloc(sizeof(*vwdev), GFP_KERNEL);
			if (unlikely(!vwdev)) {
				WL_ERR(("Could not allocate wireless device\n"));
				return ERR_PTR(-ENOMEM);
			}
			vwdev->wiphy = wl->wdev->wiphy;
			WL_INFO((" virtual interface(%s) is created memalloc done \n",
				wl->p2p->vir_ifname));
			vwdev->iftype = type;
			_ndev =  wl_to_p2p_bss_ndev(wl, P2PAPI_BSSCFG_CONNECTION);
			_ndev->ieee80211_ptr = vwdev;
			SET_NETDEV_DEV(_ndev, wiphy_dev(vwdev->wiphy));
			vwdev->netdev = _ndev;
			wl_set_drv_status(wl, READY, _ndev);
			wl->p2p->vif_created = true;
			wl_set_mode_by_netdev(wl, _ndev, mode);
			net_attach =  wl_to_p2p_bss_private(wl, P2PAPI_BSSCFG_CONNECTION);
			if (rtnl_is_locked()) {
				rtnl_unlock();
				rollback_lock = true;
			}
			if (net_attach && !net_attach(wl->pub, _ndev->ifindex)) {
				wl_alloc_netinfo(wl, _ndev, vwdev, mode);
				WL_ERR((" virtual interface(%s) is "
					"created net attach done\n", wl->p2p->vir_ifname));
#if defined(WL_ENABLE_P2P_IF)
				if (type == NL80211_IFTYPE_P2P_CLIENT)
					dhd_mode = P2P_GC_ENABLED;
				else if (type == NL80211_IFTYPE_P2P_GO)
					dhd_mode = P2P_GO_ENABLED;
				DNGL_FUNC(dhd_cfg80211_set_p2p_info, (wl, dhd_mode));
#endif /* (WL_ENABLE_P2P_IF) */
				/* Start the P2P I/F with PM disabled. Enable PM from
				 * the framework
				 */
				 if ((type == NL80211_IFTYPE_P2P_CLIENT) || (
					 type == NL80211_IFTYPE_P2P_GO))
					vwdev->ps = NL80211_PS_DISABLED;
			} else {
				/* put back the rtnl_lock again */
				if (rollback_lock)
					rtnl_lock();
				goto fail;
			}
			/* put back the rtnl_lock again */
			if (rollback_lock)
				rtnl_lock();
			return _ndev;

		} else {
			wl_clr_p2p_status(wl, IF_ADD);
			WL_ERR((" virtual interface(%s) is not created \n", wl->p2p->vir_ifname));
			memset(wl->p2p->vir_ifname, '\0', IFNAMSIZ);
			wl->p2p->vif_created = false;
		}
	}
fail:
	return ERR_PTR(-ENODEV);
}

static s32
wl_cfg80211_del_virtual_iface(struct wiphy *wiphy, struct net_device *dev)
{
	struct ether_addr p2p_mac;
	struct wl_priv *wl = wiphy_priv(wiphy);
	s32 timeout = -1;
	s32 ret = 0;
	WL_DBG(("Enter\n"));

	if (wl->p2p_net == dev) {
		/* Since there is no ifidx corresponding to p2p0, cmds to
		 * firmware should be routed through primary I/F
		 */
		dev = wl_to_prmry_ndev(wl);
	}

	if (wl->p2p_supported) {
		memcpy(p2p_mac.octet, wl->p2p->int_addr.octet, ETHER_ADDR_LEN);

		/* Clear GO_NEG_PHASE bit to take care of GO-NEG-FAIL cases
		 */
		WL_DBG(("P2P: GO_NEG_PHASE status cleared "));
		wl_clr_p2p_status(wl, GO_NEG_PHASE);
		if (wl->p2p->vif_created) {
			if (wl_get_drv_status(wl, SCANNING, dev)) {
				wl_notify_escan_complete(wl, dev, true, true);
			}
			wldev_iovar_setint(dev, "mpc", 1);
			wl_set_p2p_status(wl, IF_DELETING);
			ret = wl_cfgp2p_ifdel(wl, &p2p_mac);
			/* Firmware could not delete the interface so we will not get WLC_E_IF
			* event for cleaning the dhd virtual nw interace
			* So lets do it here. Failures from fw will ensure the application to do
			* ifconfig <inter> down and up sequnce, which will reload the fw
			* however we should cleanup the linux network virtual interfaces
			*/
			/* Request framework to RESET and clean up */
			if (ret) {
				struct net_device *ndev = wl_to_prmry_ndev(wl);
				WL_ERR(("Firmware returned an error (%d) from p2p_ifdel"
					"HANG Notification sent to %s\n", ret, ndev->name));
				wl_cfg80211_hang(ndev, WLAN_REASON_UNSPECIFIED);
			}

			/* Wait for any pending scan req to get aborted from the sysioc context */
			timeout = wait_event_interruptible_timeout(wl->netif_change_event,
				(wl->p2p->vif_created == false),
				msecs_to_jiffies(MAX_WAIT_TIME));
			if (timeout > 0 && (wl->p2p->vif_created == false)) {
				WL_DBG(("IFDEL operation done\n"));
#if  defined(WL_ENABLE_P2P_IF)
				DNGL_FUNC(dhd_cfg80211_clean_p2p_info, (wl));
#endif /*  (WL_ENABLE_P2P_IF)) */
			} else {
				WL_ERR(("IFDEL didn't complete properly\n"));
			}
			ret = dhd_del_monitor(dev);
		}
	}
	return ret;
}

static s32
wl_cfg80211_change_virtual_iface(struct wiphy *wiphy, struct net_device *ndev,
	enum nl80211_iftype type, u32 *flags,
	struct vif_params *params)
{
	s32 ap = 0;
	s32 infra = 0;
	s32 err = BCME_OK;
	s32 timeout = -1;
	s32 wlif_type;
	s32 mode = 0;
	chanspec_t chspec;
	struct wl_priv *wl = wiphy_priv(wiphy);

	WL_DBG(("Enter type %d\n", type));
	switch (type) {
	case NL80211_IFTYPE_MONITOR:
	case NL80211_IFTYPE_WDS:
	case NL80211_IFTYPE_MESH_POINT:
		ap = 1;
		WL_ERR(("type (%d) : currently we do not support this type\n",
			type));
		break;
	case NL80211_IFTYPE_ADHOC:
		mode = WL_MODE_IBSS;
		break;
	case NL80211_IFTYPE_STATION:
	case NL80211_IFTYPE_P2P_CLIENT:
		mode = WL_MODE_BSS;
		infra = 1;
		break;
	case NL80211_IFTYPE_AP:
	case NL80211_IFTYPE_AP_VLAN:
	case NL80211_IFTYPE_P2P_GO:
		mode = WL_MODE_AP;
		ap = 1;
		break;
	default:
		return -EINVAL;
	}
	WL_DBG(("%s : ap (%d), infra (%d), iftype: (%d)\n", ndev->name, ap, infra, type));

	if (ap) {
		wl_set_mode_by_netdev(wl, ndev, mode);
		if (wl->p2p_supported && wl->p2p->vif_created) {
			WL_DBG(("p2p_vif_created (%d) p2p_on (%d)\n", wl->p2p->vif_created,
				p2p_on(wl)));
			wldev_iovar_setint(ndev, "mpc", 0);
			wl_notify_escan_complete(wl, ndev, true, true);

			/* In concurrency case, STA may be already associated in a particular
			 * channel. so retrieve the current channel of primary interface and
			 * then start the virtual interface on that.
			 */
			chspec = wl_cfg80211_get_shared_freq(wiphy);

			wlif_type = WL_P2P_IF_GO;
			WL_ERR(("%s : ap (%d), infra (%d), iftype: (%d)\n",
				ndev->name, ap, infra, type));
			wl_set_p2p_status(wl, IF_CHANGING);
			wl_clr_p2p_status(wl, IF_CHANGED);
			err = wl_cfgp2p_ifchange(wl, &wl->p2p->int_addr, htod32(wlif_type), chspec);
			timeout = wait_event_interruptible_timeout(wl->netif_change_event,
				(wl_get_p2p_status(wl, IF_CHANGED) == true),
				msecs_to_jiffies(MAX_WAIT_TIME));
			wl_set_mode_by_netdev(wl, ndev, mode);
			wl_clr_p2p_status(wl, IF_CHANGING);
			wl_clr_p2p_status(wl, IF_CHANGED);
		} else if (ndev == wl_to_prmry_ndev(wl) &&
			!wl_get_drv_status(wl, AP_CREATED, ndev)) {
			wl_set_drv_status(wl, AP_CREATING, ndev);
			if (!wl->ap_info &&
				!(wl->ap_info = kzalloc(sizeof(struct ap_info), GFP_KERNEL))) {
				WL_ERR(("struct ap_saved_ie allocation failed\n"));
				return -ENOMEM;
			}
		} else {
			WL_ERR(("Cannot change the interface for GO or SOFTAP\n"));
			return -EINVAL;
		}
	} else {
		infra = htod32(infra);
		err = wldev_ioctl(ndev, WLC_SET_INFRA, &infra, sizeof(s32), true);
		if (err) {
			WL_ERR(("WLC_SET_INFRA error (%d)\n", err));
			return -EAGAIN;
		}
		wl_set_mode_by_netdev(wl, ndev, mode);
	}

	ndev->ieee80211_ptr->iftype = type;
	return 0;
}

s32
wl_cfg80211_notify_ifadd(struct net_device *ndev, s32 idx, s32 bssidx,
	void* _net_attach)
{
	struct wl_priv *wl = wlcfg_drv_priv;
	s32 ret = BCME_OK;
	WL_DBG(("Enter"));
	if (!ndev) {
		WL_ERR(("net is NULL\n"));
		return 0;
	}
	if (wl->p2p_supported && wl_get_p2p_status(wl, IF_ADD)) {
		WL_DBG(("IF_ADD event called from dongle, old interface name: %s,"
			"new name: %s\n", ndev->name, wl->p2p->vir_ifname));
		/* Assign the net device to CONNECT BSSCFG */
		strncpy(ndev->name, wl->p2p->vir_ifname, IFNAMSIZ - 1);
		wl_to_p2p_bss_ndev(wl, P2PAPI_BSSCFG_CONNECTION) = ndev;
		wl_to_p2p_bss_bssidx(wl, P2PAPI_BSSCFG_CONNECTION) = bssidx;
		wl_to_p2p_bss_private(wl, P2PAPI_BSSCFG_CONNECTION) = _net_attach;
		ndev->ifindex = idx;
		wl_clr_p2p_status(wl, IF_ADD);

		wake_up_interruptible(&wl->netif_change_event);
	} else {
		ret = BCME_NOTREADY;
	}
	return ret;
}

s32
wl_cfg80211_notify_ifdel(void)
{
	struct wl_priv *wl = wlcfg_drv_priv;

	WL_DBG(("Enter \n"));
	wl_clr_p2p_status(wl, IF_DELETING);
	wake_up_interruptible(&wl->netif_change_event);
	return 0;
}

s32
wl_cfg80211_ifdel_ops(struct net_device *ndev)
{
	struct wl_priv *wl = wlcfg_drv_priv;
	bool rollback_lock = false;
	s32 index = 0;

	if (!ndev || !ndev->name) {
		WL_ERR(("net is NULL\n"));
		return 0;
	}

	if (p2p_is_on(wl) && wl->p2p->vif_created &&
		wl_get_p2p_status(wl, IF_DELETING)) {
		if (wl->scan_request &&
			(wl->escan_info.ndev == ndev)) {
			/* Abort any pending scan requests */
			wl->escan_info.escan_state = WL_ESCAN_STATE_IDLE;
			if (!rtnl_is_locked()) {
				rtnl_lock();
				rollback_lock = true;
			}
			WL_DBG(("ESCAN COMPLETED\n"));
			wl_notify_escan_complete(wl, ndev, true, false);
			if (rollback_lock)
				rtnl_unlock();
		}
		WL_ERR(("IF_DEL event called from dongle, net %x, vif name: %s\n",
			(unsigned int)ndev, wl->p2p->vir_ifname));

		memset(wl->p2p->vir_ifname, '\0', IFNAMSIZ);
		index = wl_cfgp2p_find_idx(wl, ndev);
		wl_to_p2p_bss_ndev(wl, index) = NULL;
		wl_to_p2p_bss_bssidx(wl, index) = 0;
		wl->p2p->vif_created = false;
		wl_cfgp2p_clear_management_ie(wl,
			index);
		WL_DBG(("index : %d\n", index));

	}

	/* Wake up any waiting thread */
	wake_up_interruptible(&wl->netif_change_event);

	return 0;
}

s32
wl_cfg80211_is_progress_ifadd(void)
{
	s32 is_progress = 0;
	struct wl_priv *wl = wlcfg_drv_priv;
	if (wl_get_p2p_status(wl, IF_ADD))
		is_progress = 1;
	return is_progress;
}

s32
wl_cfg80211_is_progress_ifchange(void)
{
	s32 is_progress = 0;
	struct wl_priv *wl = wlcfg_drv_priv;
	if (wl_get_p2p_status(wl, IF_CHANGING))
		is_progress = 1;
	return is_progress;
}


s32
wl_cfg80211_notify_ifchange(void)
{
	struct wl_priv *wl = wlcfg_drv_priv;
	if (wl_get_p2p_status(wl, IF_CHANGING)) {
		wl_set_p2p_status(wl, IF_CHANGED);
		wake_up_interruptible(&wl->netif_change_event);
	}
	return 0;
}

static void wl_scan_prep(struct wl_scan_params *params, struct cfg80211_scan_request *request)
{
	u32 n_ssids;
	u32 n_channels;
	u16 channel;
	chanspec_t chanspec;
	s32 i, offset;
	char *ptr;
	wlc_ssid_t ssid;

	memcpy(&params->bssid, &ether_bcast, ETHER_ADDR_LEN);
	params->bss_type = DOT11_BSSTYPE_ANY;
	params->scan_type = 0;
	params->nprobes = -1;
	params->active_time = -1;
	params->passive_time = -1;
	params->home_time = -1;
	params->channel_num = 0;
	memset(&params->ssid, 0, sizeof(wlc_ssid_t));

	WL_SCAN(("Preparing Scan request\n"));
	WL_SCAN(("nprobes=%d\n", params->nprobes));
	WL_SCAN(("active_time=%d\n", params->active_time));
	WL_SCAN(("passive_time=%d\n", params->passive_time));
	WL_SCAN(("home_time=%d\n", params->home_time));
	WL_SCAN(("scan_type=%d\n", params->scan_type));

	params->nprobes = htod32(params->nprobes);
	params->active_time = htod32(params->active_time);
	params->passive_time = htod32(params->passive_time);
	params->home_time = htod32(params->home_time);

	/* if request is null just exit so it will be all channel broadcast scan */
	if (!request)
		return;

	n_ssids = request->n_ssids;
	n_channels = request->n_channels;

	/* Copy channel array if applicable */
	WL_SCAN(("### List of channelspecs to scan ###\n"));
	if (n_channels > 0) {
		for (i = 0; i < n_channels; i++) {
			chanspec = 0;
			channel = ieee80211_frequency_to_channel(request->channels[i]->center_freq);
			if (request->channels[i]->band == IEEE80211_BAND_2GHZ)
				chanspec |= WL_CHANSPEC_BAND_2G;
			else
				chanspec |= WL_CHANSPEC_BAND_5G;

			if (request->channels[i]->flags & IEEE80211_CHAN_NO_HT40) {
				chanspec |= WL_CHANSPEC_BW_20;
				chanspec |= WL_CHANSPEC_CTL_SB_NONE;
			} else {
				chanspec |= WL_CHANSPEC_BW_40;
				if (request->channels[i]->flags & IEEE80211_CHAN_NO_HT40PLUS)
					chanspec |= WL_CHANSPEC_CTL_SB_LOWER;
				else
					chanspec |= WL_CHANSPEC_CTL_SB_UPPER;
			}

			params->channel_list[i] = channel;
			params->channel_list[i] &= WL_CHANSPEC_CHAN_MASK;
			params->channel_list[i] |= chanspec;
			WL_SCAN(("Chan : %d, Channel spec: %x \n",
				channel, params->channel_list[i]));
			params->channel_list[i] = htod16(params->channel_list[i]);
		}
	} else {
		WL_SCAN(("Scanning all channels\n"));
	}

	/* Copy ssid array if applicable */
	WL_SCAN(("### List of SSIDs to scan ###\n"));
	if (n_ssids > 0) {
		offset = offsetof(wl_scan_params_t, channel_list) + n_channels * sizeof(u16);
		offset = roundup(offset, sizeof(u32));
		ptr = (char*)params + offset;
		for (i = 0; i < n_ssids; i++) {
			memset(&ssid, 0, sizeof(wlc_ssid_t));
			ssid.SSID_len = request->ssids[i].ssid_len;
			memcpy(ssid.SSID, request->ssids[i].ssid, ssid.SSID_len);
			if (!ssid.SSID_len)
				WL_SCAN(("%d: Broadcast scan\n", i));
			else
				WL_SCAN(("%d: scan  for  %s size =%d\n", i,
				ssid.SSID, ssid.SSID_len));
			memcpy(ptr, &ssid, sizeof(wlc_ssid_t));
			ptr += sizeof(wlc_ssid_t);
		}
	} else {
		WL_SCAN(("Broadcast scan\n"));
	}
	/* Adding mask to channel numbers */
	params->channel_num =
	        htod32((n_ssids << WL_SCAN_PARAMS_NSSID_SHIFT) |
	               (n_channels & WL_SCAN_PARAMS_COUNT_MASK));
}

static s32
wl_run_iscan(struct wl_iscan_ctrl *iscan, struct cfg80211_scan_request *request, u16 action)
{
	u32 n_channels;
	u32 n_ssids;
	s32 params_size =
	    (WL_SCAN_PARAMS_FIXED_SIZE + offsetof(wl_iscan_params_t, params));
	struct wl_iscan_params *params;
	s32 err = 0;

	if (request != NULL) {
		n_channels = request->n_channels;
		n_ssids = request->n_ssids;
		/* Allocate space for populating ssids in wl_iscan_params struct */
		if (n_channels % 2)
			/* If n_channels is odd, add a padd of u16 */
			params_size += sizeof(u16) * (n_channels + 1);
		else
			params_size += sizeof(u16) * n_channels;

		/* Allocate space for populating ssids in wl_iscan_params struct */
		params_size += sizeof(struct wlc_ssid) * n_ssids;
	}
	params = (struct wl_iscan_params *)kzalloc(params_size, GFP_KERNEL);
	if (!params) {
		return -ENOMEM;
	}

	wl_scan_prep(&params->params, request);

	params->version = htod32(ISCAN_REQ_VERSION);
	params->action = htod16(action);
	params->scan_duration = htod16(0);

	if (params_size + sizeof("iscan") >= WLC_IOCTL_MEDLEN) {
		WL_ERR(("ioctl buffer length is not sufficient\n"));
		err = -ENOMEM;
		goto done;
	}
	err = wldev_iovar_setbuf(iscan->dev, "iscan", params, params_size,
		iscan->ioctl_buf, WLC_IOCTL_MEDLEN, NULL);
	if (unlikely(err)) {
		if (err == -EBUSY) {
			WL_ERR(("system busy : iscan canceled\n"));
		} else {
			WL_ERR(("error (%d)\n", err));
		}
	}
done:
	kfree(params);
	return err;
}

static s32 wl_do_iscan(struct wl_priv *wl, struct cfg80211_scan_request *request)
{
	struct wl_iscan_ctrl *iscan = wl_to_iscan(wl);
	struct net_device *ndev = wl_to_prmry_ndev(wl);
	s32 passive_scan;
	s32 err = 0;

	iscan->state = WL_ISCAN_STATE_SCANING;

	passive_scan = wl->active_scan ? 0 : 1;
	err = wldev_ioctl(ndev, WLC_SET_PASSIVE_SCAN,
		&passive_scan, sizeof(passive_scan), false);
	if (unlikely(err)) {
		WL_DBG(("error (%d)\n", err));
		return err;
	}
	wl->iscan_kickstart = true;
	wl_run_iscan(iscan, request, WL_SCAN_ACTION_START);
	mod_timer(&iscan->timer, jiffies + iscan->timer_ms * HZ / 1000);
	iscan->timer_on = 1;

	return err;
}

static s32
wl_get_valid_channels(struct net_device *ndev, u8 *valid_chan_list, s32 size)
{
	wl_uint32_list_t *list;
	s32 err = BCME_OK;
	if (valid_chan_list == NULL || size <= 0)
		return -ENOMEM;

	memset(valid_chan_list, 0, size);
	list = (wl_uint32_list_t *)(void *) valid_chan_list;
	list->count = htod32(WL_NUMCHANNELS);
	err = wldev_ioctl(ndev, WLC_GET_VALID_CHANNELS, valid_chan_list, size, false);
	if (err != 0) {
		WL_ERR(("get channels failed with %d\n", err));
	}

	return err;
}

static s32
wl_run_escan(struct wl_priv *wl, struct net_device *ndev,
	struct cfg80211_scan_request *request, uint16 action)
{
	s32 err = BCME_OK;
	u32 n_channels;
	u32 n_ssids;
	s32 params_size = (WL_SCAN_PARAMS_FIXED_SIZE + OFFSETOF(wl_escan_params_t, params));
	wl_escan_params_t *params = NULL;
	struct cfg80211_scan_request *scan_request = wl->scan_request;
	u8 chan_buf[sizeof(u32)*(WL_NUMCHANNELS + 1)];
	u32 num_chans = 0;
	s32 channel;
	s32 n_valid_chan;
	s32 search_state = WL_P2P_DISC_ST_SCAN;
	u32 i, j, n_nodfs = 0;
	u16 *default_chan_list = NULL;
	wl_uint32_list_t *list;
	struct net_device *dev = NULL;
	WL_DBG(("Enter \n"));


	if (!wl->p2p_supported || ((ndev == wl_to_prmry_ndev(wl)) &&
		!p2p_scan(wl))) {
		/* LEGACY SCAN TRIGGER */
		WL_SCAN((" LEGACY E-SCAN START\n"));

		if (request != NULL) {
			n_channels = request->n_channels;
			n_ssids = request->n_ssids;
			/* Allocate space for populating ssids in wl_iscan_params struct */
			if (n_channels % 2)
				/* If n_channels is odd, add a padd of u16 */
				params_size += sizeof(u16) * (n_channels + 1);
			else
				params_size += sizeof(u16) * n_channels;

			/* Allocate space for populating ssids in wl_iscan_params struct */
			params_size += sizeof(struct wlc_ssid) * n_ssids;
		}
		params = (wl_escan_params_t *) kzalloc(params_size, GFP_KERNEL);
		if (params == NULL) {
			err = -ENOMEM;
			goto exit;
		}

		wl_scan_prep(&params->params, request);
		params->version = htod32(ESCAN_REQ_VERSION);
		params->action =  htod16(action);
		params->sync_id = htod16(0x1234);
		if (params_size + sizeof("escan") >= WLC_IOCTL_MEDLEN) {
			WL_ERR(("ioctl buffer length not sufficient\n"));
			kfree(params);
			err = -ENOMEM;
			goto exit;
		}
		err = wldev_iovar_setbuf(ndev, "escan", params, params_size,
			wl->escan_ioctl_buf, WLC_IOCTL_MEDLEN, NULL);
		if (unlikely(err))
			WL_ERR((" Escan set error (%d)\n", err));
		kfree(params);
	}
	else if (p2p_is_on(wl) && p2p_scan(wl)) {
		/* P2P SCAN TRIGGER */
		s32 _freq = 0;
		n_nodfs = 0;
		if (scan_request && scan_request->n_channels) {
			num_chans = scan_request->n_channels;
			WL_SCAN((" chann number : %d\n", num_chans));
			default_chan_list = kzalloc(num_chans * sizeof(*default_chan_list),
				GFP_KERNEL);
			if (default_chan_list == NULL) {
				WL_ERR(("channel list allocation failed \n"));
				err = -ENOMEM;
				goto exit;
			}
			if (!wl_get_valid_channels(ndev, chan_buf, sizeof(chan_buf))) {
				list = (wl_uint32_list_t *) chan_buf;
				n_valid_chan = dtoh32(list->count);
				for (i = 0; i < num_chans; i++)
				{
					_freq = scan_request->channels[i]->center_freq;
					channel = ieee80211_frequency_to_channel(_freq);
					/* remove DFS channels */
					if (channel < 52 || channel > 140) {
						for (j = 0; j < n_valid_chan; j++) {
							/* allows only supported channel on
							*  current reguatory
							*/
							if (channel == (dtoh32(list->element[j])))
								default_chan_list[n_nodfs++] =
									channel;
						}
					}

				}
			}
			if (num_chans == 3 && (
						(default_chan_list[0] == SOCIAL_CHAN_1) &&
						(default_chan_list[1] == SOCIAL_CHAN_2) &&
						(default_chan_list[2] == SOCIAL_CHAN_3))) {
				/* SOCIAL CHANNELS 1, 6, 11 */
				search_state = WL_P2P_DISC_ST_SEARCH;
				WL_INFO(("P2P SEARCH PHASE START \n"));
			} else if ((dev = wl_to_p2p_bss_ndev(wl, P2PAPI_BSSCFG_CONNECTION)) &&
				(wl_get_mode_by_netdev(wl, dev) == WL_MODE_AP)) {
				/* If you are already a GO, then do SEARCH only */
				WL_INFO(("Already a GO. Do SEARCH Only"));
				search_state = WL_P2P_DISC_ST_SEARCH;
				num_chans = n_nodfs;

			} else {
				WL_INFO(("P2P SCAN STATE START \n"));
				num_chans = n_nodfs;
			}

		}
		err = wl_cfgp2p_escan(wl, ndev, wl->active_scan, num_chans, default_chan_list,
			search_state, action,
			wl_to_p2p_bss_bssidx(wl, P2PAPI_BSSCFG_DEVICE));
		kfree(default_chan_list);
	}
exit:
	if (unlikely(err)) {
		WL_ERR(("error (%d)\n", err));
	}
	return err;
}


static s32
wl_do_escan(struct wl_priv *wl, struct wiphy *wiphy, struct net_device *ndev,
	struct cfg80211_scan_request *request)
{
	s32 err = BCME_OK;
	s32 passive_scan;
	wl_scan_results_t *results;
	WL_SCAN(("Enter \n"));
	wl->escan_info.ndev = ndev;
	wl->escan_info.wiphy = wiphy;
	wl->escan_info.escan_state = WL_ESCAN_STATE_SCANING;
	passive_scan = wl->active_scan ? 0 : 1;
	err = wldev_ioctl(ndev, WLC_SET_PASSIVE_SCAN,
		&passive_scan, sizeof(passive_scan), false);
	if (unlikely(err)) {
		WL_ERR(("error (%d)\n", err));
		return err;
	}
	results = (wl_scan_results_t *) wl->escan_info.escan_buf;
	results->version = 0;
	results->count = 0;
	results->buflen = WL_SCAN_RESULTS_FIXED_SIZE;

	err = wl_run_escan(wl, ndev, request, WL_SCAN_ACTION_START);
	return err;
}

static s32
__wl_cfg80211_scan(struct wiphy *wiphy, struct net_device *ndev,
	struct cfg80211_scan_request *request,
	struct cfg80211_ssid *this_ssid)
{
	struct wl_priv *wl = wiphy_priv(wiphy);
	struct cfg80211_ssid *ssids;
	struct wl_scan_req *sr = wl_to_sr(wl);
	struct ether_addr primary_mac;
	wpa_ie_fixed_t *wps_ie;
	s32 passive_scan;
	bool iscan_req;
	bool escan_req = false;
	bool p2p_ssid;
	s32 err = 0;
	s32 i;
	u32 wpsie_len = 0;
	u8 wpsie[IE_MAX_LEN];

	/* If scan req comes for p2p0, send it over primary I/F
	 * Scan results will be delivered corresponding to cfg80211_scan_request
	 */
	if (ndev == wl->p2p_net) {
		ndev = wl_to_prmry_ndev(wl);
	}

	WL_DBG(("Enter wiphy (%p)\n", wiphy));
	if (wl_get_drv_status_all(wl, SCANNING)) {
		WL_ERR(("Scanning already\n"));
		return -EAGAIN;
	}
	if (wl_get_drv_status(wl, SCAN_ABORTING, ndev)) {
		WL_ERR(("Scanning being aborted\n"));
		return -EAGAIN;
	}
	if (request && request->n_ssids > WL_SCAN_PARAMS_SSID_MAX) {
		WL_ERR(("request null or n_ssids > WL_SCAN_PARAMS_SSID_MAX\n"));
		return -EOPNOTSUPP;
	}

	/* Arm scan timeout timer */
	mod_timer(&wl->scan_timeout, jiffies + WL_SCAN_TIMER_INTERVAL_MS * HZ / 1000);
	iscan_req = false;
	wl->scan_request = request;
	if (request) {		/* scan bss */
		ssids = request->ssids;
		if (wl->iscan_on && (!ssids || !ssids->ssid_len || request->n_ssids != 1)) {
			iscan_req = true;
		} else if (wl->escan_on) {
			escan_req = true;
			p2p_ssid = false;
			for (i = 0; i < request->n_ssids; i++) {
				if (ssids[i].ssid_len && IS_P2P_SSID(ssids[i].ssid)) {
					p2p_ssid = true;
					break;
				}
			}
			if (p2p_ssid) {
				if (wl->p2p_supported) {
					/* p2p scan trigger */
					if (p2p_on(wl) == false) {
						/* p2p on at the first time */
						p2p_on(wl) = true;
						wl_cfgp2p_set_firm_p2p(wl);
						get_primary_mac(wl, &primary_mac);
						wl_cfgp2p_generate_bss_mac(&primary_mac,
							&wl->p2p->dev_addr, &wl->p2p->int_addr);
					}
					wl_clr_p2p_status(wl, GO_NEG_PHASE);
					WL_DBG(("P2P: GO_NEG_PHASE status cleared \n"));
					p2p_scan(wl) = true;
				}
			} else {
				/* legacy scan trigger
				 * So, we have to disable p2p discovery if p2p discovery is on
				 */
				if (wl->p2p_supported) {
					p2p_scan(wl) = false;
					/* If Netdevice is not equals to primary and p2p is on
					*  , we will do p2p scan using P2PAPI_BSSCFG_DEVICE.
					*/
					if (p2p_on(wl) && (ndev != wl_to_prmry_ndev(wl)))
						p2p_scan(wl) = true;

					if (p2p_scan(wl) == false) {
						if (wl_get_p2p_status(wl, DISCOVERY_ON)) {
							err = wl_cfgp2p_discover_enable_search(wl,
							false);
							if (unlikely(err)) {
								goto scan_out;
							}

						}
					}
				}
				if (!wl->p2p_supported || !p2p_scan(wl)) {
					if (ndev == wl_to_prmry_ndev(wl)) {
						/* find the WPSIE */
						memset(wpsie, 0, sizeof(wpsie));
						if ((wps_ie = wl_cfgp2p_find_wpsie(
							(u8 *)request->ie,
							request->ie_len)) != NULL) {
							wpsie_len =
							wps_ie->length + WPA_RSN_IE_TAG_FIXED_LEN;
							memcpy(wpsie, wps_ie, wpsie_len);
						} else {
							wpsie_len = 0;
						}
						if (wpsie_len > 0) {
							err = wl_cfgp2p_set_management_ie(wl,
								ndev, -1, VNDR_IE_PRBREQ_FLAG,
								wpsie, wpsie_len);
							if (unlikely(err)) {
								goto scan_out;
							}
						}
					}
				}
			}
		}
	} else {		/* scan in ibss */
		/* we don't do iscan in ibss */
		ssids = this_ssid;
	}
	wl_set_drv_status(wl, SCANNING, ndev);
	if (iscan_req) {
		err = wl_do_iscan(wl, request);
		if (likely(!err))
			return err;
		else
			goto scan_out;
	} else if (escan_req) {
		if (wl->p2p_supported) {
			if (p2p_on(wl) && p2p_scan(wl)) {

				err = wl_cfgp2p_enable_discovery(wl, ndev,
				request->ie, request->ie_len);

				if (unlikely(err)) {
					goto scan_out;
				}
			}
		}
		err = wl_do_escan(wl, wiphy, ndev, request);
		if (likely(!err))
			return err;
		else
			goto scan_out;


	} else {
		memset(&sr->ssid, 0, sizeof(sr->ssid));
		sr->ssid.SSID_len =
			min_t(u8, sizeof(sr->ssid.SSID), ssids->ssid_len);
		if (sr->ssid.SSID_len) {
			memcpy(sr->ssid.SSID, ssids->ssid, sr->ssid.SSID_len);
			sr->ssid.SSID_len = htod32(sr->ssid.SSID_len);
			WL_SCAN(("Specific scan ssid=\"%s\" len=%d\n",
				sr->ssid.SSID, sr->ssid.SSID_len));
		} else {
			WL_SCAN(("Broadcast scan\n"));
		}
		WL_SCAN(("sr->ssid.SSID_len (%d)\n", sr->ssid.SSID_len));
		passive_scan = wl->active_scan ? 0 : 1;
		err = wldev_ioctl(ndev, WLC_SET_PASSIVE_SCAN,
			&passive_scan, sizeof(passive_scan), false);
		if (unlikely(err)) {
			WL_SCAN(("WLC_SET_PASSIVE_SCAN error (%d)\n", err));
			goto scan_out;
		}
		err = wldev_ioctl(ndev, WLC_SCAN, &sr->ssid,
			sizeof(sr->ssid), false);
		if (err) {
			if (err == -EBUSY) {
				WL_ERR(("system busy : scan for \"%s\" "
					"canceled\n", sr->ssid.SSID));
			} else {
				WL_ERR(("WLC_SCAN error (%d)\n", err));
			}
			goto scan_out;
		}
	}

	return 0;

scan_out:
	wl_clr_drv_status(wl, SCANNING, ndev);
	if (wl->scan_request) {
		if (timer_pending(&wl->scan_timeout))
			del_timer_sync(&wl->scan_timeout);
		cfg80211_scan_done(wl->scan_request, true);
		wl->scan_request = NULL;
	}
	return err;
}

static s32
wl_cfg80211_scan(struct wiphy *wiphy, struct net_device *ndev,
	struct cfg80211_scan_request *request)
{
	s32 err = 0;
	struct wl_priv *wl = wiphy_priv(wiphy);

	WL_DBG(("Enter \n"));
	CHECK_SYS_UP(wl);

	err = __wl_cfg80211_scan(wiphy, ndev, request, NULL);
	if (unlikely(err)) {
		WL_ERR(("scan error (%d)\n", err));
		if (err == BCME_BUSY) {
			wl->scan_busy_count++;
			if (wl->scan_busy_count > WL_SCAN_BUSY_MAX) {
				wl->scan_busy_count = 0;
				net_os_send_hang_message(ndev);
			}
		}
		return err;
	}

	return err;
}

static s32 wl_set_rts(struct net_device *dev, u32 rts_threshold)
{
	s32 err = 0;

	err = wldev_iovar_setint(dev, "rtsthresh", rts_threshold);
	if (unlikely(err)) {
		WL_ERR(("Error (%d)\n", err));
		return err;
	}
	return err;
}

static s32 wl_set_frag(struct net_device *dev, u32 frag_threshold)
{
	s32 err = 0;

	err = wldev_iovar_setint_bsscfg(dev, "fragthresh", frag_threshold, 0);
	if (unlikely(err)) {
		WL_ERR(("Error (%d)\n", err));
		return err;
	}
	return err;
}

static s32 wl_set_retry(struct net_device *dev, u32 retry, bool l)
{
	s32 err = 0;
	u32 cmd = (l ? WLC_SET_LRL : WLC_SET_SRL);

	retry = htod32(retry);
	err = wldev_ioctl(dev, cmd, &retry, sizeof(retry), false);
	if (unlikely(err)) {
		WL_ERR(("cmd (%d) , error (%d)\n", cmd, err));
		return err;
	}
	return err;
}

static s32 wl_cfg80211_set_wiphy_params(struct wiphy *wiphy, u32 changed)
{
	struct wl_priv *wl = (struct wl_priv *)wiphy_priv(wiphy);
	struct net_device *ndev = wl_to_prmry_ndev(wl);
	s32 err = 0;

	CHECK_SYS_UP(wl);
	WL_DBG(("Enter\n"));
	if (changed & WIPHY_PARAM_RTS_THRESHOLD &&
		(wl->conf->rts_threshold != wiphy->rts_threshold)) {
		wl->conf->rts_threshold = wiphy->rts_threshold;
		err = wl_set_rts(ndev, wl->conf->rts_threshold);
		if (!err)
			return err;
	}
	if (changed & WIPHY_PARAM_FRAG_THRESHOLD &&
		(wl->conf->frag_threshold != wiphy->frag_threshold)) {
		wl->conf->frag_threshold = wiphy->frag_threshold;
		err = wl_set_frag(ndev, wl->conf->frag_threshold);
		if (!err)
			return err;
	}
	if (changed & WIPHY_PARAM_RETRY_LONG &&
		(wl->conf->retry_long != wiphy->retry_long)) {
		wl->conf->retry_long = wiphy->retry_long;
		err = wl_set_retry(ndev, wl->conf->retry_long, true);
		if (!err)
			return err;
	}
	if (changed & WIPHY_PARAM_RETRY_SHORT &&
		(wl->conf->retry_short != wiphy->retry_short)) {
		wl->conf->retry_short = wiphy->retry_short;
		err = wl_set_retry(ndev, wl->conf->retry_short, false);
		if (!err) {
			return err;
		}
	}
	return err;
}

static s32
wl_cfg80211_join_ibss(struct wiphy *wiphy, struct net_device *dev,
	struct cfg80211_ibss_params *params)
{
	struct wl_priv *wl = wiphy_priv(wiphy);
	struct wl_join_params join_params;
	struct wlc_ssid ssid;
	struct ether_addr bssid;
	size_t join_params_size = 0;
	s32 wsec = 0;
	s32 bcnprd;
	s32 err = 0;

	WL_TRACE(("In\n"));
	CHECK_SYS_UP(wl);

	/*
	 * Cancel ongoing scan to sync up with sme state machine of cfg80211.
	 */
	if (wl->scan_request) {
		wl_notify_escan_complete(wl, dev, true, true);
	}
	/* Clean BSSID */
	bzero(&bssid, sizeof(bssid));
	wl_update_prof(wl, dev, NULL, (void *)&bssid, WL_PROF_BSSID);

	if (params->ssid)
		WL_INFO(("SSID: %s\n", params->ssid));
	else {
		WL_ERR(("SSID: NULL, Not supported\n"));
		err = -EOPNOTSUPP;
		goto CleanUp;
	}

	if (params->bssid)
		WL_INFO(("BSSID: %02X:%02X:%02X:%02X:%02X:%02X\n",
			params->bssid[0], params->bssid[1], params->bssid[2],
			params->bssid[3], params->bssid[4], params->bssid[5]));

	if (params->channel)
		WL_INFO(("channel: %d\n", params->channel->center_freq));

	if (params->channel_fixed)
		WL_INFO(("fixed channel required\n"));

	if (params->ie && params->ie_len)
		WL_INFO(("ie len: %d\n", params->ie_len));

	if (params->beacon_interval)
		WL_INFO(("beacon interval: %d\n", params->beacon_interval));

	if (params->basic_rates)
		WL_INFO(("basic rates: %08X\n", params->basic_rates));

	if (params->privacy)
		WL_INFO(("privacy required\n"));

	wl_set_drv_status(wl, CONNECTING, dev);

	/* Configure Privacy for starter */
	if (params->privacy)
		wsec |= WEP_ENABLED;

	err = wldev_iovar_setint(dev, "wsec", wsec);
	if (err) {
		WL_ERR(("wsec failed (%d)\n", err));
		goto CleanUp;
	}

	err = wldev_iovar_setint(dev, "auth", WL_AUTH_OPEN_SYSTEM);
	if (err) {
		WL_ERR(("auth failed (%d)\n", err));
		goto CleanUp;
	}

	err = wldev_iovar_setint(dev, "wpa_auth", 0);
	if (err) {
		WL_ERR(("wpa_auth failed (%d)\n", err));
		goto CleanUp;
	}

	/* Configure Beacon Interval for starter */
	if (params->beacon_interval)
		bcnprd = params->beacon_interval;
	else
		bcnprd = 100;

	bcnprd = htod32(bcnprd);
	err = wldev_ioctl(dev, WLC_SET_BCNPRD, &bcnprd, sizeof(bcnprd), true);
	if (err) {
		WL_ERR(("WLC_SET_BCNPRD failed (%d)\n", err));
		goto CleanUp;
	}

	/* Configure required join parameter */
	memset(&join_params, 0, sizeof(struct wl_join_params));

	/* SSID */
	memset(&ssid, 0, sizeof(struct wlc_ssid));
	ssid.SSID_len = MIN(params->ssid_len, 32);
	join_params.ssid.SSID_len = htod32(ssid.SSID_len);
	memcpy(ssid.SSID, params->ssid, ssid.SSID_len);
	memcpy(join_params.ssid.SSID, params->ssid, ssid.SSID_len);
	join_params_size = sizeof(join_params.ssid);

	wl_update_prof(wl, dev, NULL, &ssid, WL_PROF_SSID);

	/* BSSID */
	if (params->bssid) {
		memcpy(&join_params.params.bssid, params->bssid, ETHER_ADDR_LEN);
		join_params_size = sizeof(join_params.ssid) +
			WL_ASSOC_PARAMS_FIXED_SIZE;

		wl_update_prof(wl, dev, NULL, params->bssid, WL_PROF_BSSID);
	} else {
		memcpy(&join_params.params.bssid, &ether_bcast, ETHER_ADDR_LEN);
	}

	/* Channel */
	if (params->channel) {
		u32 target_channel;

		target_channel = ieee80211_frequency_to_channel(
							params->channel->center_freq);
		if (params->channel_fixed) {
			/* adding chanspec */
			wl_ch_to_chanspec(target_channel,
				&join_params, &join_params_size);
		}

		/* set channel for starter */
		target_channel = htod32(target_channel);
		err = wldev_ioctl(dev, WLC_SET_CHANNEL,
			&target_channel, sizeof(target_channel), true);
		if (err) {
			WL_ERR(("WLC_SET_CHANNEL failed (%d)\n", err));
			goto CleanUp;
		}
<<<<<<< HEAD
	}

	wl->ibss_starter = false;

	err = wldev_ioctl(dev, WLC_SET_SSID, &join_params, join_params_size, true);
	if (err) {
		WL_ERR(("WLC_SET_SSID failed (%d)\n", err));
		goto CleanUp;
	}

=======
	}

	wl->ibss_starter = false;

	err = wldev_ioctl(dev, WLC_SET_SSID, &join_params, join_params_size, true);
	if (err) {
		WL_ERR(("WLC_SET_SSID failed (%d)\n", err));
		goto CleanUp;
	}

>>>>>>> 6444e59e
CleanUp:

	if (err)
		wl_clr_drv_status(wl, CONNECTING, dev);

	WL_TRACE(("Exit\n"));
	return err;
}

static s32 wl_cfg80211_leave_ibss(struct wiphy *wiphy, struct net_device *dev)
{
	struct wl_priv *wl = wiphy_priv(wiphy);
	scb_val_t scbval;
	bool act = false;
	s32 err = 0;
	u8 *curbssid;

	WL_TRACE(("Enter\n"));

	CHECK_SYS_UP(wl);
	act = *(bool *) wl_read_prof(wl, dev, WL_PROF_ACT);
	curbssid = wl_read_prof(wl, dev, WL_PROF_BSSID);
	if (act) {
		/*
		* Cancel ongoing scan to sync up with sme state machine of cfg80211.
		*/
		if (wl->scan_request) {
			wl_notify_escan_complete(wl, dev, true, true);
		}
		wl_set_drv_status(wl, DISCONNECTING, dev);
		scbval.val = DOT11_RC_DISASSOC_LEAVING;
		memcpy(&scbval.ea, curbssid, ETHER_ADDR_LEN);
		scbval.val = htod32(scbval.val);
		err = wldev_ioctl(dev, WLC_DISASSOC, &scbval,
				sizeof(scb_val_t), true);
		if (unlikely(err)) {
			wl_clr_drv_status(wl, DISCONNECTING, dev);
			WL_ERR(("error (%d)\n", err));
			return err;
		}
	}

	WL_TRACE(("Exit\n"));
	return err;
}

static s32
wl_set_wpa_version(struct net_device *dev, struct cfg80211_connect_params *sme)
{
	struct wl_priv *wl = wlcfg_drv_priv;
	struct wl_security *sec;
	s32 val = 0;
	s32 err = 0;
	s32 bssidx = wl_cfgp2p_find_idx(wl, dev);

	if (sme->crypto.wpa_versions & NL80211_WPA_VERSION_1)
		val = WPA_AUTH_PSK | WPA_AUTH_UNSPECIFIED;
	else if (sme->crypto.wpa_versions & NL80211_WPA_VERSION_2)
		val = WPA2_AUTH_PSK| WPA2_AUTH_UNSPECIFIED;
	else
		val = WPA_AUTH_DISABLED;

	if (is_wps_conn(sme))
		val = WPA_AUTH_DISABLED;

	WL_DBG(("setting wpa_auth to 0x%0x\n", val));
	err = wldev_iovar_setint_bsscfg(dev, "wpa_auth", val, bssidx);
	if (unlikely(err)) {
		WL_ERR(("set wpa_auth failed (%d)\n", err));
		return err;
	}
	sec = wl_read_prof(wl, dev, WL_PROF_SEC);
	sec->wpa_versions = sme->crypto.wpa_versions;
	return err;
}

static s32
wl_set_auth_type(struct net_device *dev, struct cfg80211_connect_params *sme)
{
	struct wl_priv *wl = wlcfg_drv_priv;
	struct wl_security *sec;
	s32 val = 0;
	s32 err = 0;
	s32 bssidx = wl_cfgp2p_find_idx(wl, dev);
	switch (sme->auth_type) {
	case NL80211_AUTHTYPE_OPEN_SYSTEM:
		val = WL_AUTH_OPEN_SYSTEM;
		WL_DBG(("open system\n"));
		break;
	case NL80211_AUTHTYPE_SHARED_KEY:
		val = WL_AUTH_SHARED_KEY;
		WL_DBG(("shared key\n"));
		break;
	case NL80211_AUTHTYPE_AUTOMATIC:
		val = WL_AUTH_OPEN_SHARED;
		WL_DBG(("automatic\n"));
		break;
	case NL80211_AUTHTYPE_NETWORK_EAP:
		WL_DBG(("network eap\n"));
	default:
		val = WL_AUTH_OPEN_SHARED;
		WL_ERR(("invalid auth type (%d)\n", sme->auth_type));
		break;
	}

	err = wldev_iovar_setint_bsscfg(dev, "auth", val, bssidx);
	if (unlikely(err)) {
		WL_ERR(("set auth failed (%d)\n", err));
		return err;
	}
	sec = wl_read_prof(wl, dev, WL_PROF_SEC);
	sec->auth_type = sme->auth_type;
	return err;
}

static s32
wl_set_set_cipher(struct net_device *dev, struct cfg80211_connect_params *sme)
{
	struct wl_priv *wl = wlcfg_drv_priv;
	struct wl_security *sec;
	s32 pval = 0;
	s32 gval = 0;
	s32 err = 0;
	s32 bssidx = wl_cfgp2p_find_idx(wl, dev);

	if (sme->crypto.n_ciphers_pairwise) {
		switch (sme->crypto.ciphers_pairwise[0]) {
		case WLAN_CIPHER_SUITE_WEP40:
		case WLAN_CIPHER_SUITE_WEP104:
			pval = WEP_ENABLED;
			break;
		case WLAN_CIPHER_SUITE_TKIP:
			pval = TKIP_ENABLED;
			break;
		case WLAN_CIPHER_SUITE_CCMP:
			pval = AES_ENABLED;
			break;
		case WLAN_CIPHER_SUITE_AES_CMAC:
			pval = AES_ENABLED;
			break;
		default:
			WL_ERR(("invalid cipher pairwise (%d)\n",
				sme->crypto.ciphers_pairwise[0]));
			return -EINVAL;
		}
	}
	if (sme->crypto.cipher_group) {
		switch (sme->crypto.cipher_group) {
		case WLAN_CIPHER_SUITE_WEP40:
		case WLAN_CIPHER_SUITE_WEP104:
			gval = WEP_ENABLED;
			break;
		case WLAN_CIPHER_SUITE_TKIP:
			gval = TKIP_ENABLED;
			break;
		case WLAN_CIPHER_SUITE_CCMP:
			gval = AES_ENABLED;
			break;
		case WLAN_CIPHER_SUITE_AES_CMAC:
			gval = AES_ENABLED;
			break;
		default:
			WL_ERR(("invalid cipher group (%d)\n",
				sme->crypto.cipher_group));
			return -EINVAL;
		}
	}

	WL_DBG(("pval (%d) gval (%d)\n", pval, gval));

	if (is_wps_conn(sme)) {
		if (sme->privacy)
			err = wldev_iovar_setint_bsscfg(dev, "wsec", 4, bssidx);
		else
			/* WPS-2.0 allowes no security */
			err = wldev_iovar_setint_bsscfg(dev, "wsec", 0, bssidx);
	} else {
		WL_DBG((" NO, is_wps_conn, Set pval | gval to WSEC"));
		err = wldev_iovar_setint_bsscfg(dev, "wsec",
				pval | gval, bssidx);
	}
	if (unlikely(err)) {
		WL_ERR(("error (%d)\n", err));
		return err;
	}

	sec = wl_read_prof(wl, dev, WL_PROF_SEC);
	sec->cipher_pairwise = sme->crypto.ciphers_pairwise[0];
	sec->cipher_group = sme->crypto.cipher_group;

	return err;
}

static s32
wl_set_key_mgmt(struct net_device *dev, struct cfg80211_connect_params *sme)
{
	struct wl_priv *wl = wlcfg_drv_priv;
	struct wl_security *sec;
	s32 val = 0;
	s32 err = 0;
	s32 bssidx = wl_cfgp2p_find_idx(wl, dev);

	if (sme->crypto.n_akm_suites) {
		err = wldev_iovar_getint(dev, "wpa_auth", &val);
		if (unlikely(err)) {
			WL_ERR(("could not get wpa_auth (%d)\n", err));
			return err;
		}
		if (val & (WPA_AUTH_PSK | WPA_AUTH_UNSPECIFIED)) {
			switch (sme->crypto.akm_suites[0]) {
			case WLAN_AKM_SUITE_8021X:
				val = WPA_AUTH_UNSPECIFIED;
				break;
			case WLAN_AKM_SUITE_PSK:
				val = WPA_AUTH_PSK;
				break;
			default:
				WL_ERR(("invalid cipher group (%d)\n",
					sme->crypto.cipher_group));
				return -EINVAL;
			}
		} else if (val & (WPA2_AUTH_PSK | WPA2_AUTH_UNSPECIFIED)) {
			switch (sme->crypto.akm_suites[0]) {
			case WLAN_AKM_SUITE_8021X:
				val = WPA2_AUTH_UNSPECIFIED;
				break;
			case WLAN_AKM_SUITE_PSK:
				val = WPA2_AUTH_PSK;
				break;
			default:
				WL_ERR(("invalid cipher group (%d)\n",
					sme->crypto.cipher_group));
				return -EINVAL;
			}
		}
		WL_DBG(("setting wpa_auth to %d\n", val));

		err = wldev_iovar_setint_bsscfg(dev, "wpa_auth", val, bssidx);
		if (unlikely(err)) {
			WL_ERR(("could not set wpa_auth (%d)\n", err));
			return err;
		}
	}
	sec = wl_read_prof(wl, dev, WL_PROF_SEC);
	sec->wpa_auth = sme->crypto.akm_suites[0];

	return err;
}

static s32
wl_set_set_sharedkey(struct net_device *dev,
	struct cfg80211_connect_params *sme)
{
	struct wl_priv *wl = wlcfg_drv_priv;
	struct wl_security *sec;
	struct wl_wsec_key key;
	s32 val;
	s32 err = 0;
	s32 bssidx = wl_cfgp2p_find_idx(wl, dev);

	WL_DBG(("key len (%d)\n", sme->key_len));
	if (sme->key_len) {
		sec = wl_read_prof(wl, dev, WL_PROF_SEC);
		WL_DBG(("wpa_versions 0x%x cipher_pairwise 0x%x\n",
			sec->wpa_versions, sec->cipher_pairwise));
		if (!(sec->wpa_versions & (NL80211_WPA_VERSION_1 |
			NL80211_WPA_VERSION_2)) &&
			(sec->cipher_pairwise & (WLAN_CIPHER_SUITE_WEP40 |
		WLAN_CIPHER_SUITE_WEP104)))
		{
			memset(&key, 0, sizeof(key));
			key.len = (u32) sme->key_len;
			key.index = (u32) sme->key_idx;
			if (unlikely(key.len > sizeof(key.data))) {
				WL_ERR(("Too long key length (%u)\n", key.len));
				return -EINVAL;
			}
			memcpy(key.data, sme->key, key.len);
			key.flags = WL_PRIMARY_KEY;
			switch (sec->cipher_pairwise) {
			case WLAN_CIPHER_SUITE_WEP40:
				key.algo = CRYPTO_ALGO_WEP1;
				break;
			case WLAN_CIPHER_SUITE_WEP104:
				key.algo = CRYPTO_ALGO_WEP128;
				break;
			default:
				WL_ERR(("Invalid algorithm (%d)\n",
					sme->crypto.ciphers_pairwise[0]));
				return -EINVAL;
			}
			/* Set the new key/index */
			WL_DBG(("key length (%d) key index (%d) algo (%d)\n",
				key.len, key.index, key.algo));
			WL_DBG(("key \"%s\"\n", key.data));
			swap_key_from_BE(&key);
			err = wldev_iovar_setbuf_bsscfg(dev, "wsec_key", &key, sizeof(key),
				wl->ioctl_buf, WLC_IOCTL_MAXLEN, bssidx, &wl->ioctl_buf_sync);
			if (unlikely(err)) {
				WL_ERR(("WLC_SET_KEY error (%d)\n", err));
				return err;
			}
			if (sec->auth_type == NL80211_AUTHTYPE_SHARED_KEY) {
				WL_DBG(("set auth_type to shared key\n"));
				val = WL_AUTH_SHARED_KEY;	/* shared key */
				err = wldev_iovar_setint_bsscfg(dev, "auth", val, bssidx);
				if (unlikely(err)) {
					WL_ERR(("set auth failed (%d)\n", err));
					return err;
				}
			}
		}
	}
	return err;
}

static s32
wl_cfg80211_connect(struct wiphy *wiphy, struct net_device *dev,
	struct cfg80211_connect_params *sme)
{
	struct wl_priv *wl = wiphy_priv(wiphy);
	struct ieee80211_channel *chan = sme->channel;
	wl_extjoin_params_t *ext_join_params;
	struct wl_join_params join_params;
	size_t join_params_size;
	s32 err = 0;
	wpa_ie_fixed_t *wpa_ie;
	wpa_ie_fixed_t *wps_ie;
	bcm_tlv_t *wpa2_ie;
	u8* wpaie  = 0;
	u32 wpaie_len = 0;
	u32 wpsie_len = 0;
	u32 chan_cnt = 0;
	u8 wpsie[IE_MAX_LEN];
	struct ether_addr bssid;

	WL_DBG(("In\n"));
	CHECK_SYS_UP(wl);

	/*
	 * Cancel ongoing scan to sync up with sme state machine of cfg80211.
	 */
	if (wl->scan_request) {
		wl_notify_escan_complete(wl, dev, true, true);
	}
	/* Clean BSSID */
	bzero(&bssid, sizeof(bssid));
	wl_update_prof(wl, dev, NULL, (void *)&bssid, WL_PROF_BSSID);

	if (IS_P2P_SSID(sme->ssid) && (dev != wl_to_prmry_ndev(wl))) {
		/* we only allow to connect using virtual interface in case of P2P */
		if (p2p_is_on(wl) && is_wps_conn(sme)) {
			WL_DBG(("ASSOC1 p2p index : %d sme->ie_len %d\n",
				wl_cfgp2p_find_idx(wl, dev), sme->ie_len));
			/* Have to apply WPS IE + P2P IE in assoc req frame */
			wl_cfgp2p_set_management_ie(wl, dev,
				wl_cfgp2p_find_idx(wl, dev), VNDR_IE_PRBREQ_FLAG,
				wl_to_p2p_bss_saved_ie(wl, P2PAPI_BSSCFG_DEVICE).p2p_probe_req_ie,
				wl_to_p2p_bss_saved_ie(wl,
				P2PAPI_BSSCFG_DEVICE).p2p_probe_req_ie_len);
			wl_cfgp2p_set_management_ie(wl, dev, wl_cfgp2p_find_idx(wl, dev),
				VNDR_IE_ASSOCREQ_FLAG, sme->ie, sme->ie_len);
		} else if (p2p_is_on(wl) && (sme->crypto.wpa_versions & NL80211_WPA_VERSION_2)) {
			/* This is the connect req after WPS is done [credentials exchanged]
			 * currently identified with WPA_VERSION_2 .
			 * Update the previously set IEs with
			 * the newly received IEs from Supplicant. This will remove the WPS IE from
			 * the Assoc Req.
			 */
			WL_DBG(("ASSOC2 p2p index : %d sme->ie_len %d\n",
				wl_cfgp2p_find_idx(wl, dev), sme->ie_len));
			wl_cfgp2p_set_management_ie(wl, dev,
				wl_cfgp2p_find_idx(wl, dev), VNDR_IE_PRBREQ_FLAG,
				sme->ie, sme->ie_len);
			wl_cfgp2p_set_management_ie(wl, dev, wl_cfgp2p_find_idx(wl, dev),
				VNDR_IE_ASSOCREQ_FLAG, sme->ie, sme->ie_len);
		}

	} else if (dev == wl_to_prmry_ndev(wl)) {
			/* find the RSN_IE */
			if ((wpa2_ie = bcm_parse_tlvs((u8 *)sme->ie, sme->ie_len,
				DOT11_MNG_RSN_ID)) != NULL) {
				WL_DBG((" WPA2 IE is found\n"));
			}
			/* find the WPA_IE */
			if ((wpa_ie = wl_cfgp2p_find_wpaie((u8 *)sme->ie,
				sme->ie_len)) != NULL) {
				WL_DBG((" WPA IE is found\n"));
			}
			if (wpa_ie != NULL || wpa2_ie != NULL) {
				wpaie = (wpa_ie != NULL) ? (u8 *)wpa_ie : (u8 *)wpa2_ie;
				wpaie_len = (wpa_ie != NULL) ? wpa_ie->length : wpa2_ie->len;
				wpaie_len += WPA_RSN_IE_TAG_FIXED_LEN;
				wldev_iovar_setbuf(dev, "wpaie", wpaie, wpaie_len,
					wl->ioctl_buf, WLC_IOCTL_MAXLEN, &wl->ioctl_buf_sync);
			} else {
				wldev_iovar_setbuf(dev, "wpaie", NULL, 0,
					wl->ioctl_buf, WLC_IOCTL_MAXLEN, &wl->ioctl_buf_sync);
			}

			/* find the WPSIE */
			memset(wpsie, 0, sizeof(wpsie));
			if ((wps_ie = wl_cfgp2p_find_wpsie((u8 *)sme->ie,
				sme->ie_len)) != NULL) {
				wpsie_len = wps_ie->length +WPA_RSN_IE_TAG_FIXED_LEN;
				memcpy(wpsie, wps_ie, wpsie_len);
			} else {
				wpsie_len = 0;
			}
			err = wl_cfgp2p_set_management_ie(wl, dev, -1,
				VNDR_IE_ASSOCREQ_FLAG, wpsie, wpsie_len);
			if (unlikely(err)) {
				return err;
			}
	}
	if (unlikely(!sme->ssid)) {
		WL_ERR(("Invalid ssid\n"));
		return -EOPNOTSUPP;
	}
	if (chan) {
		wl->channel = ieee80211_frequency_to_channel(chan->center_freq);
		chan_cnt = 1;
		WL_DBG(("channel (%d), center_req (%d)\n", wl->channel,
			chan->center_freq));
	} else
		wl->channel = 0;
	WL_DBG(("ie (%p), ie_len (%zd)\n", sme->ie, sme->ie_len));
	err = wl_set_wpa_version(dev, sme);
	if (unlikely(err)) {
		WL_ERR(("Invalid wpa_version\n"));
		return err;
	}

	err = wl_set_auth_type(dev, sme);
	if (unlikely(err)) {
		WL_ERR(("Invalid auth type\n"));
		return err;
	}

	err = wl_set_set_cipher(dev, sme);
	if (unlikely(err)) {
		WL_ERR(("Invalid ciper\n"));
		return err;
	}

	err = wl_set_key_mgmt(dev, sme);
	if (unlikely(err)) {
		WL_ERR(("Invalid key mgmt\n"));
		return err;
	}

	err = wl_set_set_sharedkey(dev, sme);
	if (unlikely(err)) {
		WL_ERR(("Invalid shared key\n"));
		return err;
	}

	/*
	 *  Join with specific BSSID and cached SSID
	 *  If SSID is zero join based on BSSID only
	 */
	join_params_size = WL_EXTJOIN_PARAMS_FIXED_SIZE +
		chan_cnt * sizeof(chanspec_t);
	ext_join_params =  (wl_extjoin_params_t*)kzalloc(join_params_size, GFP_KERNEL);
	if (ext_join_params == NULL) {
		err = -ENOMEM;
		wl_clr_drv_status(wl, CONNECTING, dev);
		goto exit;
	}
	ext_join_params->ssid.SSID_len = min(sizeof(ext_join_params->ssid.SSID), sme->ssid_len);
	memcpy(&ext_join_params->ssid.SSID, sme->ssid, ext_join_params->ssid.SSID_len);
	ext_join_params->ssid.SSID_len = htod32(ext_join_params->ssid.SSID_len);
	/* Set up join scan parameters */
	ext_join_params->scan.scan_type = -1;
	ext_join_params->scan.nprobes = 2;
	/* increate dwell time to receive probe response or detect Beacon
	* from target AP at a noisy air only during connect command
	*/
	ext_join_params->scan.active_time = WL_SCAN_ACTIVE_TIME*3;
	ext_join_params->scan.passive_time = WL_SCAN_PASSIVE_TIME*3;
	ext_join_params->scan.home_time = -1;

	if (sme->bssid)
		memcpy(&ext_join_params->assoc.bssid, sme->bssid, ETH_ALEN);
	else
		memcpy(&ext_join_params->assoc.bssid, &ether_bcast, ETH_ALEN);
	ext_join_params->assoc.chanspec_num = chan_cnt;
	if (chan_cnt) {
		u16 channel, band, bw, ctl_sb;
		chanspec_t chspec;
		channel = wl->channel;
		band = (channel <= CH_MAX_2G_CHANNEL) ? WL_CHANSPEC_BAND_2G
			: WL_CHANSPEC_BAND_5G;
		bw = WL_CHANSPEC_BW_20;
		ctl_sb = WL_CHANSPEC_CTL_SB_NONE;
		chspec = (channel | band | bw | ctl_sb);
		ext_join_params->assoc.chanspec_list[0]  &= WL_CHANSPEC_CHAN_MASK;
		ext_join_params->assoc.chanspec_list[0] |= chspec;
		ext_join_params->assoc.chanspec_list[0] =
			htodchanspec(ext_join_params->assoc.chanspec_list[0]);
	}
	ext_join_params->assoc.chanspec_num = htod32(ext_join_params->assoc.chanspec_num);
	if (ext_join_params->ssid.SSID_len < IEEE80211_MAX_SSID_LEN) {
		WL_INFO(("ssid \"%s\", len (%d)\n", ext_join_params->ssid.SSID,
			ext_join_params->ssid.SSID_len));
	}
	wl_set_drv_status(wl, CONNECTING, dev);
	err = wldev_iovar_setbuf_bsscfg(dev, "join", ext_join_params, join_params_size,
		wl->ioctl_buf, WLC_IOCTL_MAXLEN, wl_cfgp2p_find_idx(wl, dev), &wl->ioctl_buf_sync);
	kfree(ext_join_params);
	if (err) {
		wl_clr_drv_status(wl, CONNECTING, dev);
		if (err == BCME_UNSUPPORTED) {
			WL_DBG(("join iovar is not supported\n"));
			goto set_ssid;
		} else
			WL_ERR(("error (%d)\n", err));
	} else
		goto exit;

set_ssid:
	memset(&join_params, 0, sizeof(join_params));
	join_params_size = sizeof(join_params.ssid);

	join_params.ssid.SSID_len = min(sizeof(join_params.ssid.SSID), sme->ssid_len);
	memcpy(&join_params.ssid.SSID, sme->ssid, join_params.ssid.SSID_len);
	join_params.ssid.SSID_len = htod32(join_params.ssid.SSID_len);
	wl_update_prof(wl, dev, NULL, &join_params.ssid, WL_PROF_SSID);
	if (sme->bssid)
		memcpy(&join_params.params.bssid, sme->bssid, ETH_ALEN);
	else
		memcpy(&join_params.params.bssid, &ether_bcast, ETH_ALEN);

	wl_ch_to_chanspec(wl->channel, &join_params, &join_params_size);
	WL_DBG(("join_param_size %d\n", join_params_size));

	if (join_params.ssid.SSID_len < IEEE80211_MAX_SSID_LEN) {
		WL_INFO(("ssid \"%s\", len (%d)\n", join_params.ssid.SSID,
			join_params.ssid.SSID_len));
	}
	wl_set_drv_status(wl, CONNECTING, dev);
	err = wldev_ioctl(dev, WLC_SET_SSID, &join_params, join_params_size, true);
	if (err) {
		WL_ERR(("error (%d)\n", err));
		wl_clr_drv_status(wl, CONNECTING, dev);
	}
exit:
	return err;
}

static s32
wl_cfg80211_disconnect(struct wiphy *wiphy, struct net_device *dev,
	u16 reason_code)
{
	struct wl_priv *wl = wiphy_priv(wiphy);
	scb_val_t scbval;
	bool act = false;
	s32 err = 0;
	u8 *curbssid;
	WL_ERR(("Reason %d\n", reason_code));
	CHECK_SYS_UP(wl);
	act = *(bool *) wl_read_prof(wl, dev, WL_PROF_ACT);
	curbssid = wl_read_prof(wl, dev, WL_PROF_BSSID);
	if (act) {
		/*
		* Cancel ongoing scan to sync up with sme state machine of cfg80211.
		*/
		if (wl->scan_request) {
			wl_notify_escan_complete(wl, dev, true, true);
		}
		wl_set_drv_status(wl, DISCONNECTING, dev);
		scbval.val = reason_code;
		memcpy(&scbval.ea, curbssid, ETHER_ADDR_LEN);
		scbval.val = htod32(scbval.val);
		err = wldev_ioctl(dev, WLC_DISASSOC, &scbval,
			sizeof(scb_val_t), true);
		if (unlikely(err)) {
			wl_clr_drv_status(wl, DISCONNECTING, dev);
			WL_ERR(("error (%d)\n", err));
			return err;
		}
	}

	return err;
}

static s32
wl_cfg80211_set_tx_power(struct wiphy *wiphy,
	enum nl80211_tx_power_setting type, s32 dbm)
{

	struct wl_priv *wl = wiphy_priv(wiphy);
	struct net_device *ndev = wl_to_prmry_ndev(wl);
	u16 txpwrmw;
	s32 err = 0;
	s32 disable = 0;

	CHECK_SYS_UP(wl);
	switch (type) {
	case NL80211_TX_POWER_AUTOMATIC:
		break;
	case NL80211_TX_POWER_LIMITED:
		if (dbm < 0) {
			WL_ERR(("TX_POWER_LIMITTED - dbm is negative\n"));
			return -EINVAL;
		}
		break;
	case NL80211_TX_POWER_FIXED:
		if (dbm < 0) {
			WL_ERR(("TX_POWER_FIXED - dbm is negative..\n"));
			return -EINVAL;
		}
		break;
	}
	/* Make sure radio is off or on as far as software is concerned */
	disable = WL_RADIO_SW_DISABLE << 16;
	disable = htod32(disable);
	err = wldev_ioctl(ndev, WLC_SET_RADIO, &disable, sizeof(disable), true);
	if (unlikely(err)) {
		WL_ERR(("WLC_SET_RADIO error (%d)\n", err));
		return err;
	}

	if (dbm > 0xffff)
		txpwrmw = 0xffff;
	else
		txpwrmw = (u16) dbm;
	err = wldev_iovar_setint(ndev, "qtxpower",
		(s32) (bcm_mw_to_qdbm(txpwrmw)));
	if (unlikely(err)) {
		WL_ERR(("qtxpower error (%d)\n", err));
		return err;
	}
	wl->conf->tx_power = dbm;

	return err;
}

static s32 wl_cfg80211_get_tx_power(struct wiphy *wiphy, s32 *dbm)
{
	struct wl_priv *wl = wiphy_priv(wiphy);
	struct net_device *ndev = wl_to_prmry_ndev(wl);
	s32 txpwrdbm;
	u8 result;
	s32 err = 0;

	CHECK_SYS_UP(wl);
	err = wldev_iovar_getint(ndev, "qtxpower", &txpwrdbm);
	if (unlikely(err)) {
		WL_ERR(("error (%d)\n", err));
		return err;
	}
	result = (u8) (txpwrdbm & ~WL_TXPWR_OVERRIDE);
	*dbm = (s32) bcm_qdbm_to_mw(result);

	return err;
}

static s32
wl_cfg80211_config_default_key(struct wiphy *wiphy, struct net_device *dev,
	u8 key_idx, bool unicast, bool multicast)
{
	struct wl_priv *wl = wiphy_priv(wiphy);
	u32 index;
	s32 wsec;
	s32 err = 0;
	s32 bssidx = wl_cfgp2p_find_idx(wl, dev);

	WL_DBG(("key index (%d)\n", key_idx));
	CHECK_SYS_UP(wl);
	err = wldev_iovar_getint_bsscfg(dev, "wsec", &wsec, bssidx);
	if (unlikely(err)) {
		WL_ERR(("WLC_GET_WSEC error (%d)\n", err));
		return err;
	}
	if (wsec & WEP_ENABLED) {
		/* Just select a new current key */
		index = (u32) key_idx;
		index = htod32(index);
		err = wldev_ioctl(dev, WLC_SET_KEY_PRIMARY, &index,
			sizeof(index), true);
		if (unlikely(err)) {
			WL_ERR(("error (%d)\n", err));
		}
	}
	return err;
}

static s32
wl_add_keyext(struct wiphy *wiphy, struct net_device *dev,
	u8 key_idx, const u8 *mac_addr, struct key_params *params)
{
	struct wl_priv *wl = wiphy_priv(wiphy);
	struct wl_wsec_key key;
	s32 err = 0;
	s32 bssidx = wl_cfgp2p_find_idx(wl, dev);
	s32 mode = wl_get_mode_by_netdev(wl, dev);
	memset(&key, 0, sizeof(key));
	key.index = (u32) key_idx;

	if (!ETHER_ISMULTI(mac_addr))
		memcpy((char *)&key.ea, (void *)mac_addr, ETHER_ADDR_LEN);
	key.len = (u32) params->key_len;

	/* check for key index change */
	if (key.len == 0) {
		/* key delete */
		swap_key_from_BE(&key);
		wldev_iovar_setbuf_bsscfg(dev, "wsec_key", &key, sizeof(key),
			wl->ioctl_buf, WLC_IOCTL_MAXLEN, bssidx, &wl->ioctl_buf_sync);
		if (unlikely(err)) {
			WL_ERR(("key delete error (%d)\n", err));
			return err;
		}
	} else {
		if (key.len > sizeof(key.data)) {
			WL_ERR(("Invalid key length (%d)\n", key.len));
			return -EINVAL;
		}
		WL_DBG(("Setting the key index %d\n", key.index));
		memcpy(key.data, params->key, key.len);

		if ((mode == WL_MODE_BSS) &&
			(params->cipher == WLAN_CIPHER_SUITE_TKIP)) {
			u8 keybuf[8];
			memcpy(keybuf, &key.data[24], sizeof(keybuf));
			memcpy(&key.data[24], &key.data[16], sizeof(keybuf));
			memcpy(&key.data[16], keybuf, sizeof(keybuf));
		}

		/* if IW_ENCODE_EXT_RX_SEQ_VALID set */
		if (params->seq && params->seq_len == 6) {
			/* rx iv */
			u8 *ivptr;
			ivptr = (u8 *) params->seq;
			key.rxiv.hi = (ivptr[5] << 24) | (ivptr[4] << 16) |
				(ivptr[3] << 8) | ivptr[2];
			key.rxiv.lo = (ivptr[1] << 8) | ivptr[0];
			key.iv_initialized = true;
		}

		switch (params->cipher) {
		case WLAN_CIPHER_SUITE_WEP40:
			key.algo = CRYPTO_ALGO_WEP1;
			WL_DBG(("WLAN_CIPHER_SUITE_WEP40\n"));
			break;
		case WLAN_CIPHER_SUITE_WEP104:
			key.algo = CRYPTO_ALGO_WEP128;
			WL_DBG(("WLAN_CIPHER_SUITE_WEP104\n"));
			break;
		case WLAN_CIPHER_SUITE_TKIP:
			key.algo = CRYPTO_ALGO_TKIP;
			WL_DBG(("WLAN_CIPHER_SUITE_TKIP\n"));
			break;
		case WLAN_CIPHER_SUITE_AES_CMAC:
			key.algo = CRYPTO_ALGO_AES_CCM;
			WL_DBG(("WLAN_CIPHER_SUITE_AES_CMAC\n"));
			break;
		case WLAN_CIPHER_SUITE_CCMP:
			key.algo = CRYPTO_ALGO_AES_CCM;
			WL_DBG(("WLAN_CIPHER_SUITE_CCMP\n"));
			break;
		default:
			WL_ERR(("Invalid cipher (0x%x)\n", params->cipher));
			return -EINVAL;
		}
		swap_key_from_BE(&key);
		wldev_iovar_setbuf_bsscfg(dev, "wsec_key", &key, sizeof(key),
			wl->ioctl_buf, WLC_IOCTL_MAXLEN, bssidx, &wl->ioctl_buf_sync);
		if (unlikely(err)) {
			WL_ERR(("WLC_SET_KEY error (%d)\n", err));
			return err;
		}
	}
	return err;
}

static s32
wl_cfg80211_add_key(struct wiphy *wiphy, struct net_device *dev,
	u8 key_idx, bool pairwise, const u8 *mac_addr,
	struct key_params *params)
{
	struct wl_wsec_key key;
	s32 val = 0;
	s32 wsec = 0;
	s32 err = 0;
	u8 keybuf[8];
	s32 bssidx = 0;
	struct wl_priv *wl = wiphy_priv(wiphy);
	s32 mode = wl_get_mode_by_netdev(wl, dev);
	WL_DBG(("key index (%d)\n", key_idx));
	CHECK_SYS_UP(wl);

	bssidx = wl_cfgp2p_find_idx(wl, dev);

	if (mac_addr) {
		wl_add_keyext(wiphy, dev, key_idx, mac_addr, params);
		goto exit;
	}
	memset(&key, 0, sizeof(key));

	key.len = (u32) params->key_len;
	key.index = (u32) key_idx;

	if (unlikely(key.len > sizeof(key.data))) {
		WL_ERR(("Too long key length (%u)\n", key.len));
		return -EINVAL;
	}
	memcpy(key.data, params->key, key.len);

	key.flags = WL_PRIMARY_KEY;
	switch (params->cipher) {
	case WLAN_CIPHER_SUITE_WEP40:
		key.algo = CRYPTO_ALGO_WEP1;
		val = WEP_ENABLED;
		WL_DBG(("WLAN_CIPHER_SUITE_WEP40\n"));
		break;
	case WLAN_CIPHER_SUITE_WEP104:
		key.algo = CRYPTO_ALGO_WEP128;
		val = WEP_ENABLED;
		WL_DBG(("WLAN_CIPHER_SUITE_WEP104\n"));
		break;
	case WLAN_CIPHER_SUITE_TKIP:
		key.algo = CRYPTO_ALGO_TKIP;
		val = TKIP_ENABLED;
		/* wpa_supplicant switches the third and fourth quarters of the TKIP key */
		if (mode == WL_MODE_BSS) {
			bcopy(&key.data[24], keybuf, sizeof(keybuf));
			bcopy(&key.data[16], &key.data[24], sizeof(keybuf));
			bcopy(keybuf, &key.data[16], sizeof(keybuf));
		}
		WL_DBG(("WLAN_CIPHER_SUITE_TKIP\n"));
		break;
	case WLAN_CIPHER_SUITE_AES_CMAC:
		key.algo = CRYPTO_ALGO_AES_CCM;
		val = AES_ENABLED;
		WL_DBG(("WLAN_CIPHER_SUITE_AES_CMAC\n"));
		break;
	case WLAN_CIPHER_SUITE_CCMP:
		key.algo = CRYPTO_ALGO_AES_CCM;
		val = AES_ENABLED;
		WL_DBG(("WLAN_CIPHER_SUITE_CCMP\n"));
		break;
	default:
		WL_ERR(("Invalid cipher (0x%x)\n", params->cipher));
		return -EINVAL;
	}

	/* Set the new key/index */
	swap_key_from_BE(&key);
	err = wldev_iovar_setbuf_bsscfg(dev, "wsec_key", &key, sizeof(key), wl->ioctl_buf,
		WLC_IOCTL_MAXLEN, bssidx, &wl->ioctl_buf_sync);
	if (unlikely(err)) {
		WL_ERR(("WLC_SET_KEY error (%d)\n", err));
		return err;
	}

exit:
	err = wldev_iovar_getint_bsscfg(dev, "wsec", &wsec, bssidx);
	if (unlikely(err)) {
		WL_ERR(("get wsec error (%d)\n", err));
		return err;
	}

	wsec |= val;
	err = wldev_iovar_setint_bsscfg(dev, "wsec", wsec, bssidx);
	if (unlikely(err)) {
		WL_ERR(("set wsec error (%d)\n", err));
		return err;
	}

	return err;
}

static s32
wl_cfg80211_del_key(struct wiphy *wiphy, struct net_device *dev,
	u8 key_idx, bool pairwise, const u8 *mac_addr)
{
	struct wl_wsec_key key;
	struct wl_priv *wl = wiphy_priv(wiphy);
	s32 err = 0;
	s32 bssidx = wl_cfgp2p_find_idx(wl, dev);

	WL_DBG(("Enter\n"));
	CHECK_SYS_UP(wl);
	memset(&key, 0, sizeof(key));

	key.flags = WL_PRIMARY_KEY;
	key.algo = CRYPTO_ALGO_OFF;
	key.index = (u32) key_idx;

	WL_DBG(("key index (%d)\n", key_idx));
	/* Set the new key/index */
	swap_key_from_BE(&key);
	wldev_iovar_setbuf_bsscfg(dev, "wsec_key", &key, sizeof(key), wl->ioctl_buf,
		WLC_IOCTL_MAXLEN, bssidx, &wl->ioctl_buf_sync);
	if (unlikely(err)) {
		if (err == -EINVAL) {
			if (key.index >= DOT11_MAX_DEFAULT_KEYS) {
				/* we ignore this key index in this case */
				WL_DBG(("invalid key index (%d)\n", key_idx));
			}
		} else {
			WL_ERR(("WLC_SET_KEY error (%d)\n", err));
		}
		return err;
	}
	return err;
}

static s32
wl_cfg80211_get_key(struct wiphy *wiphy, struct net_device *dev,
	u8 key_idx, bool pairwise, const u8 *mac_addr, void *cookie,
	void (*callback) (void *cookie, struct key_params * params))
{
	struct key_params params;
	struct wl_wsec_key key;
	struct wl_priv *wl = wiphy_priv(wiphy);
	struct wl_security *sec;
	s32 wsec;
	s32 err = 0;
	s32 bssidx = wl_cfgp2p_find_idx(wl, dev);

	WL_DBG(("key index (%d)\n", key_idx));
	CHECK_SYS_UP(wl);
	memset(&key, 0, sizeof(key));
	key.index = key_idx;
	swap_key_to_BE(&key);
	memset(&params, 0, sizeof(params));
	params.key_len = (u8) min_t(u8, DOT11_MAX_KEY_SIZE, key.len);
	memcpy(params.key, key.data, params.key_len);

	wldev_iovar_getint_bsscfg(dev, "wsec", &wsec, bssidx);
	if (unlikely(err)) {
		WL_ERR(("WLC_GET_WSEC error (%d)\n", err));
		return err;
	}
	switch (wsec & ~SES_OW_ENABLED) {
		case WEP_ENABLED:
			sec = wl_read_prof(wl, dev, WL_PROF_SEC);
			if (sec->cipher_pairwise & WLAN_CIPHER_SUITE_WEP40) {
				params.cipher = WLAN_CIPHER_SUITE_WEP40;
				WL_DBG(("WLAN_CIPHER_SUITE_WEP40\n"));
			} else if (sec->cipher_pairwise & WLAN_CIPHER_SUITE_WEP104) {
				params.cipher = WLAN_CIPHER_SUITE_WEP104;
				WL_DBG(("WLAN_CIPHER_SUITE_WEP104\n"));
			}
			break;
		case TKIP_ENABLED:
			params.cipher = WLAN_CIPHER_SUITE_TKIP;
			WL_DBG(("WLAN_CIPHER_SUITE_TKIP\n"));
			break;
		case AES_ENABLED:
			params.cipher = WLAN_CIPHER_SUITE_AES_CMAC;
			WL_DBG(("WLAN_CIPHER_SUITE_AES_CMAC\n"));
			break;
		default:
			WL_ERR(("Invalid algo (0x%x)\n", wsec));
			return -EINVAL;
	}

	callback(cookie, &params);
	return err;
}

static s32
wl_cfg80211_config_default_mgmt_key(struct wiphy *wiphy,
	struct net_device *dev, u8 key_idx)
{
	WL_INFO(("Not supported\n"));
	return -EOPNOTSUPP;
}

static s32
wl_cfg80211_get_station(struct wiphy *wiphy, struct net_device *dev,
	u8 *mac, struct station_info *sinfo)
{
	struct wl_priv *wl = wiphy_priv(wiphy);
	scb_val_t scb_val;
	s32 rssi;
	s32 rate;
	s32 err = 0;
	sta_info_t *sta;
#if LINUX_VERSION_CODE >= KERNEL_VERSION(3, 0, 0)
	s8 eabuf[ETHER_ADDR_STR_LEN];
#endif
	dhd_pub_t *dhd =  (dhd_pub_t *)(wl->pub);

	CHECK_SYS_UP(wl);
	if (wl_get_mode_by_netdev(wl, dev) == WL_MODE_AP) {
		err = wldev_iovar_getbuf(dev, "sta_info", (struct ether_addr *)mac,
			ETHER_ADDR_LEN, wl->ioctl_buf, WLC_IOCTL_MAXLEN, &wl->ioctl_buf_sync);
		if (err < 0) {
			WL_ERR(("GET STA INFO failed, %d\n", err));
			return err;
		}
		sinfo->filled = STATION_INFO_INACTIVE_TIME;
		sta = (sta_info_t *)wl->ioctl_buf;
		sta->len = dtoh16(sta->len);
		sta->cap = dtoh16(sta->cap);
		sta->flags = dtoh32(sta->flags);
		sta->idle = dtoh32(sta->idle);
		sta->in = dtoh32(sta->in);
		sinfo->inactive_time = sta->idle * 1000;
#if LINUX_VERSION_CODE >= KERNEL_VERSION(3, 0, 0)
		if (sta->flags & WL_STA_ASSOC) {
			sinfo->filled |= STATION_INFO_CONNECTED_TIME;
			sinfo->connected_time = sta->in;
		}
		WL_INFO(("STA %s : idle time : %d sec, connected time :%d ms\n",
			bcm_ether_ntoa((const struct ether_addr *)mac, eabuf), sinfo->inactive_time,
			sta->idle * 1000));
#endif
	} else if (wl_get_mode_by_netdev(wl, dev) == WL_MODE_BSS) {
		u8 *curmacp = wl_read_prof(wl, dev, WL_PROF_BSSID);
		err = -ENODEV;
		if (!wl_get_drv_status(wl, CONNECTED, dev) ||
			(dhd_is_associated(dhd, NULL, &err) == FALSE)) {
			WL_ERR(("NOT assoc: %d\n", err));
			goto get_station_err;
		}
		if (memcmp(mac, curmacp, ETHER_ADDR_LEN)) {
			WL_ERR(("Wrong Mac address: "MACSTR" != "MACSTR"\n",
				MAC2STR(mac), MAC2STR(curmacp)));
		}

		/* Report the current tx rate */
		err = wldev_ioctl(dev, WLC_GET_RATE, &rate, sizeof(rate), false);
		if (err) {
			WL_ERR(("Could not get rate (%d)\n", err));
		} else {
			rate = dtoh32(rate);
			sinfo->filled |= STATION_INFO_TX_BITRATE;
			sinfo->txrate.legacy = rate * 5;
			WL_DBG(("Rate %d Mbps\n", (rate / 2)));
		}

		memset(&scb_val, 0, sizeof(scb_val));
		scb_val.val = 0;
		err = wldev_ioctl(dev, WLC_GET_RSSI, &scb_val,
			sizeof(scb_val_t), false);
		if (err) {
			WL_ERR(("Could not get rssi (%d)\n", err));
			goto get_station_err;
		}
		rssi = dtoh32(scb_val.val);
		sinfo->filled |= STATION_INFO_SIGNAL;
		sinfo->signal = rssi;
		WL_DBG(("RSSI %d dBm\n", rssi));

get_station_err:
		if (err && (err != -ETIMEDOUT) && (err != -EIO)) {
			/* Disconnect due to zero BSSID or error to get RSSI */
			WL_ERR(("force cfg80211_disconnected: %d\n", err));
			wl_clr_drv_status(wl, CONNECTED, dev);
			cfg80211_disconnected(dev, 0, NULL, 0, GFP_KERNEL);
			wl_link_down(wl);
		}
	}

	return err;
}

static s32
wl_cfg80211_set_power_mgmt(struct wiphy *wiphy, struct net_device *dev,
	bool enabled, s32 timeout)
{
	s32 pm;
	s32 err = 0;
	struct wl_priv *wl = wiphy_priv(wiphy);

	CHECK_SYS_UP(wl);

	WL_DBG(("Enter : power save %s\n", (enabled ? "enable" : "disable")));
	if (wl->p2p_net == dev) {
		return err;
	}

	pm = enabled ? PM_FAST : PM_OFF;
	pm = htod32(pm);
	err = wldev_ioctl(dev, WLC_SET_PM, &pm, sizeof(pm), true);
	if (unlikely(err)) {
		if (err == -ENODEV)
			WL_DBG(("net_device is not ready yet\n"));
		else
			WL_ERR(("error (%d)\n", err));
		return err;
	}
	WL_DBG(("power save %s\n", (pm ? "enabled" : "disabled")));
	return err;
}

static __used u32 wl_find_msb(u16 bit16)
{
	u32 ret = 0;

	if (bit16 & 0xff00) {
		ret += 8;
		bit16 >>= 8;
	}

	if (bit16 & 0xf0) {
		ret += 4;
		bit16 >>= 4;
	}

	if (bit16 & 0xc) {
		ret += 2;
		bit16 >>= 2;
	}

	if (bit16 & 2)
		ret += bit16 & 2;
	else if (bit16)
		ret += bit16;

	return ret;
}

static s32 wl_cfg80211_resume(struct wiphy *wiphy)
{
	struct wl_priv *wl = wiphy_priv(wiphy);
	struct net_device *ndev = wl_to_prmry_ndev(wl);
	s32 err = 0;

	if (unlikely(!wl_get_drv_status(wl, READY, ndev))) {
		WL_INFO(("device is not ready\n"));
		return 0;
	}

	wl_invoke_iscan(wl);

	return err;
}

#if LINUX_VERSION_CODE > KERNEL_VERSION(2, 6, 39)
static s32 wl_cfg80211_suspend(struct wiphy *wiphy, struct cfg80211_wowlan *wow)
#else
static s32 wl_cfg80211_suspend(struct wiphy *wiphy)
#endif
{
#ifdef DHD_CLEAR_ON_SUSPEND
	struct wl_priv *wl = wiphy_priv(wiphy);
	struct net_info *iter, *next;
	struct net_device *ndev = wl_to_prmry_ndev(wl);
	unsigned long flags;

	if (unlikely(!wl_get_drv_status(wl, READY, ndev))) {
		WL_INFO(("device is not ready : status (%d)\n",
			(int)wl->status));
		return 0;
	}
	for_each_ndev(wl, iter, next)
		wl_set_drv_status(wl, SCAN_ABORTING, iter->ndev);
	wl_term_iscan(wl);
	spin_lock_irqsave(&wl->cfgdrv_lock, flags);
	if (wl->scan_request) {
		cfg80211_scan_done(wl->scan_request, true);
		wl->scan_request = NULL;
	}
	for_each_ndev(wl, iter, next) {
		wl_clr_drv_status(wl, SCANNING, iter->ndev);
		wl_clr_drv_status(wl, SCAN_ABORTING, iter->ndev);
	}
	spin_unlock_irqrestore(&wl->cfgdrv_lock, flags);
	for_each_ndev(wl, iter, next) {
		if (wl_get_drv_status(wl, CONNECTING, iter->ndev)) {
			wl_bss_connect_done(wl, iter->ndev, NULL, NULL, false);
		}
	}
#endif /* DHD_CLEAR_ON_SUSPEND */
	return 0;
}

static s32
wl_update_pmklist(struct net_device *dev, struct wl_pmk_list *pmk_list,
	s32 err)
{
	int i, j;
	struct wl_priv *wl = wlcfg_drv_priv;
	struct net_device *primary_dev = wl_to_prmry_ndev(wl);

	if (!pmk_list) {
		printk("pmk_list is NULL\n");
		return -EINVAL;
	}
	/* pmk list is supported only for STA interface i.e. primary interface
	 * Refer code wlc_bsscfg.c->wlc_bsscfg_sta_init
	 */
	if (primary_dev != dev) {
		WL_INFO(("Not supporting Flushing pmklist on virtual"
			" interfaces than primary interface\n"));
		return err;
	}

	WL_DBG(("No of elements %d\n", pmk_list->pmkids.npmkid));
	for (i = 0; i < pmk_list->pmkids.npmkid; i++) {
		WL_DBG(("PMKID[%d]: %pM =\n", i,
			&pmk_list->pmkids.pmkid[i].BSSID));
		for (j = 0; j < WPA2_PMKID_LEN; j++) {
			WL_DBG(("%02x\n", pmk_list->pmkids.pmkid[i].PMKID[j]));
		}
	}
	if (likely(!err)) {
		err = wldev_iovar_setbuf(dev, "pmkid_info", (char *)pmk_list,
			sizeof(*pmk_list), wl->ioctl_buf, WLC_IOCTL_MAXLEN, NULL);
	}

	return err;
}

static s32
wl_cfg80211_set_pmksa(struct wiphy *wiphy, struct net_device *dev,
	struct cfg80211_pmksa *pmksa)
{
	struct wl_priv *wl = wiphy_priv(wiphy);
	s32 err = 0;
	int i;

	CHECK_SYS_UP(wl);
	for (i = 0; i < wl->pmk_list->pmkids.npmkid; i++)
		if (!memcmp(pmksa->bssid, &wl->pmk_list->pmkids.pmkid[i].BSSID,
			ETHER_ADDR_LEN))
			break;
	if (i < WL_NUM_PMKIDS_MAX) {
		memcpy(&wl->pmk_list->pmkids.pmkid[i].BSSID, pmksa->bssid,
			ETHER_ADDR_LEN);
		memcpy(&wl->pmk_list->pmkids.pmkid[i].PMKID, pmksa->pmkid,
			WPA2_PMKID_LEN);
		if (i == wl->pmk_list->pmkids.npmkid)
			wl->pmk_list->pmkids.npmkid++;
	} else {
		err = -EINVAL;
	}
	WL_DBG(("set_pmksa,IW_PMKSA_ADD - PMKID: %pM =\n",
		&wl->pmk_list->pmkids.pmkid[wl->pmk_list->pmkids.npmkid - 1].BSSID));
	for (i = 0; i < WPA2_PMKID_LEN; i++) {
		WL_DBG(("%02x\n",
			wl->pmk_list->pmkids.pmkid[wl->pmk_list->pmkids.npmkid - 1].
			PMKID[i]));
	}

	err = wl_update_pmklist(dev, wl->pmk_list, err);

	return err;
}

static s32
wl_cfg80211_del_pmksa(struct wiphy *wiphy, struct net_device *dev,
	struct cfg80211_pmksa *pmksa)
{
	struct wl_priv *wl = wiphy_priv(wiphy);
	struct _pmkid_list pmkid;
	s32 err = 0;
	int i;

	CHECK_SYS_UP(wl);
	memcpy(&pmkid.pmkid[0].BSSID, pmksa->bssid, ETHER_ADDR_LEN);
	memcpy(&pmkid.pmkid[0].PMKID, pmksa->pmkid, WPA2_PMKID_LEN);

	WL_DBG(("del_pmksa,IW_PMKSA_REMOVE - PMKID: %pM =\n",
		&pmkid.pmkid[0].BSSID));
	for (i = 0; i < WPA2_PMKID_LEN; i++) {
		WL_DBG(("%02x\n", pmkid.pmkid[0].PMKID[i]));
	}

	for (i = 0; i < wl->pmk_list->pmkids.npmkid; i++)
		if (!memcmp
		    (pmksa->bssid, &wl->pmk_list->pmkids.pmkid[i].BSSID,
		     ETHER_ADDR_LEN))
			break;

	if ((wl->pmk_list->pmkids.npmkid > 0) &&
		(i < wl->pmk_list->pmkids.npmkid)) {
		memset(&wl->pmk_list->pmkids.pmkid[i], 0, sizeof(pmkid_t));
		for (; i < (wl->pmk_list->pmkids.npmkid - 1); i++) {
			memcpy(&wl->pmk_list->pmkids.pmkid[i].BSSID,
				&wl->pmk_list->pmkids.pmkid[i + 1].BSSID,
				ETHER_ADDR_LEN);
			memcpy(&wl->pmk_list->pmkids.pmkid[i].PMKID,
				&wl->pmk_list->pmkids.pmkid[i + 1].PMKID,
				WPA2_PMKID_LEN);
		}
		wl->pmk_list->pmkids.npmkid--;
	} else {
		err = -EINVAL;
	}

	err = wl_update_pmklist(dev, wl->pmk_list, err);

	return err;

}

static s32
wl_cfg80211_flush_pmksa(struct wiphy *wiphy, struct net_device *dev)
{
	struct wl_priv *wl = wiphy_priv(wiphy);
	s32 err = 0;
	CHECK_SYS_UP(wl);
	memset(wl->pmk_list, 0, sizeof(*wl->pmk_list));
	err = wl_update_pmklist(dev, wl->pmk_list, err);
	return err;

}

static wl_scan_params_t *
wl_cfg80211_scan_alloc_params(int channel, int nprobes, int *out_params_size)
{
	wl_scan_params_t *params;
	int params_size;
	int num_chans;

	*out_params_size = 0;

	/* Our scan params only need space for 1 channel and 0 ssids */
	params_size = WL_SCAN_PARAMS_FIXED_SIZE + 1 * sizeof(uint16);
	params = (wl_scan_params_t*) kzalloc(params_size, GFP_KERNEL);
	if (params == NULL) {
		WL_ERR(("%s: mem alloc failed (%d bytes)\n", __func__, params_size));
		return params;
	}
	memset(params, 0, params_size);
	params->nprobes = nprobes;

	num_chans = (channel == 0) ? 0 : 1;

	memcpy(&params->bssid, &ether_bcast, ETHER_ADDR_LEN);
	params->bss_type = DOT11_BSSTYPE_ANY;
	params->scan_type = DOT11_SCANTYPE_ACTIVE;
	params->nprobes = htod32(1);
	params->active_time = htod32(-1);
	params->passive_time = htod32(-1);
	params->home_time = htod32(10);
	params->channel_list[0] = htodchanspec(channel);

	/* Our scan params have 1 channel and 0 ssids */
	params->channel_num = htod32((0 << WL_SCAN_PARAMS_NSSID_SHIFT) |
		(num_chans & WL_SCAN_PARAMS_COUNT_MASK));

	*out_params_size = params_size;	/* rtn size to the caller */
	return params;
}

static s32
wl_cfg80211_remain_on_channel(struct wiphy *wiphy, struct net_device *dev,
	struct ieee80211_channel * channel,
	enum nl80211_channel_type channel_type,
	unsigned int duration, u64 *cookie)
{
	s32 target_channel;
	u32 id;
	struct ether_addr primary_mac;
	struct net_device *ndev = NULL;

	s32 err = BCME_OK;
	struct wl_priv *wl = wiphy_priv(wiphy);
	WL_DBG(("Enter, netdev_ifidx: %d \n", dev->ifindex));

	if (wl->p2p_net == dev) {
		ndev = wl_to_prmry_ndev(wl);
	} else {
		ndev = dev;
	}

	if (wl_get_drv_status(wl, SCANNING, ndev)) {
		wl_notify_escan_complete(wl, ndev, true, true);
	}
	target_channel = ieee80211_frequency_to_channel(channel->center_freq);
	memcpy(&wl->remain_on_chan, channel, sizeof(struct ieee80211_channel));
	wl->remain_on_chan_type = channel_type;
	id = ++wl->last_roc_id;
	if (id == 0)
		id = ++wl->last_roc_id;
	*cookie = id;
	cfg80211_ready_on_channel(dev, *cookie, channel,
		channel_type, duration, GFP_KERNEL);
	if (wl->p2p && !wl->p2p->on) {
		get_primary_mac(wl, &primary_mac);
		wl_cfgp2p_generate_bss_mac(&primary_mac, &wl->p2p->dev_addr, &wl->p2p->int_addr);

		/* In case of p2p_listen command, supplicant send remain_on_channel
		 * without turning on P2P
		 */

		p2p_on(wl) = true;
		err = wl_cfgp2p_enable_discovery(wl, ndev, NULL, 0);

		if (unlikely(err)) {
			goto exit;
		}
	}
	if (p2p_is_on(wl))
		wl_cfgp2p_discover_listen(wl, target_channel, duration);


exit:
	return err;
}

static s32
wl_cfg80211_cancel_remain_on_channel(struct wiphy *wiphy, struct net_device *dev,
	u64 cookie)
{
	s32 err = 0;
	WL_DBG((" enter ) netdev_ifidx: %d \n", dev->ifindex));
	return err;
}

static s32
wl_cfg80211_send_pending_tx_act_frm(struct wl_priv *wl)
{
	wl_af_params_t *tx_act_frm;
	struct net_device *dev = wl->afx_hdl->dev;
	if (!p2p_is_on(wl))
		return -1;

	if (dev == wl->p2p_net) {
		dev = wl_to_prmry_ndev(wl);
	}

	tx_act_frm = wl->afx_hdl->pending_tx_act_frm;
	WL_DBG(("Sending the action frame\n"));
	wl->afx_hdl->pending_tx_act_frm = NULL;
	if (tx_act_frm != NULL) {
		/* Suspend P2P discovery's search-listen to prevent it from
		 * starting a scan or changing the channel.
		 */
		wl_clr_drv_status(wl, SENDING_ACT_FRM, wl->afx_hdl->dev);
		wl_clr_drv_status(wl, SCANNING, wl->afx_hdl->dev);
		wl_notify_escan_complete(wl, dev, true, true);
		wl_cfgp2p_discover_enable_search(wl, false);
		tx_act_frm->channel = wl->afx_hdl->peer_chan;
		wl->afx_hdl->ack_recv = (wl_cfgp2p_tx_action_frame(wl, dev,
			tx_act_frm, wl->afx_hdl->bssidx)) ? false : true;
	}
	return 0;
}
static void
wl_cfg80211_afx_handler(struct work_struct *work)
{

	struct afx_hdl *afx_instance;
	struct wl_priv *wl = wlcfg_drv_priv;
	afx_instance = container_of(work, struct afx_hdl, work);
	if (afx_instance != NULL) {
		wl_cfgp2p_act_frm_search(wl, wl->afx_hdl->dev,
			wl->afx_hdl->bssidx, 0);
	}
}

static bool
wl_cfg80211_send_at_common_channel(struct wl_priv *wl,
	struct net_device *dev,
	wl_af_params_t *af_params)
{
	WL_DBG((" enter ) \n"));
	/* initialize afx_hdl */
	wl->afx_hdl->pending_tx_act_frm = af_params;
	wl->afx_hdl->bssidx = wl_cfgp2p_find_idx(wl, dev);
	wl->afx_hdl->dev = dev;
	wl->afx_hdl->retry = 0;
	wl->afx_hdl->peer_chan = WL_INVALID;
	wl->afx_hdl->ack_recv = false;
	memcpy(wl->afx_hdl->pending_tx_dst_addr.octet,
		af_params->action_frame.da.octet,
		sizeof(wl->afx_hdl->pending_tx_dst_addr.octet));
	/* Loop to wait until we have sent the pending tx action frame or the
	 * pending action frame tx is cancelled.
	 */
	while ((wl->afx_hdl->retry < WL_CHANNEL_SYNC_RETRY) &&
		(wl->afx_hdl->peer_chan == WL_INVALID)) {
		wl_set_drv_status(wl, SENDING_ACT_FRM, dev);
		wl_set_drv_status(wl, SCANNING, dev);
		WL_DBG(("Scheduling the action frame for sending.. retry %d\n",
			wl->afx_hdl->retry));
		/* Do find_peer_for_action */
		schedule_work(&wl->afx_hdl->work);
		wait_for_completion(&wl->act_frm_scan);
		wl->afx_hdl->retry++;
	}
	if (wl->afx_hdl->peer_chan != WL_INVALID)
		wl_cfg80211_send_pending_tx_act_frm(wl);
	else {
		WL_ERR(("Couldn't find the peer " MACSTR " after %d retries\n",
			MAC2STR(wl->afx_hdl->pending_tx_dst_addr.octet), wl->afx_hdl->retry));
	}
	wl->afx_hdl->dev = NULL;
	wl->afx_hdl->bssidx = WL_INVALID;
	wl_clr_drv_status(wl, SENDING_ACT_FRM, dev);
	if (wl->afx_hdl->ack_recv)
		return true; /* ACK */
	else
		return false; /* NO ACK */
}

static s32
wl_cfg80211_mgmt_tx(struct wiphy *wiphy, struct net_device *ndev,
	struct ieee80211_channel *channel, bool offchan,
	enum nl80211_channel_type channel_type,
	bool channel_type_valid, unsigned int wait,
	const u8* buf, size_t len,
#if LINUX_VERSION_CODE >= KERNEL_VERSION(3, 2, 0)
	bool no_cck,
#endif
	u64 *cookie)
{
	wl_action_frame_t *action_frame;
	wl_af_params_t *af_params;
	wifi_p2p_ie_t *p2p_ie;
	wpa_ie_fixed_t *wps_ie;
	scb_val_t scb_val;
	const struct ieee80211_mgmt *mgmt;
	struct wl_priv *wl = wiphy_priv(wiphy);
	struct net_device *dev = NULL;
	s32 err = BCME_OK;
	s32 bssidx = 0;
	u32 p2pie_len = 0;
	u32 wpsie_len = 0;
	u32 id;
	u32 retry = 0;
	bool ack = false;
	wifi_p2p_pub_act_frame_t *act_frm = NULL;
	wifi_p2p_action_frame_t *p2p_act_frm = NULL;
	wifi_p2psd_gas_pub_act_frame_t *sd_act_frm = NULL;
	s8 eabuf[ETHER_ADDR_STR_LEN];
	int retry_cnt = 0;

	WL_DBG(("Enter \n"));

	if (ndev == wl->p2p_net) {
		dev = wl_to_prmry_ndev(wl);
	} else {
		/* If TX req is for any valid ifidx. Use as is */
		dev = ndev;
	}

	/* find bssidx based on ndev */
	bssidx = wl_cfgp2p_find_idx(wl, dev);
	if (bssidx == -1) {

		WL_ERR(("Can not find the bssidx for dev( %p )\n", dev));
		return -ENODEV;
	}
	if (p2p_is_on(wl)) {
		/* Suspend P2P discovery search-listen to prevent it from changing the
		 * channel.
		 */
		if ((err = wl_cfgp2p_discover_enable_search(wl, false)) < 0) {
			WL_ERR(("Can not disable discovery mode\n"));
			return -EFAULT;
		}
	}
	*cookie = 0;
	id = wl->send_action_id++;
	if (id == 0)
		id = wl->send_action_id++;
	*cookie = id;
	mgmt = (const struct ieee80211_mgmt *)buf;
	if (ieee80211_is_mgmt(mgmt->frame_control)) {
		if (ieee80211_is_probe_resp(mgmt->frame_control)) {
			s32 ie_offset =  DOT11_MGMT_HDR_LEN + DOT11_BCN_PRB_FIXED_LEN;
			s32 ie_len = len - ie_offset;
			if ((p2p_ie = wl_cfgp2p_find_p2pie((u8 *)(buf + ie_offset), ie_len))
				!= NULL) {
				/* Total length of P2P Information Element */
				p2pie_len = p2p_ie->len + sizeof(p2p_ie->len) + sizeof(p2p_ie->id);
			}
			if ((wps_ie = wl_cfgp2p_find_wpsie((u8 *)(buf + ie_offset), ie_len))
				!= NULL) {
				/* Order of Vendor IE is 1) WPS IE +
				 * 2) P2P IE created by supplicant
				 *  So, it is ok to find start address of WPS IE
				 *  to save IEs
				 */
				wpsie_len = wps_ie->length + sizeof(wps_ie->length) +
					sizeof(wps_ie->tag);
				wl_cfgp2p_set_management_ie(wl, dev, bssidx,
					VNDR_IE_PRBRSP_FLAG,
					(u8 *)wps_ie, wpsie_len + p2pie_len);
			}
			cfg80211_mgmt_tx_status(ndev, *cookie, buf, len, true, GFP_KERNEL);
			goto exit;
		} else if (ieee80211_is_disassoc(mgmt->frame_control) ||
			ieee80211_is_deauth(mgmt->frame_control)) {
			memcpy(scb_val.ea.octet, mgmt->da, ETH_ALEN);
			scb_val.val = mgmt->u.disassoc.reason_code;
			wldev_ioctl(dev, WLC_SCB_DEAUTHENTICATE_FOR_REASON, &scb_val,
				sizeof(scb_val_t), true);
			WL_DBG(("Disconnect STA : %s scb_val.val %d\n",
				bcm_ether_ntoa((const struct ether_addr *)mgmt->da, eabuf),
				scb_val.val));
			/* Wait for the deauth event to come, supplicant will do the
			 * delete iface immediately and we will have problem in sending
			 * deauth frame if we delete the bss in firmware
			 */
			wl_delay(400);
			cfg80211_mgmt_tx_status(ndev, *cookie, buf, len, true, GFP_KERNEL);
			goto exit;

		} else if (ieee80211_is_action(mgmt->frame_control)) {
			/* Abort the dwell time of any previous off-channel
			* action frame that may be still in effect.  Sending
			* off-channel action frames relies on the driver's
			* scan engine.  If a previous off-channel action frame
			* tx is still in progress (including the dwell time),
			* then this new action frame will not be sent out.
			*/
			wl_notify_escan_complete(wl, dev, true, true);

		}

	} else {
		WL_ERR(("Driver only allows MGMT packet type\n"));
		goto exit;
	}

	af_params = (wl_af_params_t *) kzalloc(WL_WIFI_AF_PARAMS_SIZE, GFP_KERNEL);

	if (af_params == NULL)
	{
		WL_ERR(("unable to allocate frame\n"));
		return -ENOMEM;
	}

	action_frame = &af_params->action_frame;

	/* Add the packet Id */
	action_frame->packetId = *cookie;
	WL_DBG(("action frame %d\n", action_frame->packetId));
	/* Add BSSID */
	memcpy(&action_frame->da, &mgmt->da[0], ETHER_ADDR_LEN);
	memcpy(&af_params->BSSID, &mgmt->bssid[0], ETHER_ADDR_LEN);

	/* Add the length exepted for 802.11 header  */
	action_frame->len = len - DOT11_MGMT_HDR_LEN;
	WL_DBG(("action_frame->len: %d\n", action_frame->len));

	/* Add the channel */
	af_params->channel =
		ieee80211_frequency_to_channel(channel->center_freq);

	if (channel->band == IEEE80211_BAND_5GHZ) {
		WL_DBG(("5GHz channel %d", af_params->channel));
		err = wldev_ioctl(dev, WLC_SET_CHANNEL,
			&af_params->channel, sizeof(af_params->channel), true);
		if (err < 0) {
			WL_ERR(("WLC_SET_CHANNEL error %d\n", err));
		}
	}

	/* Add the dwell time
	 * Dwell time to stay off-channel to wait for a response action frame
	 * after transmitting an GO Negotiation action frame
	 */
	af_params->dwell_time = WL_DWELL_TIME;

	memcpy(action_frame->data, &buf[DOT11_MGMT_HDR_LEN], action_frame->len);
	if (wl_cfgp2p_is_pub_action(action_frame->data, action_frame->len)) {
		act_frm = (wifi_p2p_pub_act_frame_t *) (action_frame->data);
		WL_DBG(("P2P PUB action_frame->len: %d chan %d category %d subtype %d\n",
			action_frame->len, af_params->channel,
			act_frm->category, act_frm->subtype));
		if (act_frm && ((act_frm->subtype == P2P_PAF_GON_REQ) ||
		  (act_frm->subtype == P2P_PAF_GON_RSP) ||
		  (act_frm->subtype == P2P_PAF_GON_CONF) ||
		  (act_frm->subtype == P2P_PAF_PROVDIS_REQ))) {
			wldev_iovar_setint(dev, "mpc", 0);
		}

		if (act_frm->subtype == P2P_PAF_GON_REQ) {
			WL_DBG(("P2P: GO_NEG_PHASE status set \n"));
			wl_set_p2p_status(wl, GO_NEG_PHASE);
		} else if (act_frm->subtype == P2P_PAF_GON_CONF) {
			/* If we reached till GO Neg confirmation
			 * reset the filter
			 */
			WL_DBG(("P2P: GO_NEG_PHASE status cleared \n"));
			wl_clr_p2p_status(wl, GO_NEG_PHASE);
		}

		if (act_frm->subtype == P2P_PAF_GON_RSP)
			retry_cnt = 1;
		else retry_cnt = WL_ACT_FRAME_RETRY;

		if (act_frm && act_frm->subtype == P2P_PAF_DEVDIS_REQ) {
			af_params->dwell_time = WL_LONG_DWELL_TIME;
		} else if (act_frm &&
			(act_frm->subtype == P2P_PAF_PROVDIS_REQ ||
			act_frm->subtype == P2P_PAF_PROVDIS_RSP ||
			act_frm->subtype == P2P_PAF_GON_RSP)) {
			af_params->dwell_time = WL_MED_DWELL_TIME;
		}
	} else if (wl_cfgp2p_is_p2p_action(action_frame->data, action_frame->len)) {
		p2p_act_frm = (wifi_p2p_action_frame_t *) (action_frame->data);
		WL_DBG(("P2P action_frame->len: %d chan %d category %d subtype %d\n",
			action_frame->len, af_params->channel,
			p2p_act_frm->category, p2p_act_frm->subtype));
	} else if (wl_cfgp2p_is_gas_action(action_frame->data, action_frame->len)) {
		sd_act_frm = (wifi_p2psd_gas_pub_act_frame_t *) (action_frame->data);
		WL_DBG(("Service Discovery action_frame->len: %d chan %d category %d action %d\n",
			action_frame->len, af_params->channel,
			sd_act_frm->category, sd_act_frm->action));
		af_params->dwell_time = WL_MED_DWELL_TIME;
		retry_cnt = WL_ACT_FRAME_RETRY;
	}
	wl_cfgp2p_print_actframe(true, action_frame->data, action_frame->len);
	/*
	 * To make sure to send successfully action frame, we have to turn off mpc
	 */
	if (IS_P2P_SOCIAL(af_params->channel) &&
		(IS_P2P_PUB_ACT_REQ(act_frm, &act_frm->elts[0], action_frame->len) ||
		IS_GAS_REQ(sd_act_frm, action_frame->len)) &&
		wl_to_p2p_bss_saved_ie(wl, P2PAPI_BSSCFG_DEVICE).p2p_probe_req_ie_len) {
		/* channel offload require P2P IE for Probe request
		 * otherwise, we will use wl_cfgp2p_tx_action_frame directly.
		 * channel offload for action request frame
		 */

		/* channel offload for action request frame */
		ack = wl_cfg80211_send_at_common_channel(wl, dev, af_params);
		/* We need to retry Service discovery frames as they don't get retried immediately by supplicant*/
		if ((!ack) && (IS_GAS_REQ(sd_act_frm, action_frame->len))) {
			for (retry = 1; retry < retry_cnt; retry++) {
				WL_DBG(("Service Discovery action_frame retry %d len: %d chan %d category %d action %d\n",
					retry, action_frame->len, af_params->channel,
					sd_act_frm->category, sd_act_frm->action));
				ack = (wl_cfgp2p_tx_action_frame(wl, dev,
					af_params, bssidx)) ? false : true;
				if (ack)
					break;
			}
		}
	} else {
		ack = (wl_cfgp2p_tx_action_frame(wl, dev, af_params, bssidx)) ? false : true;
		if (!ack) {
				for (retry = 1; retry < retry_cnt; retry++) {
					ack = (wl_cfgp2p_tx_action_frame(wl, dev,
						af_params, bssidx)) ? false : true;
					if (ack)
						break;
				}
		}

	}
	cfg80211_mgmt_tx_status(ndev, *cookie, buf, len, ack, GFP_KERNEL);
	if (act_frm && act_frm->subtype == P2P_PAF_GON_CONF) {
		wldev_iovar_setint(dev, "mpc", 1);
	}
	kfree(af_params);
exit:
	return err;
}


static void
wl_cfg80211_mgmt_frame_register(struct wiphy *wiphy, struct net_device *dev,
	u16 frame_type, bool reg)
{

	WL_DBG(("%s: frame_type: %x, reg: %d\n", __func__, frame_type, reg));

	if (frame_type != (IEEE80211_FTYPE_MGMT | IEEE80211_STYPE_PROBE_REQ))
		return;

	return;
}


static s32
wl_cfg80211_change_bss(struct wiphy *wiphy,
	struct net_device *dev,
	struct bss_parameters *params)
{
	if (params->use_cts_prot >= 0) {
	}

	if (params->use_short_preamble >= 0) {
	}

	if (params->use_short_slot_time >= 0) {
	}

	if (params->basic_rates) {
	}

	if (params->ap_isolate >= 0) {
	}

	if (params->ht_opmode >= 0) {
	}

	return 0;
}

static s32
wl_cfg80211_set_channel(struct wiphy *wiphy, struct net_device *dev,
	struct ieee80211_channel *chan,
	enum nl80211_channel_type channel_type)
{
	s32 channel;
	s32 err = BCME_OK;
	struct wl_priv *wl = wiphy_priv(wiphy);

	if (wl->p2p_net == dev) {
		dev = wl_to_prmry_ndev(wl);
	}
	channel = ieee80211_frequency_to_channel(chan->center_freq);

	if (wl_get_drv_status(wl, AP_CREATING, dev)) {
		WL_TRACE(("<0> %s: as!!! in AP creating mode, save chan num:%d\n",
			__FUNCTION__, channel));
		wl->hostapd_chan = channel;
		if (channel == 14)
			return err; /* hostapd requested ch auto-select, will be done later */
	}

	WL_DBG(("netdev_ifidx(%d), chan_type(%d) target channel(%d) \n",
		dev->ifindex, channel_type, channel));
	err = wldev_ioctl(dev, WLC_SET_CHANNEL, &channel, sizeof(channel), true);
	if (err < 0) {
		WL_ERR(("WLC_SET_CHANNEL error %d chip may not be supporting this channel\n", err));
	}
	return err;
}

static s32
wl_validate_wpa2ie(struct net_device *dev, bcm_tlv_t *wpa2ie, s32 bssidx)
{
	s32 len = 0;
	s32 err = BCME_OK;
	u16 auth = WL_AUTH_OPEN_SYSTEM; /* d11 open authentication */
	u32 wsec;
	u32 pval = 0;
	u32 gval = 0;
	u32 wpa_auth = 0;
	u8* tmp;
	wpa_suite_mcast_t *mcast;
	wpa_suite_ucast_t *ucast;
	wpa_suite_auth_key_mgmt_t *mgmt;
	if (wpa2ie == NULL)
		goto exit;

	WL_DBG(("Enter \n"));
	len =  wpa2ie->len;
	/* check the mcast cipher */
	mcast = (wpa_suite_mcast_t *)&wpa2ie->data[WPA2_VERSION_LEN];
	tmp = mcast->oui;
	switch (tmp[DOT11_OUI_LEN]) {
		case WPA_CIPHER_NONE:
			gval = 0;
			break;
		case WPA_CIPHER_WEP_40:
		case WPA_CIPHER_WEP_104:
			gval = WEP_ENABLED;
			break;
		case WPA_CIPHER_TKIP:
			gval = TKIP_ENABLED;
			break;
		case WPA_CIPHER_AES_CCM:
			gval = AES_ENABLED;
			break;
		default:
			WL_ERR(("No Security Info\n"));
			break;
	}
	len -= WPA_SUITE_LEN;
	/* check the unicast cipher */
	ucast = (wpa_suite_ucast_t *)&mcast[1];
	ltoh16_ua(&ucast->count);
	tmp = ucast->list[0].oui;
	switch (tmp[DOT11_OUI_LEN]) {
		case WPA_CIPHER_NONE:
			pval = 0;
			break;
		case WPA_CIPHER_WEP_40:
		case WPA_CIPHER_WEP_104:
			pval = WEP_ENABLED;
			break;
		case WPA_CIPHER_TKIP:
			pval = TKIP_ENABLED;
			break;
		case WPA_CIPHER_AES_CCM:
			pval = AES_ENABLED;
			break;
		default:
			WL_ERR(("No Security Info\n"));
	}
	/* FOR WPS , set SEC_OW_ENABLED */
	wsec = (pval | gval | SES_OW_ENABLED);
	/* check the AKM */
	mgmt = (wpa_suite_auth_key_mgmt_t *)&ucast->list[1];
	ltoh16_ua(&mgmt->count);
	tmp = (u8 *)&mgmt->list[0];
	switch (tmp[DOT11_OUI_LEN]) {
		case RSN_AKM_NONE:
			wpa_auth = WPA_AUTH_NONE;
			break;
		case RSN_AKM_UNSPECIFIED:
			wpa_auth = WPA2_AUTH_UNSPECIFIED;
			break;
		case RSN_AKM_PSK:
			wpa_auth = WPA2_AUTH_PSK;
			break;
		default:
			WL_ERR(("No Key Mgmt Info\n"));
	}
	/* set auth */
	err = wldev_iovar_setint_bsscfg(dev, "auth", auth, bssidx);
	if (err < 0) {
		WL_ERR(("auth error %d\n", err));
		return BCME_ERROR;
	}
	/* set wsec */
	err = wldev_iovar_setint_bsscfg(dev, "wsec", wsec, bssidx);
	if (err < 0) {
		WL_ERR(("wsec error %d\n", err));
		return BCME_ERROR;
	}
	/* set upper-layer auth */
	err = wldev_iovar_setint_bsscfg(dev, "wpa_auth", wpa_auth, bssidx);
	if (err < 0) {
		WL_ERR(("wpa_auth error %d\n", err));
		return BCME_ERROR;
	}
exit:
	return 0;
}

static s32
wl_validate_wpaie(struct net_device *dev, wpa_ie_fixed_t *wpaie, s32 bssidx)
{
	wpa_suite_mcast_t *mcast;
	wpa_suite_ucast_t *ucast;
	wpa_suite_auth_key_mgmt_t *mgmt;
	u16 auth = WL_AUTH_OPEN_SYSTEM; /* d11 open authentication */
	u16 count;
	s32 err = BCME_OK;
	s32 len = 0;
	u32 i;
	u32 wsec;
	u32 pval = 0;
	u32 gval = 0;
	u32 wpa_auth = 0;
	u32 tmp = 0;

	if (wpaie == NULL)
		goto exit;
	WL_DBG(("Enter \n"));
	len = wpaie->length;    /* value length */
	len -= WPA_IE_TAG_FIXED_LEN;
	/* check for multicast cipher suite */
	if (len < WPA_SUITE_LEN) {
		WL_INFO(("no multicast cipher suite\n"));
		goto exit;
	}

	/* pick up multicast cipher */
	mcast = (wpa_suite_mcast_t *)&wpaie[1];
	len -= WPA_SUITE_LEN;
	if (!bcmp(mcast->oui, WPA_OUI, WPA_OUI_LEN)) {
		if (IS_WPA_CIPHER(mcast->type)) {
			tmp = 0;
			switch (mcast->type) {
				case WPA_CIPHER_NONE:
					tmp = 0;
					break;
				case WPA_CIPHER_WEP_40:
				case WPA_CIPHER_WEP_104:
					tmp = WEP_ENABLED;
					break;
				case WPA_CIPHER_TKIP:
					tmp = TKIP_ENABLED;
					break;
				case WPA_CIPHER_AES_CCM:
					tmp = AES_ENABLED;
					break;
				default:
					WL_ERR(("No Security Info\n"));
			}
			gval |= tmp;
		}
	}
	/* Check for unicast suite(s) */
	if (len < WPA_IE_SUITE_COUNT_LEN) {
		WL_INFO(("no unicast suite\n"));
		goto exit;
	}
	/* walk thru unicast cipher list and pick up what we recognize */
	ucast = (wpa_suite_ucast_t *)&mcast[1];
	count = ltoh16_ua(&ucast->count);
	len -= WPA_IE_SUITE_COUNT_LEN;
	for (i = 0; i < count && len >= WPA_SUITE_LEN;
		i++, len -= WPA_SUITE_LEN) {
		if (!bcmp(ucast->list[i].oui, WPA_OUI, WPA_OUI_LEN)) {
			if (IS_WPA_CIPHER(ucast->list[i].type)) {
				tmp = 0;
				switch (ucast->list[i].type) {
					case WPA_CIPHER_NONE:
						tmp = 0;
						break;
					case WPA_CIPHER_WEP_40:
					case WPA_CIPHER_WEP_104:
						tmp = WEP_ENABLED;
						break;
					case WPA_CIPHER_TKIP:
						tmp = TKIP_ENABLED;
						break;
					case WPA_CIPHER_AES_CCM:
						tmp = AES_ENABLED;
						break;
					default:
						WL_ERR(("No Security Info\n"));
				}
				pval |= tmp;
			}
		}
	}
	len -= (count - i) * WPA_SUITE_LEN;
	/* Check for auth key management suite(s) */
	if (len < WPA_IE_SUITE_COUNT_LEN) {
		WL_INFO((" no auth key mgmt suite\n"));
		goto exit;
	}
	/* walk thru auth management suite list and pick up what we recognize */
	mgmt = (wpa_suite_auth_key_mgmt_t *)&ucast->list[count];
	count = ltoh16_ua(&mgmt->count);
	len -= WPA_IE_SUITE_COUNT_LEN;
	for (i = 0; i < count && len >= WPA_SUITE_LEN;
		i++, len -= WPA_SUITE_LEN) {
		if (!bcmp(mgmt->list[i].oui, WPA_OUI, WPA_OUI_LEN)) {
			if (IS_WPA_AKM(mgmt->list[i].type)) {
				tmp = 0;
				switch (mgmt->list[i].type) {
					case RSN_AKM_NONE:
						tmp = WPA_AUTH_NONE;
						break;
					case RSN_AKM_UNSPECIFIED:
						tmp = WPA_AUTH_UNSPECIFIED;
						break;
					case RSN_AKM_PSK:
						tmp = WPA_AUTH_PSK;
						break;
					default:
						WL_ERR(("No Key Mgmt Info\n"));
				}
				wpa_auth |= tmp;
			}
		}

	}
	/* FOR WPS , set SEC_OW_ENABLED */
	wsec = (pval | gval | SES_OW_ENABLED);
	/* set auth */
	err = wldev_iovar_setint_bsscfg(dev, "auth", auth, bssidx);
	if (err < 0) {
		WL_ERR(("auth error %d\n", err));
		return BCME_ERROR;
	}
	/* set wsec */
	err = wldev_iovar_setint_bsscfg(dev, "wsec", wsec, bssidx);
	if (err < 0) {
		WL_ERR(("wsec error %d\n", err));
		return BCME_ERROR;
	}
	/* set upper-layer auth */
	err = wldev_iovar_setint_bsscfg(dev, "wpa_auth", wpa_auth, bssidx);
	if (err < 0) {
		WL_ERR(("wpa_auth error %d\n", err));
		return BCME_ERROR;
	}
exit:
	return 0;
}

static s32
wl_cfg80211_add_set_beacon(struct wiphy *wiphy, struct net_device *dev,
	struct beacon_parameters *info)
{
	s32 err = BCME_OK;
	bcm_tlv_t *ssid_ie;
	wlc_ssid_t ssid;
	struct wl_priv *wl = wiphy_priv(wiphy);
	struct wl_join_params join_params;
	wpa_ie_fixed_t *wps_ie;
	wpa_ie_fixed_t *wpa_ie;
	bcm_tlv_t *wpa2_ie;
	wifi_p2p_ie_t *p2p_ie;
	bool is_bssup = false;
	bool update_bss = false;
	bool pbc = false;
	u16 wpsie_len = 0;
	u16 p2pie_len = 0;
	u8 beacon_ie[IE_MAX_LEN];
	s32 ie_offset = 0;
	s32 bssidx = 0;
	s32 infra = 1;
	s32 join_params_size = 0;
	s32 ap = 0;
	WL_DBG(("interval (%d) dtim_period (%d) head_len (%d) tail_len (%d)\n",
		info->interval, info->dtim_period, info->head_len, info->tail_len));

	if (wl->p2p_net == dev) {
		dev = wl_to_prmry_ndev(wl);
	}

	bssidx = wl_cfgp2p_find_idx(wl, dev);
	if (p2p_is_on(wl) &&
		(bssidx == wl_to_p2p_bss_bssidx(wl,
		P2PAPI_BSSCFG_CONNECTION))) {
		memset(beacon_ie, 0, sizeof(beacon_ie));
		/* We don't need to set beacon for P2P_GO,
		 * but need to parse ssid from beacon_parameters
		 * because there is no way to set ssid
		 */
		ie_offset = DOT11_MGMT_HDR_LEN + DOT11_BCN_PRB_FIXED_LEN;
		/* find the SSID */
		if ((ssid_ie = bcm_parse_tlvs((u8 *)&info->head[ie_offset],
			info->head_len - ie_offset,
			DOT11_MNG_SSID_ID)) != NULL) {
			memcpy(wl->p2p->ssid.SSID, ssid_ie->data, ssid_ie->len);
			wl->p2p->ssid.SSID_len = ssid_ie->len;
			WL_DBG(("SSID (%s) in Head \n", ssid_ie->data));

		} else {
			WL_ERR(("No SSID in beacon \n"));
		}

		/* find the WPSIE */
		if ((wps_ie = wl_cfgp2p_find_wpsie((u8 *)info->tail, info->tail_len)) != NULL) {
			wpsie_len = wps_ie->length + WPA_RSN_IE_TAG_FIXED_LEN;
			/*
			 * Should be compared with saved ie before saving it
			 */
			wl_validate_wps_ie((char *) wps_ie, &pbc);
			memcpy(beacon_ie, wps_ie, wpsie_len);
		} else {
			WL_ERR(("No WPSIE in beacon \n"));
		}


		/* find the P2PIE */
		if ((p2p_ie = wl_cfgp2p_find_p2pie((u8 *)info->tail, info->tail_len)) != NULL) {
			/* Total length of P2P Information Element */
			p2pie_len = p2p_ie->len + sizeof(p2p_ie->len) + sizeof(p2p_ie->id);
			memcpy(&beacon_ie[wpsie_len], p2p_ie, p2pie_len);

		} else {
			WL_ERR(("No P2PIE in beacon \n"));
		}
		/* add WLC_E_PROBREQ_MSG event to respose probe_request from STA */
		wl_add_remove_eventmsg(dev, WLC_E_PROBREQ_MSG, pbc);
		wl_cfgp2p_set_management_ie(wl, dev, bssidx, VNDR_IE_BEACON_FLAG,
			beacon_ie, wpsie_len + p2pie_len);

		/* find the RSN_IE */
		if ((wpa2_ie = bcm_parse_tlvs((u8 *)info->tail, info->tail_len,
			DOT11_MNG_RSN_ID)) != NULL) {
			WL_DBG((" WPA2 IE is found\n"));
		}
		is_bssup = wl_cfgp2p_bss_isup(dev, bssidx);

		if (!is_bssup && (wpa2_ie != NULL)) {
			wldev_iovar_setint(dev, "mpc", 0);
			if ((err = wl_validate_wpa2ie(dev, wpa2_ie, bssidx)) < 0) {
				WL_ERR(("WPA2 IE parsing error"));
				goto exit;
			}
			err = wldev_ioctl(dev, WLC_SET_INFRA, &infra, sizeof(s32), true);
			if (err < 0) {
				WL_ERR(("SET INFRA error %d\n", err));
				goto exit;
			}
			err = wldev_iovar_setbuf_bsscfg(dev, "ssid", &wl->p2p->ssid,
				sizeof(wl->p2p->ssid), wl->ioctl_buf, WLC_IOCTL_MAXLEN,
				bssidx, &wl->ioctl_buf_sync);
			if (err < 0) {
				WL_ERR(("GO SSID setting error %d\n", err));
				goto exit;
			}
			if ((err = wl_cfgp2p_bss(wl, dev, bssidx, 1)) < 0) {
				WL_ERR(("GO Bring up error %d\n", err));
				goto exit;
			}
		}
	} else if (wl_get_drv_status(wl, AP_CREATING, dev)) {
		ie_offset = DOT11_MGMT_HDR_LEN + DOT11_BCN_PRB_FIXED_LEN;
		ap = 1;
		/* find the SSID */
		if ((ssid_ie = bcm_parse_tlvs((u8 *)&info->head[ie_offset],
			info->head_len - ie_offset,
			DOT11_MNG_SSID_ID)) != NULL) {
			memset(&ssid, 0, sizeof(wlc_ssid_t));
			memcpy(ssid.SSID, ssid_ie->data, ssid_ie->len);
			WL_DBG(("SSID is (%s) in Head \n", ssid.SSID));
			ssid.SSID_len = ssid_ie->len;
			wldev_iovar_setint(dev, "mpc", 0);
			wldev_ioctl(dev, WLC_DOWN, &ap, sizeof(s32), true);
			wldev_ioctl(dev, WLC_SET_INFRA, &infra, sizeof(s32), true);
			if ((err = wldev_ioctl(dev, WLC_SET_AP, &ap, sizeof(s32), true)) < 0) {
				WL_ERR(("setting AP mode failed %d \n", err));
				return err;
			}

			/* if requested, do softap ch autoselect  */
			if (wl->hostapd_chan == 14) {
				int auto_chan;
				if ((err = wldev_get_auto_channel(dev, &auto_chan)) != 0) {
					WL_ERR(("softap: auto chan select failed,"
						" will use ch 6\n"));
					auto_chan = 6;
				} else {
					printf("<0>softap: got auto ch:%d\n", auto_chan);
				}
				err = wldev_ioctl(dev, WLC_SET_CHANNEL,
					&auto_chan, sizeof(auto_chan), true);
				if (err < 0) {
					WL_ERR(("softap: WLC_SET_CHANNEL error %d chip"
						" may not be supporting this channel\n", err));
					return err;
				}
			}

			/* find the RSN_IE */
			if ((wpa2_ie = bcm_parse_tlvs((u8 *)info->tail, info->tail_len,
				DOT11_MNG_RSN_ID)) != NULL) {
				WL_DBG((" WPA2 IE is found\n"));
			}
			/* find the WPA_IE */
			if ((wpa_ie = wl_cfgp2p_find_wpaie((u8 *)info->tail,
			info->tail_len)) != NULL) {
				WL_DBG((" WPA IE is found\n"));
			}
			if ((wpa_ie != NULL || wpa2_ie != NULL)) {
				if (wl_validate_wpa2ie(dev, wpa2_ie, bssidx)  < 0 ||
					wl_validate_wpaie(dev, wpa_ie, bssidx) < 0) {
					wl->ap_info->security_mode = false;
					return BCME_ERROR;
				}
				wl->ap_info->security_mode = true;
				if (wl->ap_info->rsn_ie) {
					kfree(wl->ap_info->rsn_ie);
					wl->ap_info->rsn_ie = NULL;
				}
				if (wl->ap_info->wpa_ie) {
					kfree(wl->ap_info->wpa_ie);
					wl->ap_info->wpa_ie = NULL;
				}
				if (wl->ap_info->wps_ie) {
					kfree(wl->ap_info->wps_ie);
					wl->ap_info->wps_ie = NULL;
				}
				if (wpa_ie != NULL) {
					/* WPAIE */
					wl->ap_info->rsn_ie = NULL;
					wl->ap_info->wpa_ie = kmemdup(wpa_ie,
						wpa_ie->length + WPA_RSN_IE_TAG_FIXED_LEN,
						GFP_KERNEL);
				} else {
					/* RSNIE */
					wl->ap_info->wpa_ie = NULL;
					wl->ap_info->rsn_ie = kmemdup(wpa2_ie,
						wpa2_ie->len + WPA_RSN_IE_TAG_FIXED_LEN,
						GFP_KERNEL);
				}
			} else
				wl->ap_info->security_mode = false;
			/* find the WPSIE */
			if ((wps_ie = wl_cfgp2p_find_wpsie((u8 *)info->tail,
				info->tail_len)) != NULL) {
				wpsie_len = wps_ie->length +WPA_RSN_IE_TAG_FIXED_LEN;
				/*
				* Should be compared with saved ie before saving it
				*/
				wl_validate_wps_ie((char *) wps_ie, &pbc);
				memcpy(beacon_ie, wps_ie, wpsie_len);
				wl_cfgp2p_set_management_ie(wl, dev, bssidx, VNDR_IE_BEACON_FLAG,
				beacon_ie, wpsie_len);
				wl->ap_info->wps_ie = kmemdup(wps_ie, wpsie_len, GFP_KERNEL);
				/* add WLC_E_PROBREQ_MSG event to respose probe_request from STA */
				wl_add_remove_eventmsg(dev, WLC_E_PROBREQ_MSG, pbc);
			} else {
				WL_DBG(("No WPSIE in beacon \n"));
			}
			if (info->interval) {
				if ((err = wldev_ioctl(dev, WLC_SET_BCNPRD,
					&info->interval, sizeof(s32), true)) < 0) {
					WL_ERR(("Beacon Interval Set Error, %d\n", err));
					return err;
				}
			}
			if (info->dtim_period) {
				if ((err = wldev_ioctl(dev, WLC_SET_DTIMPRD,
					&info->dtim_period, sizeof(s32), true)) < 0) {
					WL_ERR(("DTIM Interval Set Error, %d\n", err));
					return err;
				}
			}
			err = wldev_ioctl(dev, WLC_UP, &ap, sizeof(s32), true);
			if (unlikely(err)) {
				WL_ERR(("WLC_UP error (%d)\n", err));
				return err;
			}
			memset(&join_params, 0, sizeof(join_params));
			/* join parameters starts with ssid */
			join_params_size = sizeof(join_params.ssid);
			memcpy(join_params.ssid.SSID, ssid.SSID, ssid.SSID_len);
			join_params.ssid.SSID_len = htod32(ssid.SSID_len);
			/* create softap */
			if ((err = wldev_ioctl(dev, WLC_SET_SSID, &join_params,
				join_params_size, true)) == 0) {
				wl_clr_drv_status(wl, AP_CREATING, dev);
				wl_set_drv_status(wl, AP_CREATED, dev);
			}
		}
	} else if (wl_get_drv_status(wl, AP_CREATED, dev)) {
		ap = 1;
		/* find the WPSIE */
		if ((wps_ie = wl_cfgp2p_find_wpsie((u8 *)info->tail, info->tail_len)) != NULL) {
			wpsie_len = wps_ie->length + WPA_RSN_IE_TAG_FIXED_LEN;
			/*
			 * Should be compared with saved ie before saving it
			 */
			wl_validate_wps_ie((char *) wps_ie, &pbc);
			memcpy(beacon_ie, wps_ie, wpsie_len);
			wl_cfgp2p_set_management_ie(wl, dev, bssidx, VNDR_IE_BEACON_FLAG,
			beacon_ie, wpsie_len);
			if (wl->ap_info->wps_ie &&
				memcmp(wl->ap_info->wps_ie, wps_ie, wpsie_len)) {
				WL_DBG((" WPS IE is changed\n"));
				kfree(wl->ap_info->wps_ie);
				wl->ap_info->wps_ie = kmemdup(wps_ie, wpsie_len, GFP_KERNEL);
				/* add WLC_E_PROBREQ_MSG event to respose probe_request from STA */
				wl_add_remove_eventmsg(dev, WLC_E_PROBREQ_MSG, pbc);
			} else if (wl->ap_info->wps_ie == NULL) {
				WL_DBG((" WPS IE is added\n"));
				wl->ap_info->wps_ie = kmemdup(wps_ie, wpsie_len, GFP_KERNEL);
				/* add WLC_E_PROBREQ_MSG event to respose probe_request from STA */
				wl_add_remove_eventmsg(dev, WLC_E_PROBREQ_MSG, pbc);
			}
			/* find the RSN_IE */
			if ((wpa2_ie = bcm_parse_tlvs((u8 *)info->tail, info->tail_len,
				DOT11_MNG_RSN_ID)) != NULL) {
				WL_DBG((" WPA2 IE is found\n"));
			}
			/* find the WPA_IE */
			if ((wpa_ie = wl_cfgp2p_find_wpaie((u8 *)info->tail,
				info->tail_len)) != NULL) {
				WL_DBG((" WPA IE is found\n"));
			}
			if ((wpa_ie != NULL || wpa2_ie != NULL)) {
				if (!wl->ap_info->security_mode) {
					/* change from open mode to security mode */
					update_bss = true;
					if (wpa_ie != NULL) {
						wl->ap_info->wpa_ie = kmemdup(wpa_ie,
						wpa_ie->length + WPA_RSN_IE_TAG_FIXED_LEN,
						GFP_KERNEL);
					} else {
						wl->ap_info->rsn_ie = kmemdup(wpa2_ie,
						wpa2_ie->len + WPA_RSN_IE_TAG_FIXED_LEN,
						GFP_KERNEL);
					}
				} else if (wl->ap_info->wpa_ie) {
					/* change from WPA mode to WPA2 mode */
					if (wpa2_ie != NULL) {
						update_bss = true;
						kfree(wl->ap_info->wpa_ie);
						wl->ap_info->rsn_ie = kmemdup(wpa2_ie,
						wpa2_ie->len + WPA_RSN_IE_TAG_FIXED_LEN,
						GFP_KERNEL);
						wl->ap_info->wpa_ie = NULL;
					}
					else if (memcmp(wl->ap_info->wpa_ie,
						wpa_ie, wpa_ie->length +
						WPA_RSN_IE_TAG_FIXED_LEN)) {
						kfree(wl->ap_info->wpa_ie);
						update_bss = true;
						wl->ap_info->wpa_ie = kmemdup(wpa_ie,
						wpa_ie->length + WPA_RSN_IE_TAG_FIXED_LEN,
						GFP_KERNEL);
						wl->ap_info->rsn_ie = NULL;
					}
				} else {
					/* change from WPA2 mode to WPA mode */
					if (wpa_ie != NULL) {
						update_bss = true;
						kfree(wl->ap_info->rsn_ie);
						wl->ap_info->rsn_ie = NULL;
						wl->ap_info->wpa_ie = kmemdup(wpa_ie,
						wpa_ie->length + WPA_RSN_IE_TAG_FIXED_LEN,
						GFP_KERNEL);
					} else if (memcmp(wl->ap_info->rsn_ie,
						wpa2_ie, wpa2_ie->len + WPA_RSN_IE_TAG_FIXED_LEN)) {
						update_bss = true;
						kfree(wl->ap_info->rsn_ie);
						wl->ap_info->rsn_ie = kmemdup(wpa2_ie,
						wpa2_ie->len + WPA_RSN_IE_TAG_FIXED_LEN,
						GFP_KERNEL);
						wl->ap_info->wpa_ie = NULL;
					}
				}
				if (update_bss) {
					wl->ap_info->security_mode = true;
					wl_cfgp2p_bss(wl, dev, bssidx, 0);
					if (wl_validate_wpa2ie(dev, wpa2_ie, bssidx)  < 0 ||
						wl_validate_wpaie(dev, wpa_ie, bssidx) < 0) {
						return BCME_ERROR;
					}
					wl_cfgp2p_bss(wl, dev, bssidx, 1);
				}
			}
		} else {
			WL_ERR(("No WPSIE in beacon \n"));
		}
	}
exit:
	if (err)
		wldev_iovar_setint(dev, "mpc", 1);
	return err;
}

#ifdef WL_SCHED_SCAN
#define PNO_TIME	30
#define PNO_REPEAT	4
#define PNO_FREQ_EXPO_MAX	2
int wl_cfg80211_sched_scan_start(struct wiphy *wiphy,
                             struct net_device *dev,
                             struct cfg80211_sched_scan_request *request)
{
	ushort pno_time = PNO_TIME;
	int pno_repeat = PNO_REPEAT;
	int pno_freq_expo_max = PNO_FREQ_EXPO_MAX;
	wlc_ssid_t ssids_local[MAX_PFN_LIST_COUNT];
	struct wl_priv *wl = wiphy_priv(wiphy);
	struct cfg80211_ssid *ssid = NULL;
	int ssid_count = 0;
	int i;
	int ret = 0;

	WL_DBG(("Enter n_match_sets:%d   n_ssids:%d \n",
		request->n_match_sets, request->n_ssids));
	WL_DBG(("ssids:%d pno_time:%d pno_repeat:%d pno_freq:%d \n",
		request->n_ssids, pno_time, pno_repeat, pno_freq_expo_max));

#if defined(WL_ENABLE_P2P_IF)
	/* While GO is operational, PNO is not supported */
	if (dhd_cfg80211_get_opmode(wl) & P2P_GO_ENABLED) {
		WL_DBG(("PNO not enabled! op_mode: P2P GO"));
		return -1;
	}
#endif

	if (!request || !request->n_ssids || !request->n_match_sets) {
		WL_ERR(("Invalid sched scan req!! n_ssids:%d \n", request->n_ssids));
		return -EINVAL;
	}

	memset(&ssids_local, 0, sizeof(ssids_local));

	if (request->n_match_sets > 0) {
		for (i = 0; i < request->n_match_sets; i++) {
			ssid = &request->match_sets[i].ssid;
			memcpy(ssids_local[i].SSID, ssid->ssid, ssid->ssid_len);
			ssids_local[i].SSID_len = ssid->ssid_len;
			WL_DBG((">>> PNO filter set for ssid (%s) \n", ssid->ssid));
			ssid_count++;
		}
	}

	if (request->n_ssids > 0) {
		for (i = 0; i < request->n_ssids; i++) {
			/* Active scan req for ssids */
			WL_DBG((">>> Active scan req for ssid (%s) \n", request->ssids[i].ssid));

			/* match_set ssids is a supert set of n_ssid list, so we need
			 * not add these set seperately
			 */
		}
	}

	if (ssid_count) {
		if ((ret = dhd_dev_pno_set(dev, ssids_local, request->n_match_sets,
			pno_time, pno_repeat, pno_freq_expo_max)) < 0) {
			WL_ERR(("PNO setup failed!! ret=%d \n", ret));
			return -EINVAL;
		}

		/* Enable the PNO */
		if (dhd_dev_pno_enable(dev, 1) < 0) {
			WL_ERR(("PNO enable failed!! ret=%d \n", ret));
			return -EINVAL;
		}
		wl->sched_scan_req = request;
	} else {
		return -EINVAL;
	}

	return 0;
}

int wl_cfg80211_sched_scan_stop(struct wiphy *wiphy, struct net_device *dev)
{
	struct wl_priv *wl = wiphy_priv(wiphy);

	WL_DBG(("Enter \n"));

	if (dhd_dev_pno_enable(dev, 0) < 0)
		WL_ERR(("PNO disable failed"));

	if (dhd_dev_pno_reset(dev) < 0)
		WL_ERR(("PNO reset failed"));

	if (wl->scan_request && wl->sched_scan_running) {
		wl_notify_escan_complete(wl, dev, true, true);
	}

	 wl->sched_scan_req = NULL;
	 wl->sched_scan_running = FALSE;

	return 0;
}
#endif /* WL_SCHED_SCAN */

static struct cfg80211_ops wl_cfg80211_ops = {
	.add_virtual_intf = wl_cfg80211_add_virtual_iface,
	.del_virtual_intf = wl_cfg80211_del_virtual_iface,
	.change_virtual_intf = wl_cfg80211_change_virtual_iface,
	.scan = wl_cfg80211_scan,
	.set_wiphy_params = wl_cfg80211_set_wiphy_params,
	.join_ibss = wl_cfg80211_join_ibss,
	.leave_ibss = wl_cfg80211_leave_ibss,
	.get_station = wl_cfg80211_get_station,
	.set_tx_power = wl_cfg80211_set_tx_power,
	.get_tx_power = wl_cfg80211_get_tx_power,
	.add_key = wl_cfg80211_add_key,
	.del_key = wl_cfg80211_del_key,
	.get_key = wl_cfg80211_get_key,
	.set_default_key = wl_cfg80211_config_default_key,
	.set_default_mgmt_key = wl_cfg80211_config_default_mgmt_key,
	.set_power_mgmt = wl_cfg80211_set_power_mgmt,
	.connect = wl_cfg80211_connect,
	.disconnect = wl_cfg80211_disconnect,
	.suspend = wl_cfg80211_suspend,
	.resume = wl_cfg80211_resume,
	.set_pmksa = wl_cfg80211_set_pmksa,
	.del_pmksa = wl_cfg80211_del_pmksa,
	.flush_pmksa = wl_cfg80211_flush_pmksa,
	.remain_on_channel = wl_cfg80211_remain_on_channel,
	.cancel_remain_on_channel = wl_cfg80211_cancel_remain_on_channel,
	.mgmt_tx = wl_cfg80211_mgmt_tx,
	.mgmt_frame_register = wl_cfg80211_mgmt_frame_register,
	.change_bss = wl_cfg80211_change_bss,
	.set_channel = wl_cfg80211_set_channel,
	.set_beacon = wl_cfg80211_add_set_beacon,
	.add_beacon = wl_cfg80211_add_set_beacon,
#ifdef WL_SCHED_SCAN
	.sched_scan_start = wl_cfg80211_sched_scan_start,
	.sched_scan_stop = wl_cfg80211_sched_scan_stop,
#endif /* LINUX_VERSION_CODE >= KERNEL_VERSION(3, 2, 0) */
};

s32 wl_mode_to_nl80211_iftype(s32 mode)
{
	s32 err = 0;

	switch (mode) {
	case WL_MODE_BSS:
		return NL80211_IFTYPE_STATION;
	case WL_MODE_IBSS:
		return NL80211_IFTYPE_ADHOC;
	case WL_MODE_AP:
		return NL80211_IFTYPE_AP;
	default:
		return NL80211_IFTYPE_UNSPECIFIED;
	}

	return err;
}

static s32 wl_setup_wiphy(struct wireless_dev *wdev, struct device *sdiofunc_dev)
{
	s32 err = 0;
	wdev->wiphy =
	    wiphy_new(&wl_cfg80211_ops, sizeof(struct wl_priv));
	if (unlikely(!wdev->wiphy)) {
		WL_ERR(("Couldn not allocate wiphy device\n"));
		err = -ENOMEM;
		return err;
	}
	set_wiphy_dev(wdev->wiphy, sdiofunc_dev);
	wdev->wiphy->max_scan_ie_len = WL_SCAN_IE_LEN_MAX;
	/* Report  how many SSIDs Driver can support per Scan request */
	wdev->wiphy->max_scan_ssids = WL_SCAN_PARAMS_SSID_MAX;
	wdev->wiphy->max_num_pmkids = WL_NUM_PMKIDS_MAX;
#ifdef WL_SCHED_SCAN
	wdev->wiphy->max_sched_scan_ssids = MAX_PFN_LIST_COUNT;
	wdev->wiphy->max_match_sets = MAX_PFN_LIST_COUNT;
	wdev->wiphy->max_sched_scan_ie_len = WL_SCAN_IE_LEN_MAX;
	wdev->wiphy->flags |= WIPHY_FLAG_SUPPORTS_SCHED_SCAN;
#endif /* WL_SCHED_SCAN */
	wdev->wiphy->interface_modes =
		BIT(NL80211_IFTYPE_STATION)
		| BIT(NL80211_IFTYPE_AP) | BIT(NL80211_IFTYPE_MONITOR);

	wdev->wiphy->bands[IEEE80211_BAND_2GHZ] = &__wl_band_2ghz;
	/* wdev->wiphy->bands[IEEE80211_BAND_5GHZ] = &__wl_band_5ghz_a; - set in runtime */
	wdev->wiphy->signal_type = CFG80211_SIGNAL_TYPE_MBM;
	wdev->wiphy->cipher_suites = __wl_cipher_suites;
	wdev->wiphy->n_cipher_suites = ARRAY_SIZE(__wl_cipher_suites);
	wdev->wiphy->max_remain_on_channel_duration = 5000;
	wdev->wiphy->mgmt_stypes = wl_cfg80211_default_mgmt_stypes;
#ifndef WL_POWERSAVE_DISABLED
	wdev->wiphy->flags |= WIPHY_FLAG_PS_ON_BY_DEFAULT;
#else
	wdev->wiphy->flags &= ~WIPHY_FLAG_PS_ON_BY_DEFAULT;
#endif				/* !WL_POWERSAVE_DISABLED */
	wdev->wiphy->flags |= WIPHY_FLAG_NETNS_OK |
		WIPHY_FLAG_4ADDR_AP |
#if LINUX_VERSION_CODE <= KERNEL_VERSION(2, 6, 39)
		WIPHY_FLAG_SUPPORTS_SEPARATE_DEFAULT_KEYS |
#endif
		WIPHY_FLAG_4ADDR_STATION;
#if LINUX_VERSION_CODE >= KERNEL_VERSION(3, 2, 0)
	wdev->wiphy->flags |= WIPHY_FLAG_SUPPORTS_FW_ROAM;
#endif
	WL_DBG(("Registering custom regulatory)\n"));
	wdev->wiphy->flags |= WIPHY_FLAG_CUSTOM_REGULATORY;
	wiphy_apply_custom_regulatory(wdev->wiphy, &brcm_regdom);
	/* Now we can register wiphy with cfg80211 module */
	err = wiphy_register(wdev->wiphy);
	if (unlikely(err < 0)) {
		WL_ERR(("Couldn not register wiphy device (%d)\n", err));
		wiphy_free(wdev->wiphy);
	}
	return err;
}

static void wl_free_wdev(struct wl_priv *wl)
{
	struct wireless_dev *wdev = wl->wdev;
	struct wiphy *wiphy;
	if (!wdev) {
		WL_ERR(("wdev is invalid\n"));
		return;
	}
	wiphy = wdev->wiphy;
	wiphy_unregister(wdev->wiphy);
	wdev->wiphy->dev.parent = NULL;

	wl_delete_all_netinfo(wl);
	wiphy_free(wiphy);
	/* PLEASE do NOT call any function after wiphy_free, the driver's private structure "wl",
	 * which is the private part of wiphy, has been freed in wiphy_free !!!!!!!!!!!
	 */
}

static s32 wl_inform_bss(struct wl_priv *wl)
{
	struct wl_scan_results *bss_list;
	struct wl_bss_info *bi = NULL;	/* must be initialized */
	s32 err = 0;
	s32 i;

	bss_list = wl->bss_list;
	WL_DBG(("scanned AP count (%d)\n", bss_list->count));
	bi = next_bss(bss_list, bi);
	for_each_bss(bss_list, bi, i) {
		err = wl_inform_single_bss(wl, bi);
		if (unlikely(err))
			break;
	}
	return err;
}

static s32 wl_inform_single_bss(struct wl_priv *wl, struct wl_bss_info *bi)
{
	struct wiphy *wiphy = wiphy_from_scan(wl);
	struct ieee80211_mgmt *mgmt;
	struct ieee80211_channel *channel;
	struct ieee80211_supported_band *band;
	struct wl_cfg80211_bss_info *notif_bss_info;
	struct wl_scan_req *sr = wl_to_sr(wl);
	struct beacon_proberesp *beacon_proberesp;
	struct cfg80211_bss *cbss = NULL;
	s32 mgmt_type;
	s32 signal;
	u32 freq;
	s32 err = 0;

	if (unlikely(dtoh32(bi->length) > WL_BSS_INFO_MAX)) {
		WL_DBG(("Beacon is larger than buffer. Discarding\n"));
		return err;
	}
	notif_bss_info = kzalloc(sizeof(*notif_bss_info) + sizeof(*mgmt)
		- sizeof(u8) + WL_BSS_INFO_MAX, GFP_KERNEL);
	if (unlikely(!notif_bss_info)) {
		WL_ERR(("notif_bss_info alloc failed\n"));
		return -ENOMEM;
	}
	mgmt = (struct ieee80211_mgmt *)notif_bss_info->frame_buf;
	notif_bss_info->channel =
		bi->ctl_ch ? bi->ctl_ch : CHSPEC_CHANNEL(bi->chanspec);

	if (notif_bss_info->channel <= CH_MAX_2G_CHANNEL)
		band = wiphy->bands[IEEE80211_BAND_2GHZ];
	else
		band = wiphy->bands[IEEE80211_BAND_5GHZ];
	if (!band) {
		WL_ERR(("No valid band"));
		kfree(notif_bss_info);
		return -EINVAL;
	}
	notif_bss_info->rssi = dtoh16(bi->RSSI);
	memcpy(mgmt->bssid, &bi->BSSID, ETHER_ADDR_LEN);
	mgmt_type = wl->active_scan ?
		IEEE80211_STYPE_PROBE_RESP : IEEE80211_STYPE_BEACON;
	if (!memcmp(bi->SSID, sr->ssid.SSID, bi->SSID_len)) {
	    mgmt->frame_control = cpu_to_le16(IEEE80211_FTYPE_MGMT | mgmt_type);
	}
	beacon_proberesp = wl->active_scan ?
		(struct beacon_proberesp *)&mgmt->u.probe_resp :
		(struct beacon_proberesp *)&mgmt->u.beacon;
	beacon_proberesp->timestamp = 0;
	beacon_proberesp->beacon_int = cpu_to_le16(bi->beacon_period);
	beacon_proberesp->capab_info = cpu_to_le16(bi->capability);
	wl_rst_ie(wl);

	wl_mrg_ie(wl, ((u8 *) bi) + bi->ie_offset, bi->ie_length);
	wl_cp_ie(wl, beacon_proberesp->variable, WL_BSS_INFO_MAX -
		offsetof(struct wl_cfg80211_bss_info, frame_buf));
	notif_bss_info->frame_len = offsetof(struct ieee80211_mgmt,
		u.beacon.variable) + wl_get_ielen(wl);
#if LINUX_VERSION_CODE == KERNEL_VERSION(2, 6, 38) && !defined(WL_COMPAT_WIRELESS)
	freq = ieee80211_channel_to_frequency(notif_bss_info->channel);
#else
	freq = ieee80211_channel_to_frequency(notif_bss_info->channel, band->band);
#endif
	channel = ieee80211_get_channel(wiphy, freq);
	if (!channel) {
		WL_ERR(("No valid channel: %u\n", freq));
		kfree(notif_bss_info);
		return -EINVAL;
	}

	WL_DBG(("SSID : \"%s\", rssi %d, channel %d, capability : 0x04%x, bssid %pM "
			"mgmt_type %d frame_len %d\n", bi->SSID,
			notif_bss_info->rssi, notif_bss_info->channel,
			mgmt->u.beacon.capab_info, &bi->BSSID, mgmt_type,
			notif_bss_info->frame_len));

	signal = notif_bss_info->rssi * 100;

<<<<<<< HEAD
#if defined(WLP2P) && defined(WL_ENABLE_P2P_IF)
	if (wl->p2p && wl->p2p_net && wl->scan_request &&
		((wl->scan_request->dev == wl->p2p_net) ||
		(wl->scan_request->dev == wl_to_p2p_bss_ndev(wl, P2PAPI_BSSCFG_CONNECTION)))){
#else
	if (p2p_is_on(wl) && ( p2p_scan(wl) ||
		(wl->scan_request->dev == wl_to_p2p_bss_ndev(wl, P2PAPI_BSSCFG_CONNECTION)))) {
#endif
		/* find the P2PIE, if we do not find it, we will discard this frame */
		wifi_p2p_ie_t * p2p_ie;
		if ((p2p_ie = wl_cfgp2p_find_p2pie((u8 *)beacon_proberesp->variable,
			wl_get_ielen(wl))) == NULL) {
			WL_ERR(("Couldn't find P2PIE in probe response/beacon\n"));
			kfree(notif_bss_info);
			return err;
		}
		else if( wl_cfgp2p_retreive_p2pattrib(p2p_ie, P2P_SEID_DEV_INFO) == NULL)
		{
			WL_DBG(("Couldn't find P2P_SEID_DEV_INFO in probe response/beacon\n"));
			kfree(notif_bss_info);
			return err;
		}
	}
=======
>>>>>>> 6444e59e
	if (!mgmt->u.probe_resp.timestamp) {
		struct timeval tv;

		do_gettimeofday(&tv);
		mgmt->u.probe_resp.timestamp = ((u64)tv.tv_sec * 1000000)
						+ tv.tv_usec;
	}

	cbss = cfg80211_inform_bss_frame(wiphy, channel, mgmt,
		le16_to_cpu(notif_bss_info->frame_len), signal, GFP_KERNEL);
	if (unlikely(!cbss)) {
		WL_ERR(("cfg80211_inform_bss_frame error\n"));
		kfree(notif_bss_info);
		return -EINVAL;
	}

	cfg80211_put_bss(cbss);
	kfree(notif_bss_info);

	return err;
}

static s32 wl_inform_ibss(struct wl_priv *wl, const u8 *bssid)
{
	struct net_device *ndev = wl_to_prmry_ndev(wl);
	struct wiphy *wiphy = wl_to_wiphy(wl);
	struct wl_bss_info *bi = NULL;
	struct ieee80211_channel *notify_channel;
	struct ieee80211_supported_band *band;
	struct cfg80211_bss *bss;
	s32 err = 0;
	u16 channel;
	u32 freq;
	u32 wsec = 0;
	u16 notify_capability;
	u16 notify_interval;
	u8 *notify_ie;
	size_t notify_ielen;
	s32 notify_signal;

	WL_TRACE(("Enter\n"));

	if (wl->scan_request) {
		wl_notify_escan_complete(wl, ndev, true, true);
	}

	mutex_lock(&wl->usr_sync);

	*(u32 *)wl->extra_buf = htod32(WL_EXTRA_BUF_MAX);
	err = wldev_ioctl(ndev, WLC_GET_BSS_INFO, wl->extra_buf,
					WL_EXTRA_BUF_MAX, false);
	if (err) {
		WL_ERR(("Failed to get bss info for IBSS\n"));
		err = -EIO;
		goto CleanUp;
	}
	bi = (struct wl_bss_info *)(wl->extra_buf + 4);

	if (memcmp(bssid, &bi->BSSID, ETHER_ADDR_LEN)) {
		WL_ERR(("BSSID mismatch: Inform %02x:%02x:%02x:%02x:%02x:%02x,"
					"%02x:%02x:%02x:%02x:%02x:%02x\n",
					bssid[0], bssid[1], bssid[2], bssid[3], bssid[4], bssid[5],
					bi->BSSID.octet[0], bi->BSSID.octet[1], bi->BSSID.octet[2],
					bi->BSSID.octet[3], bi->BSSID.octet[4],
					bi->BSSID.octet[5]));
		err = -EINVAL;
		goto CleanUp;
	}

	err = wldev_iovar_getint(ndev, "wsec", &wsec);
	if (err) {
		WL_ERR(("wsec failed: %d\n", err));
		err = -EIO;
		goto CleanUp;
	}

	channel = bi->ctl_ch ? bi->ctl_ch :
				CHSPEC_CHANNEL(dtohchanspec(bi->chanspec));
	if (channel <= CH_MAX_2G_CHANNEL)
		band = wiphy->bands[IEEE80211_BAND_2GHZ];
	else
		band = wiphy->bands[IEEE80211_BAND_5GHZ];

#if LINUX_VERSION_CODE == KERNEL_VERSION(2, 6, 38) && !defined(WL_COMPAT_WIRELESS)
	freq = ieee80211_channel_to_frequency(channel);
	(void)band->band;
#else
	freq = ieee80211_channel_to_frequency(channel, band->band);
#endif
	notify_channel = ieee80211_get_channel(wiphy, freq);

	notify_capability = dtoh16(bi->capability);
	notify_interval = dtoh16(bi->beacon_period);
	notify_ie = (u8 *)bi + dtoh16(bi->ie_offset);
	notify_ielen = dtoh32(bi->ie_length);
	notify_signal = (int16)dtoh16(bi->RSSI) * 100;

	if (wl->p2p_supported) {
		notify_capability |= DOT11_CAP_IBSS;
		if (wsec)
			notify_capability |= DOT11_CAP_PRIVACY;
	}

	WL_DBG(("BSSID %02x:%02x:%02x:%02x:%02x:%02x",
			bssid[0], bssid[1], bssid[2], bssid[3], bssid[4], bssid[5]));
	WL_INFO(("channel: %d(%d)\n", channel, freq));
	WL_INFO(("capability: %X\n", notify_capability));
	WL_INFO(("beacon interval: %d ms\n", notify_interval));
	WL_INFO(("signal: %d dBm\n", notify_signal));
	WL_INFO(("ie_len: %d\n", notify_ielen));
	bss = cfg80211_inform_bss(wiphy, notify_channel, bssid, 0,
				notify_capability, notify_interval,
				notify_ie, notify_ielen, notify_signal, GFP_KERNEL);
	if (!bss) {
		WL_ERR(("cfg80211_inform_bss() Failed\n"));
		err = -ENOMEM;
		goto CleanUp;
	}

	cfg80211_put_bss(bss);
	err = 0;

CleanUp:

	mutex_unlock(&wl->usr_sync);

	WL_TRACE(("Exit\n"));
	return err;
}

static bool wl_is_linkup(struct wl_priv *wl, const wl_event_msg_t *e, struct net_device *ndev)
{
	u32 event = ntoh32(e->event_type);
	u32 status =  ntoh32(e->status);
	u16 flags = ntoh16(e->flags);

	WL_DBG(("event %d, status %d flags %x\n", event, status, flags));
	if (event == WLC_E_SET_SSID) {
		if (status == WLC_E_STATUS_SUCCESS) {
			return true;
		}
	} else if (event == WLC_E_LINK) {
		if (flags & WLC_EVENT_MSG_LINK)
			if (!wl_is_ibssmode(wl, ndev))
				return true;
	}

	WL_DBG(("wl_is_linkup false\n"));
	return false;
}

static bool wl_is_linkdown(struct wl_priv *wl, const wl_event_msg_t *e)
{
	u32 event = ntoh32(e->event_type);
	u16 flags = ntoh16(e->flags);

	if (event == WLC_E_DEAUTH_IND ||
	event == WLC_E_DISASSOC_IND ||
	event == WLC_E_DISASSOC ||
	event == WLC_E_DEAUTH) {
		return true;
	} else if (event == WLC_E_LINK) {
		if (!(flags & WLC_EVENT_MSG_LINK))
			return true;
	}

	return false;
}

static bool wl_is_nonetwork(struct wl_priv *wl, const wl_event_msg_t *e)
{
	u32 event = ntoh32(e->event_type);
	u32 status = ntoh32(e->status);

	if (event == WLC_E_LINK && status == WLC_E_STATUS_NO_NETWORKS)
		return true;
	if (event == WLC_E_SET_SSID && status != WLC_E_STATUS_SUCCESS)
		return true;

	return false;
}

/* The mainline kernel >= 3.2.0 has support for indicating new/del station
 * to AP/P2P GO via events. If this change is backported to kernel for which
 * this driver is being built, then define WL_CFG80211_STA_EVENT. You
 * should use this new/del sta event mechanism for BRCM supplicant >= 22.
 */
static s32
wl_notify_connect_status_ap(struct wl_priv *wl, struct net_device *ndev,
	const wl_event_msg_t *e, void *data)
{
	s32 err = 0;
	u32 event = ntoh32(e->event_type);
	u32 reason = ntoh32(e->reason);
	u32 len = ntoh32(e->datalen);

#if (LINUX_VERSION_CODE < KERNEL_VERSION(3, 2, 0)) && !defined(WL_CFG80211_STA_EVENT)
	bool isfree = false;
	u8 *mgmt_frame;
	u8 bsscfgidx = e->bsscfgidx;
	s32 freq;
	s32 channel;
	u8 body[WL_FRAME_LEN];
	u16 fc = 0;
	struct ieee80211_supported_band *band;
	struct ether_addr da;
	struct ether_addr bssid;
	struct wiphy *wiphy = wl_to_wiphy(wl);
	channel_info_t ci;
#else
	struct station_info sinfo;
#endif /* (LINUX_VERSION_CODE < KERNEL_VERSION(3, 2, 0)) && !WL_CFG80211_STA_EVENT */


#if (LINUX_VERSION_CODE < KERNEL_VERSION(3, 2, 0)) && !defined(WL_CFG80211_STA_EVENT)
	memset(body, 0, sizeof(body));
	memset(&bssid, 0, ETHER_ADDR_LEN);
	WL_DBG(("Enter event %d ndev %p\n", event, ndev));
	if (wl_get_mode_by_netdev(wl, ndev) == WL_INVALID)
		return WL_INVALID;

	if (len > WL_FRAME_LEN) {
		WL_ERR(("Received frame length %d from dongle is greater than"
			" allocated body buffer len %d", len, WL_FRAME_LEN));
		goto exit;
	}
	memcpy(body, data, len);
	wldev_iovar_getbuf_bsscfg(ndev, "cur_etheraddr",
		NULL, 0, wl->ioctl_buf, WLC_IOCTL_MAXLEN, bsscfgidx, &wl->ioctl_buf_sync);
	memcpy(da.octet, wl->ioctl_buf, ETHER_ADDR_LEN);
	err = wldev_ioctl(ndev, WLC_GET_BSSID, &bssid, ETHER_ADDR_LEN, false);
	switch (event) {
		case WLC_E_ASSOC_IND:
			fc = FC_ASSOC_REQ;
			break;
		case WLC_E_REASSOC_IND:
			fc = FC_REASSOC_REQ;
			break;
		case WLC_E_DISASSOC_IND:
			fc = FC_DISASSOC;
			break;
		case WLC_E_DEAUTH_IND:
			fc = FC_DISASSOC;
			break;
		case WLC_E_DEAUTH:
			fc = FC_DISASSOC;
			break;
		default:
			fc = 0;
			goto exit;
	}
	if ((err = wldev_ioctl(ndev, WLC_GET_CHANNEL, &ci, sizeof(ci), false)))
		return err;

	channel = dtoh32(ci.hw_channel);
	if (channel <= CH_MAX_2G_CHANNEL)
		band = wiphy->bands[IEEE80211_BAND_2GHZ];
	else
		band = wiphy->bands[IEEE80211_BAND_5GHZ];
	if (!band) {
		WL_ERR(("No valid band"));
		return -EINVAL;
	}
#if LINUX_VERSION_CODE == KERNEL_VERSION(2, 6, 38) && !defined(WL_COMPAT_WIRELESS)
	freq = ieee80211_channel_to_frequency(channel);
#else
	freq = ieee80211_channel_to_frequency(channel, band->band);
#endif

	err = wl_frame_get_mgmt(fc, &da, &e->addr, &bssid,
		&mgmt_frame, &len, body);
	if (err < 0)
		goto exit;
	isfree = true;

	if (event == WLC_E_ASSOC_IND && reason == DOT11_SC_SUCCESS) {
		cfg80211_rx_mgmt(ndev, freq, mgmt_frame, len, GFP_ATOMIC);
	} else if (event == WLC_E_DISASSOC_IND) {
		cfg80211_rx_mgmt(ndev, freq, mgmt_frame, len, GFP_ATOMIC);
	} else if ((event == WLC_E_DEAUTH_IND) || (event == WLC_E_DEAUTH)) {
		cfg80211_rx_mgmt(ndev, freq, mgmt_frame, len, GFP_ATOMIC);
	}

exit:
	if (isfree)
		kfree(mgmt_frame);
	return err;
#else /* LINUX_VERSION_CODE < KERNEL_VERSION(3, 2, 0) && !WL_CFG80211_STA_EVENT */
	sinfo.filled = 0;
	if (((event == WLC_E_ASSOC_IND) || (event == WLC_E_REASSOC_IND)) &&
		reason == DOT11_SC_SUCCESS) {
		sinfo.filled = STATION_INFO_ASSOC_REQ_IES;
		if (!data) {
			WL_ERR(("No IEs present in ASSOC/REASSOC_IND"));
			return -EINVAL;
		}
		sinfo.assoc_req_ies = data;
		sinfo.assoc_req_ies_len = len;
		cfg80211_new_sta(ndev, e->addr.octet, &sinfo, GFP_ATOMIC);
	} else if (event == WLC_E_DISASSOC_IND) {
		cfg80211_del_sta(ndev, e->addr.octet, GFP_ATOMIC);
	} else if ((event == WLC_E_DEAUTH_IND) || (event == WLC_E_DEAUTH)) {
		cfg80211_del_sta(ndev, e->addr.octet, GFP_ATOMIC);
	}
#endif /* LINUX_VERSION_CODE < KERNEL_VERSION(3, 2, 0) && !WL_CFG80211_STA_EVENT */
	return err;
}

static s32
wl_notify_connect_status(struct wl_priv *wl, struct net_device *ndev,
	const wl_event_msg_t *e, void *data)
{
	bool act;
	s32 err = 0;
	u32 event = ntoh32(e->event_type);
	u32 reason;

	if (wl_get_mode_by_netdev(wl, ndev) == WL_MODE_AP) {
		wl_notify_connect_status_ap(wl, ndev, e, data);
	} else {
		WL_DBG(("wl_notify_connect_status : event %d status : %d ndev %p\n",
			ntoh32(e->event_type), ntoh32(e->status), ndev));
		if((event == WLC_E_DEAUTH_IND) || (event == WLC_E_DISASSOC_IND)) {
			reason = ntoh32(e->reason);
			wl->deauth_reason = reason;
			WL_ERR(("Received %s event with reason code: %d\n",
			(event == WLC_E_DEAUTH_IND)?
			"WLC_E_DEAUTH_IND":"WLC_E_DISASSOC_IND", reason));
		}
		if (wl_is_linkup(wl, e, ndev)) {
			wl_link_up(wl);
			act = true;
			wl_update_prof(wl, ndev, e, &act, WL_PROF_ACT);
			wl_update_prof(wl, ndev, NULL, (void *)&e->addr, WL_PROF_BSSID);
			wl->deauth_reason = 0;
			if (wl_is_ibssmode(wl, ndev)) {
				wl_ibss_join_done(wl, ndev, e, data, true);
				WL_DBG(("wl_ibss_join_done succeeded\n"));
			} else {
				if (!wl_get_drv_status(wl, DISCONNECTING, ndev)) {
					printk("wl_bss_connect_done succeeded\n");
					wl_bss_connect_done(wl, ndev, e, data, true);
					WL_DBG(("joined in BSS network \"%s\"\n",
					((struct wlc_ssid *)
					 wl_read_prof(wl, ndev, WL_PROF_SSID))->SSID));
				}
			}
		} else if (wl_is_linkdown(wl, e)) {
			if (wl->scan_request) {
				if (wl->escan_on) {
					wl_notify_escan_complete(wl, ndev, true, true);
				} else {
					del_timer_sync(&wl->scan_timeout);
					wl_iscan_aborted(wl);
				}
			}
			if (wl_get_drv_status(wl, CONNECTED, ndev)) {
				scb_val_t scbval;
				u8 *curbssid = wl_read_prof(wl, ndev, WL_PROF_BSSID);
				wl_clr_drv_status(wl, CONNECTED, ndev);
				if (! wl_get_drv_status(wl, DISCONNECTING, ndev)) {
					/* To make sure disconnect, explictly send dissassoc
					*  for BSSID 00:00:00:00:00:00 issue
					*/
					scbval.val = WLAN_REASON_DEAUTH_LEAVING;

					memcpy(&scbval.ea, curbssid, ETHER_ADDR_LEN);
					scbval.val = htod32(scbval.val);
					wldev_ioctl(ndev, WLC_DISASSOC, &scbval,
						sizeof(scb_val_t), true);
					WL_ERR(("link down, calling cfg80211_disconnected"
					" with deauth_reason:%d\n", wl->deauth_reason));
					if (!wl_is_ibssmode(wl, ndev))
						cfg80211_disconnected(ndev, wl->deauth_reason,
							NULL, 0, GFP_KERNEL);
					wl_link_down(wl);
					wl_init_prof(wl, ndev);
				}
			}
			else if (wl_get_drv_status(wl, CONNECTING, ndev)) {
				printk("link down, during connecting\n");
				if (wl_is_ibssmode(wl, ndev))
					wl_ibss_join_done(wl, ndev, e, data, false);
				else
					wl_bss_connect_done(wl, ndev, e, data, false);
			}
			wl_clr_drv_status(wl, DISCONNECTING, ndev);

		} else if (wl_is_nonetwork(wl, e)) {
			printk("connect failed event=%d e->status 0x%x\n",
				event, (int)ntoh32(e->status));
			/* Clean up any pending scan request */
			if (wl->scan_request) {
				if (wl->escan_on) {
					wl_notify_escan_complete(wl, ndev, true, true);
				} else {
					del_timer_sync(&wl->scan_timeout);
					wl_iscan_aborted(wl);
				}
			}
			if (wl_get_drv_status(wl, CONNECTING, ndev))
				wl_bss_connect_done(wl, ndev, e, data, false);
		} else {
			printk("%s nothing\n", __FUNCTION__);
		}
	}
	return err;
}

static s32
wl_notify_roaming_status(struct wl_priv *wl, struct net_device *ndev,
	const wl_event_msg_t *e, void *data)
{
	bool act;
	s32 err = 0;
	u32 event = be32_to_cpu(e->event_type);
	u32 status = be32_to_cpu(e->status);
	WL_DBG(("Enter \n"));
	if (event == WLC_E_ROAM && status == WLC_E_STATUS_SUCCESS) {
		if (wl_get_drv_status(wl, CONNECTED, ndev))
			wl_bss_roaming_done(wl, ndev, e, data);
		else
			wl_bss_connect_done(wl, ndev, e, data, true);
		act = true;
		wl_update_prof(wl, ndev, e, &act, WL_PROF_ACT);
		wl_update_prof(wl, ndev, NULL, (void *)&e->addr, WL_PROF_BSSID);
	}
	return err;
}

static s32 wl_get_assoc_ies(struct wl_priv *wl, struct net_device *ndev)
{
	wl_assoc_info_t assoc_info;
	struct wl_connect_info *conn_info = wl_to_conn(wl);
	s32 err = 0;

	WL_DBG(("Enter \n"));
	err = wldev_iovar_getbuf(ndev, "assoc_info", NULL, 0, wl->extra_buf,
		WL_ASSOC_INFO_MAX, NULL);
	if (unlikely(err)) {
		WL_ERR(("could not get assoc info (%d)\n", err));
		return err;
	}
	memcpy(&assoc_info, wl->extra_buf, sizeof(wl_assoc_info_t));
	assoc_info.req_len = htod32(assoc_info.req_len);
	assoc_info.resp_len = htod32(assoc_info.resp_len);
	assoc_info.flags = htod32(assoc_info.flags);
	if (conn_info->req_ie_len) {
		conn_info->req_ie_len = 0;
		bzero(conn_info->req_ie, sizeof(conn_info->req_ie));
	}
	if (conn_info->resp_ie_len) {
		conn_info->resp_ie_len = 0;
		bzero(conn_info->resp_ie, sizeof(conn_info->resp_ie));
	}
	if (assoc_info.req_len) {
		err = wldev_iovar_getbuf(ndev, "assoc_req_ies", NULL, 0, wl->extra_buf,
			WL_ASSOC_INFO_MAX, NULL);
		if (unlikely(err)) {
			WL_ERR(("could not get assoc req (%d)\n", err));
			return err;
		}
		conn_info->req_ie_len = assoc_info.req_len - sizeof(struct dot11_assoc_req);
		if (assoc_info.flags & WLC_ASSOC_REQ_IS_REASSOC) {
			conn_info->req_ie_len -= ETHER_ADDR_LEN;
		}
		if (conn_info->req_ie_len <= MAX_REQ_LINE)
			memcpy(conn_info->req_ie, wl->extra_buf, conn_info->req_ie_len);
		else {
			WL_ERR(("%s IE size %d above max %d size \n",
				__FUNCTION__, conn_info->req_ie_len, MAX_REQ_LINE));
			return err;
		}
	} else {
		conn_info->req_ie_len = 0;
	}
	if (assoc_info.resp_len) {
		err = wldev_iovar_getbuf(ndev, "assoc_resp_ies", NULL, 0, wl->extra_buf,
			WL_ASSOC_INFO_MAX, NULL);
		if (unlikely(err)) {
			WL_ERR(("could not get assoc resp (%d)\n", err));
			return err;
		}
		conn_info->resp_ie_len = assoc_info.resp_len -sizeof(struct dot11_assoc_resp);
		if (conn_info->resp_ie_len <= MAX_REQ_LINE)
			memcpy(conn_info->resp_ie, wl->extra_buf, conn_info->resp_ie_len);
		else {
			WL_ERR(("%s IE size %d above max %d size \n",
				__FUNCTION__, conn_info->resp_ie_len, MAX_REQ_LINE));
			return err;
		}
	} else {
		conn_info->resp_ie_len = 0;
	}
	WL_DBG(("req len (%d) resp len (%d)\n", conn_info->req_ie_len,
		conn_info->resp_ie_len));

	return err;
}

static void wl_ch_to_chanspec(int ch, struct wl_join_params *join_params,
        size_t *join_params_size)
{
	chanspec_t chanspec = 0;

	if (ch != 0) {
		join_params->params.chanspec_num = 1;
		join_params->params.chanspec_list[0] = ch;

		if (join_params->params.chanspec_list[0] <= CH_MAX_2G_CHANNEL)
			chanspec |= WL_CHANSPEC_BAND_2G;
		else
			chanspec |= WL_CHANSPEC_BAND_5G;

		chanspec |= WL_CHANSPEC_BW_20;
		chanspec |= WL_CHANSPEC_CTL_SB_NONE;

		*join_params_size += WL_ASSOC_PARAMS_FIXED_SIZE +
			join_params->params.chanspec_num * sizeof(chanspec_t);

		join_params->params.chanspec_list[0]  &= WL_CHANSPEC_CHAN_MASK;
		join_params->params.chanspec_list[0] |= chanspec;
		join_params->params.chanspec_list[0] =
			htodchanspec(join_params->params.chanspec_list[0]);

		join_params->params.chanspec_num =
			htod32(join_params->params.chanspec_num);

		WL_DBG(("%s  join_params->params.chanspec_list[0]= %X\n",
			__FUNCTION__, join_params->params.chanspec_list[0]));

	}
}

static s32 wl_update_bss_info(struct wl_priv *wl, struct net_device *ndev)
{
	struct cfg80211_bss *bss;
	struct wl_bss_info *bi;
	struct wlc_ssid *ssid;
	struct bcm_tlv *tim;
	s32 beacon_interval;
	s32 dtim_period;
	size_t ie_len;
	u8 *ie;
	u8 *curbssid;
	s32 err = 0;
	struct wiphy *wiphy;

	wiphy = wl_to_wiphy(wl);

	if (wl_is_ibssmode(wl, ndev))
		return err;

	ssid = (struct wlc_ssid *)wl_read_prof(wl, ndev, WL_PROF_SSID);
	curbssid = wl_read_prof(wl, ndev, WL_PROF_BSSID);
	bss = cfg80211_get_bss(wiphy, NULL, curbssid,
		ssid->SSID, ssid->SSID_len, WLAN_CAPABILITY_ESS,
		WLAN_CAPABILITY_ESS);

	mutex_lock(&wl->usr_sync);
	if (!bss) {
		WL_DBG(("Could not find the AP\n"));
		*(u32 *) wl->extra_buf = htod32(WL_EXTRA_BUF_MAX);
		err = wldev_ioctl(ndev, WLC_GET_BSS_INFO,
			wl->extra_buf, WL_EXTRA_BUF_MAX, false);
		if (unlikely(err)) {
			WL_ERR(("Could not get bss info %d\n", err));
			goto update_bss_info_out;
		}
		bi = (struct wl_bss_info *)(wl->extra_buf + 4);
		if (memcmp(bi->BSSID.octet, curbssid, ETHER_ADDR_LEN)) {
			err = -EIO;
			goto update_bss_info_out;
		}
		err = wl_inform_single_bss(wl, bi);
		if (unlikely(err))
			goto update_bss_info_out;

		ie = ((u8 *)bi) + bi->ie_offset;
		ie_len = bi->ie_length;
		beacon_interval = cpu_to_le16(bi->beacon_period);
	} else {
		WL_DBG(("Found the AP in the list - BSSID %pM\n", bss->bssid));
		ie = bss->information_elements;
		ie_len = bss->len_information_elements;
		beacon_interval = bss->beacon_interval;
		cfg80211_put_bss(bss);
	}

	tim = bcm_parse_tlvs(ie, ie_len, WLAN_EID_TIM);
	if (tim) {
		dtim_period = tim->data[1];
	} else {
		/*
		* active scan was done so we could not get dtim
		* information out of probe response.
		* so we speficially query dtim information.
		*/
		err = wldev_ioctl(ndev, WLC_GET_DTIMPRD,
			&dtim_period, sizeof(dtim_period), false);
		if (unlikely(err)) {
			WL_ERR(("WLC_GET_DTIMPRD error (%d)\n", err));
			goto update_bss_info_out;
		}
	}

	wl_update_prof(wl, ndev, NULL, &beacon_interval, WL_PROF_BEACONINT);
	wl_update_prof(wl, ndev, NULL, &dtim_period, WL_PROF_DTIMPERIOD);

update_bss_info_out:
	mutex_unlock(&wl->usr_sync);
	return err;
}

static s32
wl_bss_roaming_done(struct wl_priv *wl, struct net_device *ndev,
	const wl_event_msg_t *e, void *data)
{
	struct wl_connect_info *conn_info = wl_to_conn(wl);
	s32 err = 0;
	u8 *curbssid;

	wl_get_assoc_ies(wl, ndev);
	wl_update_prof(wl, ndev, NULL, (void *)(e->addr.octet), WL_PROF_BSSID);
	curbssid = wl_read_prof(wl, ndev, WL_PROF_BSSID);
	wl_update_bss_info(wl, ndev);
	wl_update_pmklist(ndev, wl->pmk_list, err);
	cfg80211_roamed(ndev,
#if LINUX_VERSION_CODE > KERNEL_VERSION(2, 6, 39)
		NULL,
#endif
		curbssid,
		conn_info->req_ie, conn_info->req_ie_len,
		conn_info->resp_ie, conn_info->resp_ie_len, GFP_KERNEL);
	WL_DBG(("Report roaming result\n"));

	wl_set_drv_status(wl, CONNECTED, ndev);

	return err;
}

static s32
wl_bss_connect_done(struct wl_priv *wl, struct net_device *ndev,
	const wl_event_msg_t *e, void *data, bool completed)
{
	struct wl_connect_info *conn_info = wl_to_conn(wl);
	s32 err = 0;
	u8 *curbssid = wl_read_prof(wl, ndev, WL_PROF_BSSID);

	WL_DBG((" enter\n"));
	if (wl->scan_request) {
		wl_notify_escan_complete(wl, ndev, true, true);
	}
	if (wl_get_drv_status(wl, CONNECTING, ndev)) {
		wl_clr_drv_status(wl, CONNECTING, ndev);
		if (completed) {
			wl_get_assoc_ies(wl, ndev);
			wl_update_prof(wl, ndev, NULL, (void *)(e->addr.octet), WL_PROF_BSSID);
			curbssid = wl_read_prof(wl, ndev, WL_PROF_BSSID);
			wl_update_bss_info(wl, ndev);
			wl_update_pmklist(ndev, wl->pmk_list, err);
			wl_set_drv_status(wl, CONNECTED, ndev);
		}
		cfg80211_connect_result(ndev,
			curbssid,
			conn_info->req_ie,
			conn_info->req_ie_len,
			conn_info->resp_ie,
			conn_info->resp_ie_len,
			completed ? WLAN_STATUS_SUCCESS : WLAN_STATUS_AUTH_TIMEOUT,
			GFP_KERNEL);
		if (completed)
			WL_INFO(("Report connect result - connection succeeded\n"));
		else
			WL_ERR(("Report connect result - connection failed\n"));
	}
	return err;
}

static s32
wl_ibss_join_done(struct wl_priv *wl, struct net_device *ndev,
	const wl_event_msg_t *e, void *data, bool completed)
{
	s32 err = 0;

	WL_TRACE(("Enter\n"));

	if (wl->scan_request) {
		wl_notify_escan_complete(wl, ndev, true, true);
	}
	if (wl_get_drv_status(wl, CONNECTING, ndev)) {
		wl_clr_drv_status(wl, CONNECTING, ndev);
		if (completed) {
			err = wl_inform_ibss(wl, (u8 *)&e->addr);
			if (err) {
				WL_ERR(("wl_inform_ibss() failed: %d\n", err));
			}
			wl_set_drv_status(wl, CONNECTED, ndev);

			cfg80211_ibss_joined(ndev, (u8 *)&e->addr, GFP_KERNEL);
			WL_DBG(("cfg80211_ibss_joined() called with valid BSSID\n"));
		}
	}

	WL_TRACE(("Exit\n"));
	return err;
}

static s32
wl_notify_mic_status(struct wl_priv *wl, struct net_device *ndev,
	const wl_event_msg_t *e, void *data)
{
	u16 flags = ntoh16(e->flags);
	enum nl80211_key_type key_type;

	mutex_lock(&wl->usr_sync);
	if (flags & WLC_EVENT_MSG_GROUP)
		key_type = NL80211_KEYTYPE_GROUP;
	else
		key_type = NL80211_KEYTYPE_PAIRWISE;

	cfg80211_michael_mic_failure(ndev, (u8 *)&e->addr, key_type, -1,
		NULL, GFP_KERNEL);
	mutex_unlock(&wl->usr_sync);

	return 0;
}

#ifdef PNO_SUPPORT
static s32
wl_notify_pfn_status(struct wl_priv *wl, struct net_device *ndev,
	const wl_event_msg_t *e, void *data)
{
	WL_ERR((" PNO Event\n"));

	mutex_lock(&wl->usr_sync);
#ifndef WL_SCHED_SCAN
	/* TODO: Use cfg80211_sched_scan_results(wiphy); */
	cfg80211_disconnected(ndev, 0, NULL, 0, GFP_KERNEL);
#else
	/* If cfg80211 scheduled scan is supported, report the pno results via sched
	 * scan results
	 */
	wl_notify_sched_scan_results(wl, ndev, e, data);
#endif /* WL_SCHED_SCAN */
	mutex_unlock(&wl->usr_sync);
	return 0;
}
#endif /* PNO_SUPPORT */

static s32
wl_notify_scan_status(struct wl_priv *wl, struct net_device *ndev,
	const wl_event_msg_t *e, void *data)
{
	struct channel_info channel_inform;
	struct wl_scan_results *bss_list;
	u32 len = WL_SCAN_BUF_MAX;
	s32 err = 0;
	unsigned long flags;

	WL_DBG(("Enter \n"));
	if (!wl_get_drv_status(wl, SCANNING, ndev)) {
		WL_ERR(("scan is not ready \n"));
		return err;
	}
	if (wl->iscan_on && wl->iscan_kickstart)
		return wl_wakeup_iscan(wl_to_iscan(wl));

	mutex_lock(&wl->usr_sync);
	wl_clr_drv_status(wl, SCANNING, ndev);
	err = wldev_ioctl(ndev, WLC_GET_CHANNEL, &channel_inform,
		sizeof(channel_inform), false);
	if (unlikely(err)) {
		WL_ERR(("scan busy (%d)\n", err));
		goto scan_done_out;
	}
	channel_inform.scan_channel = dtoh32(channel_inform.scan_channel);
	if (unlikely(channel_inform.scan_channel)) {

		WL_DBG(("channel_inform.scan_channel (%d)\n",
			channel_inform.scan_channel));
	}
	wl->bss_list = wl->scan_results;
	bss_list = wl->bss_list;
	memset(bss_list, 0, len);
	bss_list->buflen = htod32(len);
	err = wldev_ioctl(ndev, WLC_SCAN_RESULTS, bss_list, len, false);
	if (unlikely(err)) {
		WL_ERR(("%s Scan_results error (%d)\n", ndev->name, err));
		err = -EINVAL;
		goto scan_done_out;
	}
	bss_list->buflen = dtoh32(bss_list->buflen);
	bss_list->version = dtoh32(bss_list->version);
	bss_list->count = dtoh32(bss_list->count);

	err = wl_inform_bss(wl);

scan_done_out:
	del_timer_sync(&wl->scan_timeout);
	spin_lock_irqsave(&wl->cfgdrv_lock, flags);
	if (wl->scan_request) {
		WL_DBG(("cfg80211_scan_done\n"));
		cfg80211_scan_done(wl->scan_request, false);
		wl->scan_request = NULL;
	}
	spin_unlock_irqrestore(&wl->cfgdrv_lock, flags);
	mutex_unlock(&wl->usr_sync);
	return err;
}
static s32
wl_frame_get_mgmt(u16 fc, const struct ether_addr *da,
	const struct ether_addr *sa, const struct ether_addr *bssid,
	u8 **pheader, u32 *body_len, u8 *pbody)
{
	struct dot11_management_header *hdr;
	u32 totlen = 0;
	s32 err = 0;
	u8 *offset;
	u32 prebody_len = *body_len;
	switch (fc) {
		case FC_ASSOC_REQ:
			/* capability , listen interval */
			totlen = DOT11_ASSOC_REQ_FIXED_LEN;
			*body_len += DOT11_ASSOC_REQ_FIXED_LEN;
			break;

		case FC_REASSOC_REQ:
			/* capability, listen inteval, ap address */
			totlen = DOT11_REASSOC_REQ_FIXED_LEN;
			*body_len += DOT11_REASSOC_REQ_FIXED_LEN;
			break;
	}
	totlen += DOT11_MGMT_HDR_LEN + prebody_len;
	*pheader = kzalloc(totlen, GFP_KERNEL);
	if (*pheader == NULL) {
		WL_ERR(("memory alloc failed \n"));
		return -ENOMEM;
	}
	hdr = (struct dot11_management_header *) (*pheader);
	hdr->fc = htol16(fc);
	hdr->durid = 0;
	hdr->seq = 0;
	offset = (u8*)(hdr + 1) + (totlen - DOT11_MGMT_HDR_LEN - prebody_len);
	bcopy((const char*)da, (u8*)&hdr->da, ETHER_ADDR_LEN);
	bcopy((const char*)sa, (u8*)&hdr->sa, ETHER_ADDR_LEN);
	bcopy((const char*)bssid, (u8*)&hdr->bssid, ETHER_ADDR_LEN);
	bcopy((const char*)pbody, offset, prebody_len);
	*body_len = totlen;
	return err;
}
static s32
wl_notify_rx_mgmt_frame(struct wl_priv *wl, struct net_device *ndev,
	const wl_event_msg_t *e, void *data)
{
	struct ieee80211_supported_band *band;
	struct wiphy *wiphy = wl_to_wiphy(wl);
	struct ether_addr da;
	struct ether_addr bssid;
	bool isfree = false;
	s32 err = 0;
	s32 freq;
	struct net_device *dev = NULL;
	wifi_p2p_pub_act_frame_t *act_frm = NULL;
	wifi_p2p_action_frame_t *p2p_act_frm = NULL;
	wifi_p2psd_gas_pub_act_frame_t *sd_act_frm = NULL;
	wl_event_rx_frame_data_t *rxframe =
		(wl_event_rx_frame_data_t*)data;
	u32 event = ntoh32(e->event_type);
	u8 *mgmt_frame;
	u8 bsscfgidx = e->bsscfgidx;
	u32 mgmt_frame_len = ntoh32(e->datalen) - sizeof(wl_event_rx_frame_data_t);
	u16 channel = ((ntoh16(rxframe->channel) & WL_CHANSPEC_CHAN_MASK));

	memset(&bssid, 0, ETHER_ADDR_LEN);

	if (wl->p2p_net == ndev) {
		dev = wl_to_prmry_ndev(wl);
	} else {
		dev = ndev;
	}

	if (channel <= CH_MAX_2G_CHANNEL)
		band = wiphy->bands[IEEE80211_BAND_2GHZ];
	else
		band = wiphy->bands[IEEE80211_BAND_5GHZ];
	if (!band) {
		WL_ERR(("No valid band"));
		return -EINVAL;
	}

	if ((event == WLC_E_P2P_PROBREQ_MSG) &&
		wl->p2p && wl_get_p2p_status(wl, GO_NEG_PHASE)) {
		WL_DBG(("Filtering P2P probe_req while being in GO-Neg state\n"));
		goto exit;
	}

#if LINUX_VERSION_CODE == KERNEL_VERSION(2, 6, 38) && !defined(WL_COMPAT_WIRELESS)
	freq = ieee80211_channel_to_frequency(channel);
#else
	freq = ieee80211_channel_to_frequency(channel, band->band);
#endif
	if (event == WLC_E_ACTION_FRAME_RX) {
		wldev_iovar_getbuf_bsscfg(dev, "cur_etheraddr",
			NULL, 0, wl->ioctl_buf, WLC_IOCTL_MAXLEN, bsscfgidx, &wl->ioctl_buf_sync);

		wldev_ioctl(dev, WLC_GET_BSSID, &bssid, ETHER_ADDR_LEN, false);
		memcpy(da.octet, wl->ioctl_buf, ETHER_ADDR_LEN);
		err = wl_frame_get_mgmt(FC_ACTION, &da, &e->addr, &bssid,
			&mgmt_frame, &mgmt_frame_len,
			(u8 *)((wl_event_rx_frame_data_t *)rxframe + 1));
		if (err < 0) {
			WL_ERR(("%s: Error in receiving action frame len %d channel %d freq %d\n",
				__func__, mgmt_frame_len, channel, freq));
			goto exit;
		}
		isfree = true;
		if (wl_cfgp2p_is_pub_action(&mgmt_frame[DOT11_MGMT_HDR_LEN],
			mgmt_frame_len - DOT11_MGMT_HDR_LEN)) {
			act_frm = (wifi_p2p_pub_act_frame_t *)
					(&mgmt_frame[DOT11_MGMT_HDR_LEN]);
		} else if (wl_cfgp2p_is_p2p_action(&mgmt_frame[DOT11_MGMT_HDR_LEN],
			mgmt_frame_len - DOT11_MGMT_HDR_LEN)) {
			p2p_act_frm = (wifi_p2p_action_frame_t *)
					(&mgmt_frame[DOT11_MGMT_HDR_LEN]);
			(void) p2p_act_frm;
		} else if (wl_cfgp2p_is_gas_action(&mgmt_frame[DOT11_MGMT_HDR_LEN],
			mgmt_frame_len - DOT11_MGMT_HDR_LEN)) {
			sd_act_frm = (wifi_p2psd_gas_pub_act_frame_t *)
					(&mgmt_frame[DOT11_MGMT_HDR_LEN]);
			(void) sd_act_frm;
		}
		wl_cfgp2p_print_actframe(false, &mgmt_frame[DOT11_MGMT_HDR_LEN],
			mgmt_frame_len - DOT11_MGMT_HDR_LEN);
		/*
		 * After complete GO Negotiation, roll back to mpc mode
		 */
		if (act_frm && ((act_frm->subtype == P2P_PAF_GON_CONF) ||
			(act_frm->subtype == P2P_PAF_PROVDIS_RSP))) {
			wldev_iovar_setint(dev, "mpc", 1);
		}

		if (act_frm && (act_frm->subtype == P2P_PAF_GON_CONF)) {
			WL_DBG(("P2P: GO_NEG_PHASE status cleared \n"));
			wl_clr_p2p_status(wl, GO_NEG_PHASE);
		}
<<<<<<< HEAD
=======

		if (act_frm && (act_frm->subtype == P2P_PAF_GON_RSP)) {
			/* Cancel the dwell time of req frame */
			WL_DBG(("P2P: Received GO NEG Resp frame, cancelling the dwell time\n"));
			wl_cfgp2p_set_p2p_mode(wl, WL_P2P_DISC_ST_SCAN, 0, 0,
				wl_to_p2p_bss_bssidx(wl, P2PAPI_BSSCFG_DEVICE));
		}
>>>>>>> 6444e59e
	} else {
		mgmt_frame = (u8 *)((wl_event_rx_frame_data_t *)rxframe + 1);
	}

	cfg80211_rx_mgmt(ndev, freq, mgmt_frame, mgmt_frame_len, GFP_ATOMIC);

	WL_DBG(("%s: mgmt_frame_len (%d) , e->datalen (%d), channel (%d), freq (%d)\n", __func__,
		mgmt_frame_len, ntoh32(e->datalen), channel, freq));

	if (isfree)
		kfree(mgmt_frame);
exit:
	return 0;
}

#ifdef WL_SCHED_SCAN
/* If target scan is not reliable, set the below define to "1" to do a
 * full escan
 */
#define FULL_ESCAN_ON_PFN_NET_FOUND		0
static s32
wl_notify_sched_scan_results(struct wl_priv *wl, struct net_device *ndev,
	const wl_event_msg_t *e, void *data)
{
	wl_pfn_net_info_t *netinfo, *pnetinfo;
	struct cfg80211_scan_request request;
	struct wiphy *wiphy	= wl_to_wiphy(wl);
	int err = 0;
	struct cfg80211_ssid ssid[MAX_PFN_LIST_COUNT];
	struct ieee80211_channel *channel = NULL;
	int channel_req = 0;
	int band = 0;
	struct wl_pfn_scanresults *pfn_result = (struct wl_pfn_scanresults *)data;

	WL_DBG(("Enter\n"));

	if (e->event_type == WLC_E_PFN_NET_LOST) {
		WL_DBG(("PFN NET LOST event. Do Nothing \n"));
		return 0;
	}
	WL_DBG(("PFN NET FOUND event. count:%d \n", pfn_result->count));
	if (pfn_result->count > 0) {
		int i;

		memset(&request, 0x00, sizeof(struct cfg80211_scan_request));
		memset(&ssid, 0x00, sizeof(ssid));
		request.wiphy = wiphy;

		pnetinfo = (wl_pfn_net_info_t *)(data + sizeof(wl_pfn_scanresults_t)
				- sizeof(wl_pfn_net_info_t));
		channel = (struct ieee80211_channel *)kzalloc(
			(sizeof(struct ieee80211_channel) * MAX_PFN_LIST_COUNT),
			GFP_KERNEL);
		if (!channel) {
			WL_ERR(("No memory"));
			err = -ENOMEM;
			goto out_err;
		}

		for (i = 0; i < pfn_result->count; i++) {
			netinfo = &pnetinfo[i];
			if (!netinfo) {
				WL_ERR(("Invalid netinfo ptr. index:%d", i));
				err = -EINVAL;
				goto out_err;
			}
			WL_DBG(("SSID:%s Channel:%d \n",
				netinfo->pfnsubnet.SSID, netinfo->pfnsubnet.channel));
			/* PFN result doesn't have all the info which are required by the supplicant
			 * (For e.g IEs) Do a target Escan so that sched scan results are reported
			 * via wl_inform_single_bss in the required format. Escan does require the
			 * scan request in the form of cfg80211_scan_request. For timebeing, create
			 * cfg80211_scan_request one out of the received PNO event.
			 */
			memcpy(ssid[i].ssid, netinfo->pfnsubnet.SSID,
				netinfo->pfnsubnet.SSID_len);
			ssid[i].ssid_len = netinfo->pfnsubnet.SSID_len;
			request.n_ssids++;

			channel_req = netinfo->pfnsubnet.channel;
			band = (channel_req <= CH_MAX_2G_CHANNEL) ? NL80211_BAND_2GHZ
				: NL80211_BAND_5GHZ;
			channel[i].center_freq = ieee80211_channel_to_frequency(channel_req, band);
			channel[i].band = band;
			channel[i].flags |= IEEE80211_CHAN_NO_HT40;
			request.channels[i] = &channel[i];
			request.n_channels++;
		}

		/* assign parsed ssid array */
		if (request.n_ssids)
			request.ssids = &ssid[0];

		if (wl_get_drv_status_all(wl, SCANNING)) {
			/* Abort any on-going scan */
			wl_notify_escan_complete(wl, ndev, true, true);
		}

		if (wl_get_p2p_status(wl, DISCOVERY_ON)) {
			err = wl_cfgp2p_discover_enable_search(wl, false);
			if (unlikely(err)) {
				wl_clr_drv_status(wl, SCANNING, ndev);
				goto out_err;
			}
		}

		wl_set_drv_status(wl, SCANNING, ndev);
#if FULL_ESCAN_ON_PFN_NET_FOUND
		err = wl_do_escan(wl, wiphy, ndev, NULL);
#else
		err = wl_do_escan(wl, wiphy, ndev, &request);
#endif
		if (err) {
			wl_clr_drv_status(wl, SCANNING, ndev);
			goto out_err;
		}
		wl->sched_scan_running = TRUE;
	}
	else {
		WL_ERR(("FALSE PNO Event. (pfn_count == 0) \n"));
	}
out_err:
	if (channel)
		kfree(channel);
	return err;
}
#endif /* WL_SCHED_SCAN */

static void wl_init_conf(struct wl_conf *conf)
{
	WL_DBG(("Enter \n"));
	conf->frag_threshold = (u32)-1;
	conf->rts_threshold = (u32)-1;
	conf->retry_short = (u32)-1;
	conf->retry_long = (u32)-1;
	conf->tx_power = -1;
}

static void wl_init_prof(struct wl_priv *wl, struct net_device *ndev)
{
	unsigned long flags;
	struct wl_profile *profile = wl_get_profile_by_netdev(wl, ndev);

	spin_lock_irqsave(&wl->cfgdrv_lock, flags);
	memset(profile, 0, sizeof(struct wl_profile));
	spin_unlock_irqrestore(&wl->cfgdrv_lock, flags);
}

static void wl_init_event_handler(struct wl_priv *wl)
{
	memset(wl->evt_handler, 0, sizeof(wl->evt_handler));

	wl->evt_handler[WLC_E_SCAN_COMPLETE] = wl_notify_scan_status;
	wl->evt_handler[WLC_E_LINK] = wl_notify_connect_status;
	wl->evt_handler[WLC_E_DEAUTH_IND] = wl_notify_connect_status;
	wl->evt_handler[WLC_E_DEAUTH] = wl_notify_connect_status;
	wl->evt_handler[WLC_E_DISASSOC_IND] = wl_notify_connect_status;
	wl->evt_handler[WLC_E_ASSOC_IND] = wl_notify_connect_status;
	wl->evt_handler[WLC_E_REASSOC_IND] = wl_notify_connect_status;
	wl->evt_handler[WLC_E_ROAM] = wl_notify_roaming_status;
	wl->evt_handler[WLC_E_MIC_ERROR] = wl_notify_mic_status;
	wl->evt_handler[WLC_E_SET_SSID] = wl_notify_connect_status;
	wl->evt_handler[WLC_E_ACTION_FRAME_RX] = wl_notify_rx_mgmt_frame;
	wl->evt_handler[WLC_E_PROBREQ_MSG] = wl_notify_rx_mgmt_frame;
	wl->evt_handler[WLC_E_P2P_PROBREQ_MSG] = wl_notify_rx_mgmt_frame;
	wl->evt_handler[WLC_E_P2P_DISC_LISTEN_COMPLETE] = wl_cfgp2p_listen_complete;
	wl->evt_handler[WLC_E_ACTION_FRAME_COMPLETE] = wl_cfgp2p_action_tx_complete;
	wl->evt_handler[WLC_E_ACTION_FRAME_OFF_CHAN_COMPLETE] = wl_cfgp2p_action_tx_complete;
#ifdef PNO_SUPPORT
	wl->evt_handler[WLC_E_PFN_NET_FOUND] = wl_notify_pfn_status;
#endif /* PNO_SUPPORT */
}

static s32 wl_init_priv_mem(struct wl_priv *wl)
{
	WL_DBG(("Enter \n"));
	wl->scan_results = (void *)kzalloc(WL_SCAN_BUF_MAX, GFP_KERNEL);
	if (unlikely(!wl->scan_results)) {
		WL_ERR(("Scan results alloc failed\n"));
		goto init_priv_mem_out;
	}
	wl->conf = (void *)kzalloc(sizeof(*wl->conf), GFP_KERNEL);
	if (unlikely(!wl->conf)) {
		WL_ERR(("wl_conf alloc failed\n"));
		goto init_priv_mem_out;
	}
	wl->scan_req_int =
	    (void *)kzalloc(sizeof(*wl->scan_req_int), GFP_KERNEL);
	if (unlikely(!wl->scan_req_int)) {
		WL_ERR(("Scan req alloc failed\n"));
		goto init_priv_mem_out;
	}
	wl->ioctl_buf = (void *)kzalloc(WLC_IOCTL_MAXLEN, GFP_KERNEL);
	if (unlikely(!wl->ioctl_buf)) {
		WL_ERR(("Ioctl buf alloc failed\n"));
		goto init_priv_mem_out;
	}
	wl->escan_ioctl_buf = (void *)kzalloc(WLC_IOCTL_MAXLEN, GFP_KERNEL);
	if (unlikely(!wl->escan_ioctl_buf)) {
		WL_ERR(("Ioctl buf alloc failed\n"));
		goto init_priv_mem_out;
	}
	wl->extra_buf = (void *)kzalloc(WL_EXTRA_BUF_MAX, GFP_KERNEL);
	if (unlikely(!wl->extra_buf)) {
		WL_ERR(("Extra buf alloc failed\n"));
		goto init_priv_mem_out;
	}
	wl->iscan = (void *)kzalloc(sizeof(*wl->iscan), GFP_KERNEL);
	if (unlikely(!wl->iscan)) {
		WL_ERR(("Iscan buf alloc failed\n"));
		goto init_priv_mem_out;
	}
	wl->pmk_list = (void *)kzalloc(sizeof(*wl->pmk_list), GFP_KERNEL);
	if (unlikely(!wl->pmk_list)) {
		WL_ERR(("pmk list alloc failed\n"));
		goto init_priv_mem_out;
	}
	wl->sta_info = (void *)kzalloc(sizeof(*wl->sta_info), GFP_KERNEL);
	if (unlikely(!wl->sta_info)) {
		WL_ERR(("sta info  alloc failed\n"));
		goto init_priv_mem_out;
	}
	wl->afx_hdl = (void *)kzalloc(sizeof(*wl->afx_hdl), GFP_KERNEL);
	if (unlikely(!wl->afx_hdl)) {
		WL_ERR(("afx hdl  alloc failed\n"));
		goto init_priv_mem_out;
	} else {
		init_completion(&wl->act_frm_scan);
		INIT_WORK(&wl->afx_hdl->work, wl_cfg80211_afx_handler);
	}
	return 0;

init_priv_mem_out:
	wl_deinit_priv_mem(wl);

	return -ENOMEM;
}

static void wl_deinit_priv_mem(struct wl_priv *wl)
{
	kfree(wl->scan_results);
	wl->scan_results = NULL;
	kfree(wl->conf);
	wl->conf = NULL;
	kfree(wl->scan_req_int);
	wl->scan_req_int = NULL;
	kfree(wl->ioctl_buf);
	wl->ioctl_buf = NULL;
	kfree(wl->escan_ioctl_buf);
	wl->escan_ioctl_buf = NULL;
	kfree(wl->extra_buf);
	wl->extra_buf = NULL;
	kfree(wl->iscan);
	wl->iscan = NULL;
	kfree(wl->pmk_list);
	wl->pmk_list = NULL;
	kfree(wl->sta_info);
	wl->sta_info = NULL;
	if (wl->afx_hdl) {
		cancel_work_sync(&wl->afx_hdl->work);
		kfree(wl->afx_hdl);
		wl->afx_hdl = NULL;
	}

	if (wl->ap_info) {
		kfree(wl->ap_info->wpa_ie);
		kfree(wl->ap_info->rsn_ie);
		kfree(wl->ap_info->wps_ie);
		kfree(wl->ap_info);
		wl->ap_info = NULL;
	}
}

static s32 wl_create_event_handler(struct wl_priv *wl)
{
	int ret = 0;
	WL_DBG(("Enter \n"));

	/* Do not use DHD in cfg driver */
	wl->event_tsk.thr_pid = -1;
	PROC_START(wl_event_handler, wl, &wl->event_tsk, 0);
	if (wl->event_tsk.thr_pid < 0)
		ret = -ENOMEM;
	return ret;
}

static void wl_destroy_event_handler(struct wl_priv *wl)
{
	if (wl->event_tsk.thr_pid >= 0)
		PROC_STOP(&wl->event_tsk);
}

static void wl_term_iscan(struct wl_priv *wl)
{
	struct wl_iscan_ctrl *iscan = wl_to_iscan(wl);
	WL_TRACE(("In\n"));
	if (wl->iscan_on && iscan->tsk) {
		iscan->state = WL_ISCAN_STATE_IDLE;
		WL_INFO(("SIGTERM\n"));
		send_sig(SIGTERM, iscan->tsk, 1);
		WL_DBG(("kthread_stop\n"));
		kthread_stop(iscan->tsk);
		iscan->tsk = NULL;
	}
}

static void wl_notify_iscan_complete(struct wl_iscan_ctrl *iscan, bool aborted)
{
	struct wl_priv *wl = iscan_to_wl(iscan);
	struct net_device *ndev = wl_to_prmry_ndev(wl);
	unsigned long flags;

	WL_DBG(("Enter \n"));
	wl->scan_busy_count = 0;
	if (!wl_get_drv_status(wl, SCANNING, ndev)) {
		wl_clr_drv_status(wl, SCANNING, ndev);
		WL_ERR(("Scan complete while device not scanning\n"));
		return;
	}
	spin_lock_irqsave(&wl->cfgdrv_lock, flags);
	wl_clr_drv_status(wl, SCANNING, ndev);
	if (likely(wl->scan_request)) {
		cfg80211_scan_done(wl->scan_request, aborted);
		wl->scan_request = NULL;
	}
	spin_unlock_irqrestore(&wl->cfgdrv_lock, flags);
	wl->iscan_kickstart = false;
}

static s32 wl_wakeup_iscan(struct wl_iscan_ctrl *iscan)
{
	if (likely(iscan->state != WL_ISCAN_STATE_IDLE)) {
		WL_DBG(("wake up iscan\n"));
		up(&iscan->sync);
		return 0;
	}

	return -EIO;
}

static s32
wl_get_iscan_results(struct wl_iscan_ctrl *iscan, u32 *status,
	struct wl_scan_results **bss_list)
{
	struct wl_iscan_results list;
	struct wl_scan_results *results;
	struct wl_iscan_results *list_buf;
	s32 err = 0;

	WL_DBG(("Enter \n"));
	memset(iscan->scan_buf, 0, WL_ISCAN_BUF_MAX);
	list_buf = (struct wl_iscan_results *)iscan->scan_buf;
	results = &list_buf->results;
	results->buflen = WL_ISCAN_RESULTS_FIXED_SIZE;
	results->version = 0;
	results->count = 0;

	memset(&list, 0, sizeof(list));
	list.results.buflen = htod32(WL_ISCAN_BUF_MAX);
	err = wldev_iovar_getbuf(iscan->dev, "iscanresults", &list,
		WL_ISCAN_RESULTS_FIXED_SIZE, iscan->scan_buf,
		WL_ISCAN_BUF_MAX, NULL);
	if (unlikely(err)) {
		WL_ERR(("error (%d)\n", err));
		return err;
	}
	results->buflen = dtoh32(results->buflen);
	results->version = dtoh32(results->version);
	results->count = dtoh32(results->count);
	WL_DBG(("results->count = %d\n", results->count));
	WL_DBG(("results->buflen = %d\n", results->buflen));
	*status = dtoh32(list_buf->status);
	*bss_list = results;

	return err;
}

static s32 wl_iscan_done(struct wl_priv *wl)
{
	struct wl_iscan_ctrl *iscan = wl->iscan;
	s32 err = 0;

	iscan->state = WL_ISCAN_STATE_IDLE;
	mutex_lock(&wl->usr_sync);
	wl_inform_bss(wl);
	wl_notify_iscan_complete(iscan, false);
	mutex_unlock(&wl->usr_sync);

	return err;
}

static s32 wl_iscan_pending(struct wl_priv *wl)
{
	struct wl_iscan_ctrl *iscan = wl->iscan;
	s32 err = 0;

	/* Reschedule the timer */
	mod_timer(&iscan->timer, jiffies + iscan->timer_ms * HZ / 1000);
	iscan->timer_on = 1;

	return err;
}

static s32 wl_iscan_inprogress(struct wl_priv *wl)
{
	struct wl_iscan_ctrl *iscan = wl->iscan;
	s32 err = 0;

	mutex_lock(&wl->usr_sync);
	wl_inform_bss(wl);
	wl_run_iscan(iscan, NULL, WL_SCAN_ACTION_CONTINUE);
	mutex_unlock(&wl->usr_sync);
	/* Reschedule the timer */
	mod_timer(&iscan->timer, jiffies + iscan->timer_ms * HZ / 1000);
	iscan->timer_on = 1;

	return err;
}

static s32 wl_iscan_aborted(struct wl_priv *wl)
{
	struct wl_iscan_ctrl *iscan = wl->iscan;
	s32 err = 0;

	iscan->state = WL_ISCAN_STATE_IDLE;
	mutex_lock(&wl->usr_sync);
	wl_notify_iscan_complete(iscan, true);
	mutex_unlock(&wl->usr_sync);

	return err;
}

static s32 wl_iscan_thread(void *data)
{
	struct wl_iscan_ctrl *iscan = (struct wl_iscan_ctrl *)data;
	struct wl_priv *wl = iscan_to_wl(iscan);
	u32 status;
	int err = 0;

	allow_signal(SIGTERM);
	status = WL_SCAN_RESULTS_PARTIAL;
	while (likely(!down_interruptible(&iscan->sync))) {
		if (kthread_should_stop())
			break;
		if (iscan->timer_on) {
			del_timer_sync(&iscan->timer);
			iscan->timer_on = 0;
		}
		mutex_lock(&wl->usr_sync);
		err = wl_get_iscan_results(iscan, &status, &wl->bss_list);
		if (unlikely(err)) {
			status = WL_SCAN_RESULTS_ABORTED;
			WL_ERR(("Abort iscan\n"));
		}
		mutex_unlock(&wl->usr_sync);
		iscan->iscan_handler[status] (wl);
	}
	if (iscan->timer_on) {
		del_timer_sync(&iscan->timer);
		iscan->timer_on = 0;
	}
	WL_DBG(("%s was terminated\n", __func__));

	return 0;
}

static void wl_scan_timeout(unsigned long data)
{
	struct wl_priv *wl = (struct wl_priv *)data;

	if (wl->scan_request) {
		WL_ERR(("timer expired\n"));
		if (wl->escan_on)
			wl_notify_escan_complete(wl, wl->escan_info.ndev, true, false);
		else
			wl_notify_iscan_complete(wl_to_iscan(wl), true);
	}
}

static void wl_iscan_timer(unsigned long data)
{
	struct wl_iscan_ctrl *iscan = (struct wl_iscan_ctrl *)data;

	if (iscan) {
		iscan->timer_on = 0;
		WL_DBG(("timer expired\n"));
		wl_wakeup_iscan(iscan);
	}
}

static s32 wl_invoke_iscan(struct wl_priv *wl)
{
	struct wl_iscan_ctrl *iscan = wl_to_iscan(wl);
	int err = 0;

	if (wl->iscan_on && !iscan->tsk) {
		iscan->state = WL_ISCAN_STATE_IDLE;
		sema_init(&iscan->sync, 0);
		iscan->tsk = kthread_run(wl_iscan_thread, iscan, "wl_iscan");
		if (IS_ERR(iscan->tsk)) {
			WL_ERR(("Could not create iscan thread\n"));
			iscan->tsk = NULL;
			return -ENOMEM;
		}
	}

	return err;
}

static void wl_init_iscan_handler(struct wl_iscan_ctrl *iscan)
{
	memset(iscan->iscan_handler, 0, sizeof(iscan->iscan_handler));
	iscan->iscan_handler[WL_SCAN_RESULTS_SUCCESS] = wl_iscan_done;
	iscan->iscan_handler[WL_SCAN_RESULTS_PARTIAL] = wl_iscan_inprogress;
	iscan->iscan_handler[WL_SCAN_RESULTS_PENDING] = wl_iscan_pending;
	iscan->iscan_handler[WL_SCAN_RESULTS_ABORTED] = wl_iscan_aborted;
	iscan->iscan_handler[WL_SCAN_RESULTS_NO_MEM] = wl_iscan_aborted;
}

static s32
wl_cfg80211_netdev_notifier_call(struct notifier_block * nb,
	unsigned long state,
	void *ndev)
{
	struct net_device *dev = ndev;
	struct wireless_dev *wdev = dev->ieee80211_ptr;
	struct wl_priv *wl = wlcfg_drv_priv;

	WL_DBG(("Enter \n"));
	if (!wdev || !wl || dev == wl_to_prmry_ndev(wl))
		return NOTIFY_DONE;
	switch (state) {
		case NETDEV_UNREGISTER:
			/* after calling list_del_rcu(&wdev->list) */
			wl_dealloc_netinfo(wl, ndev);
			break;
		case NETDEV_GOING_DOWN:
			/* At NETDEV_DOWN state, wdev_cleanup_work work will be called.
			*  In front of door, the function checks
			*  whether current scan is working or not.
			*  If the scanning is still working, wdev_cleanup_work call WARN_ON and
			*  make the scan done forcibly.
			*/
			if (wl_get_drv_status(wl, SCANNING, dev)) {
				if (wl->escan_on) {
					wl_notify_escan_complete(wl, dev, true, true);
				}
			}
			break;
	}
	return NOTIFY_DONE;
}
static struct notifier_block wl_cfg80211_netdev_notifier = {
	.notifier_call = wl_cfg80211_netdev_notifier_call,
};

static s32 wl_notify_escan_complete(struct wl_priv *wl,
	struct net_device *ndev,
	bool aborted, bool fw_abort)
{
	wl_scan_params_t *params = NULL;
	s32 params_size = 0;
	s32 err = BCME_OK;
	unsigned long flags;
	struct net_device *dev;

	WL_DBG(("Enter \n"));

	wl->scan_busy_count = 0;
	if (wl->scan_request) {
		if (wl->scan_request->dev == wl->p2p_net)
			dev = wl_to_prmry_ndev(wl);
		else
			dev = wl->scan_request->dev;
	}
	else {
		WL_ERR(("wl->scan_request is NULL may be internal scan."
			"doing scan_abort for ndev %p primary %p p2p_net %p",
				ndev, wl_to_prmry_ndev(wl), wl->p2p_net));
		dev = ndev;
	}
	if (fw_abort && !in_atomic()) {
		/* Our scan params only need space for 1 channel and 0 ssids */
		params = wl_cfg80211_scan_alloc_params(-1, 0, &params_size);
		if (params == NULL) {
			WL_ERR(("scan params allocation failed \n"));
			err = -ENOMEM;
		} else {
			/* Do a scan abort to stop the driver's scan engine */
			err = wldev_ioctl(dev, WLC_SCAN, params, params_size, true);
			if (err < 0) {
				WL_ERR(("scan abort  failed \n"));
			}
		}
	}
	if (timer_pending(&wl->scan_timeout))
		del_timer_sync(&wl->scan_timeout);
	spin_lock_irqsave(&wl->cfgdrv_lock, flags);

#ifdef WL_SCHED_SCAN
	if (wl->sched_scan_req && !wl->scan_request) {
		WL_DBG((" REPORTING SCHED SCAN RESULTS \n"));
		if (aborted)
			cfg80211_sched_scan_stopped(wl->sched_scan_req->wiphy);
		else
			cfg80211_sched_scan_results(wl->sched_scan_req->wiphy);
		wl->sched_scan_running = FALSE;
		wl->sched_scan_req = NULL;
	}
#endif /* WL_SCHED_SCAN */

	if (likely(wl->scan_request)) {
		cfg80211_scan_done(wl->scan_request, aborted);
		wl->scan_request = NULL;
	}
	if (p2p_is_on(wl))
		wl_clr_p2p_status(wl, SCANNING);
	wl_clr_drv_status(wl, SCANNING, dev);
	spin_unlock_irqrestore(&wl->cfgdrv_lock, flags);
	if (params)
		kfree(params);

	return err;
}

static s32 wl_escan_handler(struct wl_priv *wl,
	struct net_device *ndev,
	const wl_event_msg_t *e, void *data)
{
	s32 err = BCME_OK;
	s32 status = ntoh32(e->status);
	wl_bss_info_t *bi;
	wl_escan_result_t *escan_result;
	wl_bss_info_t *bss = NULL;
	wl_scan_results_t *list;
	u32 bi_length;
	u32 i;
<<<<<<< HEAD
=======
	wifi_p2p_ie_t * p2p_ie;
>>>>>>> 6444e59e
	u8 *p2p_dev_addr = NULL;
	WL_DBG((" enter event type : %d, status : %d \n",
		ntoh32(e->event_type), ntoh32(e->status)));
	/* P2P SCAN is coming from primary interface */
	if (wl_get_p2p_status(wl, SCANNING)) {
		if (wl_get_drv_status_all(wl, SENDING_ACT_FRM))
			ndev = wl->afx_hdl->dev;
		else
			ndev = wl->escan_info.ndev;

	}
	if (!ndev || !wl->escan_on ||
		!wl_get_drv_status(wl, SCANNING, ndev)) {
		WL_ERR(("escan is not ready ndev %p wl->escan_on %d drv_status 0x%x\n",
			ndev, wl->escan_on, wl_get_drv_status(wl, SCANNING, ndev)));
		return err;
	}

	if (status == WLC_E_STATUS_PARTIAL) {
		WL_INFO(("WLC_E_STATUS_PARTIAL \n"));
		escan_result = (wl_escan_result_t *) data;
		if (!escan_result) {
			WL_ERR(("Invalid escan result (NULL pointer)\n"));
			goto exit;
		}
		if (dtoh16(escan_result->bss_count) != 1) {
			WL_ERR(("Invalid bss_count %d: ignoring\n", escan_result->bss_count));
			goto exit;
		}
		bi = escan_result->bss_info;
		if (!bi) {
			WL_ERR(("Invalid escan bss info (NULL pointer)\n"));
			goto exit;
		}
		bi_length = dtoh32(bi->length);
		if (bi_length != (dtoh32(escan_result->buflen) - WL_ESCAN_RESULTS_FIXED_SIZE)) {
			WL_ERR(("Invalid bss_info length %d: ignoring\n", bi_length));
			goto exit;
		}

		if (!(wl_to_wiphy(wl)->interface_modes & BIT(NL80211_IFTYPE_ADHOC))) {
			if (dtoh16(bi->capability) & DOT11_CAP_IBSS) {
				WL_DBG(("Ignoring IBSS result\n"));
				goto exit;
			}
		}

		if (wl_get_drv_status_all(wl, SENDING_ACT_FRM)) {
			p2p_dev_addr = wl_cfgp2p_retreive_p2p_dev_addr(bi, bi_length);
			if (p2p_dev_addr && !memcmp(p2p_dev_addr,
				wl->afx_hdl->pending_tx_dst_addr.octet, ETHER_ADDR_LEN)) {
				s32 channel = CHSPEC_CHANNEL(dtohchanspec(bi->chanspec));
				WL_DBG(("ACTION FRAME SCAN : Peer " MACSTR " found, channel : %d\n",
					MAC2STR(wl->afx_hdl->pending_tx_dst_addr.octet), channel));
				wl_clr_p2p_status(wl, SCANNING);
				wl->afx_hdl->peer_chan = channel;
				complete(&wl->act_frm_scan);
				goto exit;
			}

		} else {
			list = (wl_scan_results_t *)wl->escan_info.escan_buf;
			if (bi_length > ESCAN_BUF_SIZE - list->buflen) {
				WL_ERR(("Buffer is too small: ignoring\n"));
				goto exit;
			}
#if defined(WLP2P) && defined(WL_ENABLE_P2P_IF)
			if (wl->p2p_net && wl->scan_request &&
				wl->scan_request->dev == wl->p2p_net) {
#else
			if (p2p_is_on(wl) && p2p_scan(wl)) {
#endif
				/* p2p scan && allow only probe response */
				if (bi->flags & WL_BSS_FLAGS_FROM_BEACON)
					goto exit;
				if ((p2p_ie = wl_cfgp2p_find_p2pie(((u8 *) bi) + bi->ie_offset,
					bi->ie_length)) == NULL) {
						WL_ERR(("Couldn't find P2PIE in probe"
							" response/beacon\n"));
						goto exit;
				}
			}
#define WLC_BSS_RSSI_ON_CHANNEL 0x0002
			for (i = 0; i < list->count; i++) {
				bss = bss ? (wl_bss_info_t *)((uintptr)bss + dtoh32(bss->length))
					: list->bss_info;

				if (!bcmp(&bi->BSSID, &bss->BSSID, ETHER_ADDR_LEN) &&
					CHSPEC_BAND(bi->chanspec) == CHSPEC_BAND(bss->chanspec) &&
					bi->SSID_len == bss->SSID_len &&
					!bcmp(bi->SSID, bss->SSID, bi->SSID_len)) {
					if ((bss->flags & WLC_BSS_RSSI_ON_CHANNEL) ==
						(bi->flags & WLC_BSS_RSSI_ON_CHANNEL)) {
						/* preserve max RSSI if the measurements are
						* both on-channel or both off-channel
						*/
						bss->RSSI = MAX(bss->RSSI, bi->RSSI);
					} else if ((bss->flags & WLC_BSS_RSSI_ON_CHANNEL) &&
						(bi->flags & WLC_BSS_RSSI_ON_CHANNEL) == 0) {
						/* preserve the on-channel rssi measurement
						* if the new measurement is off channel
						*/
						bss->RSSI = bi->RSSI;
						bss->flags |= WLC_BSS_RSSI_ON_CHANNEL;
					}

					goto exit;
				}
			}
			memcpy(&(wl->escan_info.escan_buf[list->buflen]), bi, bi_length);
			list->version = dtoh32(bi->version);
			list->buflen += bi_length;
			list->count++;

		}

	}
	else if (status == WLC_E_STATUS_SUCCESS) {
		wl->escan_info.escan_state = WL_ESCAN_STATE_IDLE;
		if (wl_get_drv_status_all(wl, SENDING_ACT_FRM)) {
			WL_INFO(("ACTION FRAME SCAN DONE\n"));
			wl_clr_p2p_status(wl, SCANNING);
			wl_clr_drv_status(wl, SCANNING, wl->afx_hdl->dev);
			if (wl->afx_hdl->peer_chan == WL_INVALID)
				complete(&wl->act_frm_scan);
		} else if ((likely(wl->scan_request)) || (wl->sched_scan_running)) {
			mutex_lock(&wl->usr_sync);
			WL_INFO(("ESCAN COMPLETED\n"));
			wl->bss_list = (wl_scan_results_t *)wl->escan_info.escan_buf;
			wl_inform_bss(wl);
			wl_notify_escan_complete(wl, ndev, false, false);
			mutex_unlock(&wl->usr_sync);
		}
	}
	else if (status == WLC_E_STATUS_ABORT) {
		wl->escan_info.escan_state = WL_ESCAN_STATE_IDLE;
		if (wl_get_drv_status_all(wl, SENDING_ACT_FRM)) {
			WL_INFO(("ACTION FRAME SCAN DONE\n"));
			wl_clr_drv_status(wl, SCANNING, wl->afx_hdl->dev);
			wl_clr_p2p_status(wl, SCANNING);
			if (wl->afx_hdl->peer_chan == WL_INVALID)
				complete(&wl->act_frm_scan);
		} else if ((likely(wl->scan_request)) || (wl->sched_scan_running)) {
			mutex_lock(&wl->usr_sync);
			WL_INFO(("ESCAN ABORTED\n"));
			wl->bss_list = (wl_scan_results_t *)wl->escan_info.escan_buf;
			wl_inform_bss(wl);
			wl_notify_escan_complete(wl, ndev, true, false);
			mutex_unlock(&wl->usr_sync);
		}
	}
	else {
		WL_ERR(("unexpected Escan Event %d : abort\n", status));
		wl->escan_info.escan_state = WL_ESCAN_STATE_IDLE;
		if (wl_get_drv_status_all(wl, SENDING_ACT_FRM)) {
			WL_INFO(("ACTION FRAME SCAN DONE\n"));
			wl_clr_p2p_status(wl, SCANNING);
			wl_clr_drv_status(wl, SCANNING, wl->afx_hdl->dev);
			if (wl->afx_hdl->peer_chan == WL_INVALID)
				complete(&wl->act_frm_scan);
		} else if ((likely(wl->scan_request)) || (wl->sched_scan_running)) {
			mutex_lock(&wl->usr_sync);
			wl->bss_list = (wl_scan_results_t *)wl->escan_info.escan_buf;
			wl_inform_bss(wl);
			wl_notify_escan_complete(wl, ndev, true, false);
			mutex_unlock(&wl->usr_sync);
		}
	}
exit:
	return err;
}

static s32 wl_init_scan(struct wl_priv *wl)
{
	struct wl_iscan_ctrl *iscan = wl_to_iscan(wl);
	int err = 0;

	if (wl->iscan_on) {
		iscan->dev = wl_to_prmry_ndev(wl);
		iscan->state = WL_ISCAN_STATE_IDLE;
		wl_init_iscan_handler(iscan);
		iscan->timer_ms = WL_ISCAN_TIMER_INTERVAL_MS;
		init_timer(&iscan->timer);
		iscan->timer.data = (unsigned long) iscan;
		iscan->timer.function = wl_iscan_timer;
		sema_init(&iscan->sync, 0);
		iscan->tsk = kthread_run(wl_iscan_thread, iscan, "wl_iscan");
		if (IS_ERR(iscan->tsk)) {
			WL_ERR(("Could not create iscan thread\n"));
			iscan->tsk = NULL;
			return -ENOMEM;
		}
		iscan->data = wl;
	} else if (wl->escan_on) {
		wl->evt_handler[WLC_E_ESCAN_RESULT] = wl_escan_handler;
		wl->escan_info.escan_state = WL_ESCAN_STATE_IDLE;
	}
	/* Init scan_timeout timer */
	init_timer(&wl->scan_timeout);
	wl->scan_timeout.data = (unsigned long) wl;
	wl->scan_timeout.function = wl_scan_timeout;

	return err;
}

static s32 wl_init_priv(struct wl_priv *wl)
{
	struct wiphy *wiphy = wl_to_wiphy(wl);
	struct net_device *ndev = wl_to_prmry_ndev(wl);
	s32 err = 0;

	wl->scan_request = NULL;
	wl->pwr_save = !!(wiphy->flags & WIPHY_FLAG_PS_ON_BY_DEFAULT);
	wl->iscan_on = false;
	wl->escan_on = true;
	wl->roam_on = false;
	wl->iscan_kickstart = false;
	wl->active_scan = true;
	wl->rf_blocked = false;
	wl->deauth_reason = 0;
	spin_lock_init(&wl->cfgdrv_lock);
	mutex_init(&wl->ioctl_buf_sync);
	init_waitqueue_head(&wl->netif_change_event);
	wl_init_eq(wl);
	err = wl_init_priv_mem(wl);
	if (err)
		return err;
	if (wl_create_event_handler(wl))
		return -ENOMEM;
	wl_init_event_handler(wl);
	mutex_init(&wl->usr_sync);
	err = wl_init_scan(wl);
	if (err)
		return err;
	wl_init_conf(wl->conf);
	wl_init_prof(wl, ndev);
	wl_link_down(wl);
	DNGL_FUNC(dhd_cfg80211_init, (wl));

	return err;
}

static void wl_deinit_priv(struct wl_priv *wl)
{
	DNGL_FUNC(dhd_cfg80211_deinit, (wl));
	wl_destroy_event_handler(wl);
	wl_flush_eq(wl);
	wl_link_down(wl);
	del_timer_sync(&wl->scan_timeout);
	wl_term_iscan(wl);
	wl_deinit_priv_mem(wl);
	unregister_netdevice_notifier(&wl_cfg80211_netdev_notifier);
}

#if defined(WLP2P) && defined(WL_ENABLE_P2P_IF)
static s32 wl_cfg80211_attach_p2p(void)
{
	struct wl_priv *wl = wlcfg_drv_priv;

	WL_TRACE(("Enter \n"));

	if (wl_cfgp2p_register_ndev(wl) < 0) {
		WL_ERR(("%s: P2P attach failed. \n", __func__));
		return -ENODEV;
	}

	return 0;
}

static s32  wl_cfg80211_detach_p2p(void)
{
	struct wl_priv *wl = wlcfg_drv_priv;
	struct wireless_dev *wdev = wl->p2p_wdev;

	WL_DBG(("Enter \n"));
	if (!wdev || !wl) {
		WL_ERR(("Invalid Ptr\n"));
		return -EINVAL;
	}

	wl_cfgp2p_unregister_ndev(wl);

	wl->p2p_wdev = NULL;
	wl->p2p_net = NULL;
	WL_DBG(("Freeing 0x%08x \n", (unsigned int)wdev));
	kfree(wdev);

	return 0;
}
#endif /* defined(WLP2P) && defined(WL_ENABLE_P2P_IF) */

s32 wl_cfg80211_attach_post(struct net_device *ndev)
{
	struct wl_priv * wl = NULL;
	s32 err = 0;
	WL_TRACE(("In\n"));
	if (unlikely(!ndev)) {
		WL_ERR(("ndev is invaild\n"));
		return -ENODEV;
	}
	wl = wlcfg_drv_priv;
	if (wl && !wl_get_drv_status(wl, READY, ndev)) {
			if (wl->wdev &&
				wl_cfgp2p_supported(wl, ndev)) {
#if !defined(WL_ENABLE_P2P_IF)
				wl->wdev->wiphy->interface_modes |=
					(BIT(NL80211_IFTYPE_P2P_CLIENT)|
					BIT(NL80211_IFTYPE_P2P_GO));
#endif
				if ((err = wl_cfgp2p_init_priv(wl)) != 0)
					goto fail;

#if defined(WLP2P) && defined(WL_ENABLE_P2P_IF)
				if (wl->p2p_net) {
					/* Update MAC addr for p2p0 interface here. */
					memcpy(wl->p2p_net->dev_addr, ndev->dev_addr, ETH_ALEN);
					wl->p2p_net->dev_addr[0] |= 0x02;
					printk("%s: p2p_dev_addr="MACSTR "\n",
						wl->p2p_net->name, MAC2STR(wl->p2p_net->dev_addr));
				} else {
					WL_ERR(("p2p_net not yet populated."
					" Couldn't update the MAC Address for p2p0 \n"));
					return -ENODEV;
				}
#endif /* defined(WLP2P) && (WL_ENABLE_P2P_IF) */

				wl->p2p_supported = true;
			}
	} else
		return -ENODEV;
	wl_set_drv_status(wl, READY, ndev);
fail:
	return err;
}

s32 wl_cfg80211_attach(struct net_device *ndev, void *data)
{
	struct wireless_dev *wdev;
	struct wl_priv *wl;
	s32 err = 0;
	struct device *dev;

	WL_TRACE(("In\n"));
	if (!ndev) {
		WL_ERR(("ndev is invaild\n"));
		return -ENODEV;
	}
	WL_DBG(("func %p\n", wl_cfg80211_get_parent_dev()));
	dev = wl_cfg80211_get_parent_dev();

	wdev = kzalloc(sizeof(*wdev), GFP_KERNEL);
	if (unlikely(!wdev)) {
		WL_ERR(("Could not allocate wireless device\n"));
		return -ENOMEM;
	}
	err = wl_setup_wiphy(wdev, dev);
	if (unlikely(err)) {
		kfree(wdev);
		return -ENOMEM;
	}
	wdev->iftype = wl_mode_to_nl80211_iftype(WL_MODE_BSS);
	wl = (struct wl_priv *)wiphy_priv(wdev->wiphy);
	wl->wdev = wdev;
	wl->pub = data;
	INIT_LIST_HEAD(&wl->net_list);
	ndev->ieee80211_ptr = wdev;
	SET_NETDEV_DEV(ndev, wiphy_dev(wdev->wiphy));
	wdev->netdev = ndev;
	err = wl_alloc_netinfo(wl, ndev, wdev, WL_MODE_BSS);
	if (err) {
		WL_ERR(("Failed to alloc net_info (%d)\n", err));
		goto cfg80211_attach_out;
	}
	err = wl_init_priv(wl);
	if (err) {
		WL_ERR(("Failed to init iwm_priv (%d)\n", err));
		goto cfg80211_attach_out;
	}

	err = wl_setup_rfkill(wl, TRUE);
	if (err) {
		WL_ERR(("Failed to setup rfkill %d\n", err));
		goto cfg80211_attach_out;
	}
	err = register_netdevice_notifier(&wl_cfg80211_netdev_notifier);
	if (err) {
		WL_ERR(("Failed to register notifierl %d\n", err));
		goto cfg80211_attach_out;
	}
#if defined(COEX_DHCP)
	if (wl_cfg80211_btcoex_init(wl))
		goto cfg80211_attach_out;
#endif 

	wlcfg_drv_priv = wl;

#if defined(WLP2P) && defined(WL_ENABLE_P2P_IF)
	err = wl_cfg80211_attach_p2p();
	if (err)
		goto cfg80211_attach_out;
#endif

	return err;

cfg80211_attach_out:
	err = wl_setup_rfkill(wl, FALSE);
	wl_free_wdev(wl);
	return err;
}

void wl_cfg80211_detach(void *para)
{
	struct wl_priv *wl;

	wl = wlcfg_drv_priv;

	WL_TRACE(("In\n"));

#if defined(COEX_DHCP)
	wl_cfg80211_btcoex_deinit(wl);
#endif 

#if defined(WLP2P) && defined(WL_ENABLE_P2P_IF)
	wl_cfg80211_detach_p2p();
#endif
	wl_setup_rfkill(wl, FALSE);
	if (wl->p2p_supported)
		wl_cfgp2p_deinit_priv(wl);
	wl_deinit_priv(wl);
	wlcfg_drv_priv = NULL;
	wl_cfg80211_clear_parent_dev();
	wl_free_wdev(wl);
	 /* PLEASE do NOT call any function after wl_free_wdev, the driver's private structure "wl",
	  * which is the private part of wiphy, has been freed in wl_free_wdev !!!!!!!!!!!
	  */
}

static void wl_wakeup_event(struct wl_priv *wl)
{
	if (wl->event_tsk.thr_pid >= 0) {
		DHD_OS_WAKE_LOCK(wl->pub);
		up(&wl->event_tsk.sema);
	}
}

static int wl_is_p2p_event(struct wl_event_q *e)
{
	switch (e->etype) {
	/* We have to seperate out the P2P events received
	 * on primary interface so that it can be send up
	 * via p2p0 interface.
	*/
	case WLC_E_P2P_PROBREQ_MSG:
	case WLC_E_P2P_DISC_LISTEN_COMPLETE:
	case WLC_E_ACTION_FRAME_RX:
	case WLC_E_ACTION_FRAME_OFF_CHAN_COMPLETE:
	case WLC_E_ACTION_FRAME_COMPLETE:

		if (e->emsg.ifidx != 0) {
			WL_TRACE(("P2P Event on Virtual I/F (ifidx:%d) \n",
			e->emsg.ifidx));
			/* We are only bothered about the P2P events received
			 * on primary interface. For rest of them return false
			 * so that it is sent over the interface corresponding
			 * to the ifidx.
			 */
			return FALSE;
		} else {
			WL_TRACE(("P2P Event on Primary I/F (ifidx:%d)."
				" Sent it to p2p0 \n", e->emsg.ifidx));
			return TRUE;
		}
		break;

	default:
		WL_TRACE(("NON-P2P Event %d on ifidx (ifidx:%d) \n",
			e->etype, e->emsg.ifidx));
		return FALSE;
	}
}

static s32 wl_event_handler(void *data)
{
	struct net_device *netdev;
	struct wl_priv *wl = NULL;
	struct wl_event_q *e;
	tsk_ctl_t *tsk = (tsk_ctl_t *)data;

	wl = (struct wl_priv *)tsk->parent;
	DAEMONIZE("dhd_cfg80211_event");
	complete(&tsk->completed);

	while (down_interruptible (&tsk->sema) == 0) {
		SMP_RD_BARRIER_DEPENDS();
		if (tsk->terminated)
			break;
		while ((e = wl_deq_event(wl))) {
			WL_DBG(("event type (%d), if idx: %d\n", e->etype, e->emsg.ifidx));
			/* All P2P device address related events comes on primary interface since
			 * there is no corresponding bsscfg for P2P interface. Map it to p2p0
			 * interface.
			 */
			if ((wl_is_p2p_event(e) == TRUE) && (wl->p2p_net)) {
				netdev = wl->p2p_net;
			} else {
				netdev = dhd_idx2net((struct dhd_pub *)(wl->pub), e->emsg.ifidx);
			}
			if (!netdev)
				netdev = wl_to_prmry_ndev(wl);
			if (e->etype < WLC_E_LAST && wl->evt_handler[e->etype]) {
				wl->evt_handler[e->etype] (wl, netdev, &e->emsg, e->edata);
			} else {
				WL_DBG(("Unknown Event (%d): ignoring\n", e->etype));
			}
			wl_put_event(e);
		}
		DHD_OS_WAKE_UNLOCK(wl->pub);
	}
	WL_ERR(("%s was terminated\n", __func__));
	complete_and_exit(&tsk->completed, 0);
	return 0;
}

void
wl_cfg80211_event(struct net_device *ndev, const wl_event_msg_t * e, void *data)
{
	u32 event_type = ntoh32(e->event_type);
	struct wl_priv *wl = wlcfg_drv_priv;

#if (WL_DBG_LEVEL > 0)
	s8 *estr = (event_type <= sizeof(wl_dbg_estr) / WL_DBG_ESTR_MAX - 1) ?
	    wl_dbg_estr[event_type] : (s8 *) "Unknown";
	WL_DBG(("event_type (%d):" "WLC_E_" "%s\n", event_type, estr));
#endif /* (WL_DBG_LEVEL > 0) */

	if (likely(!wl_enq_event(wl, ndev, event_type, e, data)))
		wl_wakeup_event(wl);
}

static void wl_init_eq(struct wl_priv *wl)
{
	wl_init_eq_lock(wl);
	INIT_LIST_HEAD(&wl->eq_list);
}

static void wl_flush_eq(struct wl_priv *wl)
{
	struct wl_event_q *e;
	unsigned long flags;

	flags = wl_lock_eq(wl);
	while (!list_empty(&wl->eq_list)) {
		e = list_first_entry(&wl->eq_list, struct wl_event_q, eq_list);
		list_del(&e->eq_list);
		kfree(e);
	}
	wl_unlock_eq(wl, flags);
}

/*
* retrieve first queued event from head
*/

static struct wl_event_q *wl_deq_event(struct wl_priv *wl)
{
	struct wl_event_q *e = NULL;
	unsigned long flags;

	flags = wl_lock_eq(wl);
	if (likely(!list_empty(&wl->eq_list))) {
		e = list_first_entry(&wl->eq_list, struct wl_event_q, eq_list);
		list_del(&e->eq_list);
	}
	wl_unlock_eq(wl, flags);

	return e;
}

/*
 * push event to tail of the queue
 */

static s32
wl_enq_event(struct wl_priv *wl, struct net_device *ndev, u32 event, const wl_event_msg_t *msg,
	void *data)
{
	struct wl_event_q *e;
	s32 err = 0;
	uint32 evtq_size;
	uint32 data_len;
	unsigned long flags;
	gfp_t aflags;

	data_len = 0;
	if (data)
		data_len = ntoh32(msg->datalen);
	evtq_size = sizeof(struct wl_event_q) + data_len;
	aflags = (in_atomic()) ? GFP_ATOMIC : GFP_KERNEL;
	e = kzalloc(evtq_size, aflags);
	if (unlikely(!e)) {
		WL_ERR(("event alloc failed\n"));
		return -ENOMEM;
	}
	e->etype = event;
	memcpy(&e->emsg, msg, sizeof(wl_event_msg_t));
	if (data)
		memcpy(e->edata, data, data_len);
	flags = wl_lock_eq(wl);
	list_add_tail(&e->eq_list, &wl->eq_list);
	wl_unlock_eq(wl, flags);

	return err;
}

static void wl_put_event(struct wl_event_q *e)
{
	kfree(e);
}

static s32 wl_config_ifmode(struct wl_priv *wl, struct net_device *ndev, s32 iftype)
{
	s32 infra = 0;
	s32 err = 0;
	s32 mode = 0;
	switch (iftype) {
	case NL80211_IFTYPE_MONITOR:
	case NL80211_IFTYPE_WDS:
		WL_ERR(("type (%d) : currently we do not support this mode\n",
			iftype));
		err = -EINVAL;
		return err;
	case NL80211_IFTYPE_ADHOC:
		mode = WL_MODE_IBSS;
		break;
	case NL80211_IFTYPE_STATION:
	case NL80211_IFTYPE_P2P_CLIENT:
		mode = WL_MODE_BSS;
		infra = 1;
		break;
	case NL80211_IFTYPE_AP:
	case NL80211_IFTYPE_P2P_GO:
		mode = WL_MODE_AP;
		infra = 1;
		break;
	default:
		err = -EINVAL;
		WL_ERR(("invalid type (%d)\n", iftype));
		return err;
	}
	infra = htod32(infra);
	err = wldev_ioctl(ndev, WLC_SET_INFRA, &infra, sizeof(infra), true);
	if (unlikely(err)) {
		WL_ERR(("WLC_SET_INFRA error (%d)\n", err));
		return err;
	}

	wl_set_mode_by_netdev(wl, ndev, mode);

	return 0;
}

static s32 wl_add_remove_eventmsg(struct net_device *ndev, u16 event, bool add)
{
	s8 iovbuf[WL_EVENTING_MASK_LEN + 12];

	s8 eventmask[WL_EVENTING_MASK_LEN];
	s32 err = 0;

	/* Setup event_msgs */
	bcm_mkiovar("event_msgs", NULL, 0, iovbuf,
		sizeof(iovbuf));
	err = wldev_ioctl(ndev, WLC_GET_VAR, iovbuf, sizeof(iovbuf), false);
	if (unlikely(err)) {
		WL_ERR(("Get event_msgs error (%d)\n", err));
		goto eventmsg_out;
	}
	memcpy(eventmask, iovbuf, WL_EVENTING_MASK_LEN);
	if (add) {
		setbit(eventmask, event);
	} else {
		clrbit(eventmask, event);
	}
	bcm_mkiovar("event_msgs", eventmask, WL_EVENTING_MASK_LEN, iovbuf,
		sizeof(iovbuf));
	err = wldev_ioctl(ndev, WLC_SET_VAR, iovbuf, sizeof(iovbuf), true);
	if (unlikely(err)) {
		WL_ERR(("Set event_msgs error (%d)\n", err));
		goto eventmsg_out;
	}

eventmsg_out:
	return err;

}

static int wl_construct_reginfo(struct wl_priv *wl, s32 bw_cap)
{
	struct net_device *dev = wl_to_prmry_ndev(wl);
	struct ieee80211_channel *band_chan_arr = NULL;
	wl_uint32_list_t *list;
	u32 i, j, index, n_2g, n_5g, band, channel, array_size;
	u32 *n_cnt = NULL;
	chanspec_t c = 0;
	s32 err = BCME_OK;
	bool update;
	bool ht40_allowed;
	u8 *pbuf = NULL;

#define LOCAL_BUF_LEN 1024
	pbuf = kzalloc(LOCAL_BUF_LEN, GFP_KERNEL);
	if (pbuf == NULL) {
		WL_ERR(("failed to allocate local buf\n"));
		return -ENOMEM;
	}

	list = (wl_uint32_list_t *)(void *)pbuf;
	list->count = htod32(WL_NUMCHANSPECS);

	err = wldev_iovar_getbuf_bsscfg(dev, "chanspecs", NULL,
		0, pbuf, LOCAL_BUF_LEN, 0, &wl->ioctl_buf_sync);
	if (err != 0) {
		WL_ERR(("get chanspecs failed with %d\n", err));
		kfree(pbuf);
		return err;
	}
#undef LOCAL_BUF_LEN

	band = array_size = n_2g = n_5g = 0;
	for (i = 0; i < dtoh32(list->count); i++) {
		index = 0;
		update = FALSE;
		ht40_allowed = FALSE;
		c = (chanspec_t)dtoh32(list->element[i]);
		channel = CHSPEC_CHANNEL(c);
		if (CHSPEC_IS40(c)) {
			if (CHSPEC_SB_UPPER(c))
				channel += CH_10MHZ_APART;
			else
				channel -= CH_10MHZ_APART;
		}

		if (CHSPEC_IS2G(c) && channel <= CH_MAX_2G_CHANNEL) {
			band_chan_arr = __wl_2ghz_channels;
			array_size = ARRAYSIZE(__wl_2ghz_channels);
			n_cnt = &n_2g;
			band = IEEE80211_BAND_2GHZ;
			ht40_allowed = (bw_cap == WLC_N_BW_40ALL) ? TRUE : FALSE;
		} else if (CHSPEC_IS5G(c) && channel > CH_MAX_2G_CHANNEL) {
			band_chan_arr = __wl_5ghz_a_channels;
			array_size = ARRAYSIZE(__wl_5ghz_a_channels);
			n_cnt = &n_5g;
			band = IEEE80211_BAND_5GHZ;
			ht40_allowed = (bw_cap == WLC_N_BW_20ALL) ? FALSE : TRUE;
		}

		for (j = 0; (j < *n_cnt && (*n_cnt < array_size)); j++) {
			if (band_chan_arr[j].hw_value == channel) {
				update = TRUE;
				break;
			}
		}

		if (update)
			index = j;
		else
			index = *n_cnt;

		if (index <  array_size) {
#if LINUX_VERSION_CODE == KERNEL_VERSION(2, 6, 38) && !defined(WL_COMPAT_WIRELESS)
			band_chan_arr[index].center_freq =
				ieee80211_channel_to_frequency(channel);
#else
			band_chan_arr[index].center_freq =
				ieee80211_channel_to_frequency(channel, band);
#endif
			band_chan_arr[index].hw_value = channel;

			if (CHSPEC_IS40(c) && ht40_allowed) {
				u32 ht40_flag = band_chan_arr[index].flags & IEEE80211_CHAN_NO_HT40;
				if (CHSPEC_SB_UPPER(c)) {
					if (ht40_flag == IEEE80211_CHAN_NO_HT40)
						band_chan_arr[index].flags &= ~IEEE80211_CHAN_NO_HT40;
					band_chan_arr[index].flags |= IEEE80211_CHAN_NO_HT40PLUS;
				} else {
					band_chan_arr[index].flags &= ~IEEE80211_CHAN_NO_HT40;
					if (ht40_flag == IEEE80211_CHAN_NO_HT40)
						band_chan_arr[index].flags |= IEEE80211_CHAN_NO_HT40MINUS;
				}
			} else {
				band_chan_arr[index].flags = IEEE80211_CHAN_NO_HT40;
				if (band == IEEE80211_BAND_2GHZ)
					channel |= WL_CHANSPEC_BAND_2G;
				else
					channel |= WL_CHANSPEC_BAND_5G;
  				err = wldev_iovar_getint(dev, "per_chan_info", &channel);
				if (!err) {
					if (channel & WL_CHAN_RADAR) {
						band_chan_arr[index].flags |= IEEE80211_CHAN_RADAR | IEEE80211_CHAN_NO_IBSS;
					}
					if (channel & WL_CHAN_PASSIVE) {
						band_chan_arr[index].flags |= IEEE80211_CHAN_PASSIVE_SCAN | IEEE80211_CHAN_NO_IBSS;
					}
		  		}
			}

			if (!update)
				(*n_cnt)++;
		}
	}

	__wl_band_2ghz.n_channels = n_2g;
	__wl_band_5ghz_a.n_channels = n_5g;

	kfree(pbuf);
	return err;
}

s32 wl_update_wiphybands(struct wl_priv *wl)
{
	struct wiphy *wiphy;
	struct net_device *dev;
	u32 bandlist[3];
	u32 nband = 0;
	u32 i = 0;
	s32 err = 0;
	int nmode = 0;
	int bw_cap = 0;
	int index = 0;
	bool rollback_lock = false;

	WL_DBG(("Entry"));

<<<<<<< HEAD
	if (wl == NULL)
		wl = wlcfg_drv_priv;
=======
	if (wl == NULL) {
		wl = wlcfg_drv_priv;
		mutex_lock(&wl->usr_sync);
		rollback_lock = true;
	}
>>>>>>> 6444e59e
	dev = wl_to_prmry_ndev(wl);

	memset(bandlist, 0, sizeof(bandlist));
	err = wldev_ioctl(dev, WLC_GET_BANDLIST, bandlist,
		sizeof(bandlist), false);
	if (unlikely(err)) {
		WL_ERR(("error read bandlist (%d)\n", err));
		goto end_bands;
	}
	wiphy = wl_to_wiphy(wl);
	nband = bandlist[0];
	wiphy->bands[IEEE80211_BAND_2GHZ] = &__wl_band_2ghz;
	wiphy->bands[IEEE80211_BAND_5GHZ] = NULL;

	err = wldev_iovar_getint(dev, "nmode", &nmode);
	if (unlikely(err)) {
		WL_ERR(("error reading nmode (%d)\n", err));
	} else {
		/* For nmodeonly  check bw cap */
		err = wldev_iovar_getint(dev, "mimo_bw_cap", &bw_cap);
		if (unlikely(err)) {
			WL_ERR(("error get mimo_bw_cap (%d)\n", err));
		}
	}

<<<<<<< HEAD
#if 0
=======
>>>>>>> 6444e59e
	err = wl_construct_reginfo(wl, bw_cap);
	if (err) {
		WL_ERR(("wl_construct_reginfo() fails err=%d\n", err));
		if (err != BCME_UNSUPPORTED)
<<<<<<< HEAD
			return err;
		/* Ignore error if "chanspecs" command is not supported */
		err = 0;
	}
#endif
=======
			goto end_bands;
		/* Ignore error if "chanspecs" command is not supported */
		err = 0;
	}
>>>>>>> 6444e59e
	for (i = 1; i <= nband && i < sizeof(bandlist)/sizeof(u32); i++) {
		index = -1;
		if (bandlist[i] == WLC_BAND_5G && __wl_band_5ghz_a.n_channels > 0) {
			wiphy->bands[IEEE80211_BAND_5GHZ] =
				&__wl_band_5ghz_a;
			index = IEEE80211_BAND_5GHZ;
			if (bw_cap == WLC_N_BW_40ALL || bw_cap == WLC_N_BW_20IN2G_40IN5G)
				wiphy->bands[index]->ht_cap.cap |= IEEE80211_HT_CAP_SGI_40;
		} else if (bandlist[i] == WLC_BAND_2G && __wl_band_2ghz.n_channels > 0) {
			wiphy->bands[IEEE80211_BAND_2GHZ] =
				&__wl_band_2ghz;
			index = IEEE80211_BAND_2GHZ;
			if (bandlist[i] == WLC_BAND_2G && bw_cap == WLC_N_BW_40ALL)
				wiphy->bands[index]->ht_cap.cap |= IEEE80211_HT_CAP_SGI_40;
		}
		if ((index >= 0) && nmode) {
			wiphy->bands[index]->ht_cap.cap |=
				IEEE80211_HT_CAP_SGI_20 | IEEE80211_HT_CAP_DSSSCCK40;
			wiphy->bands[index]->ht_cap.ht_supported = TRUE;
			wiphy->bands[index]->ht_cap.ampdu_factor = IEEE80211_HT_MAX_AMPDU_64K;
			wiphy->bands[index]->ht_cap.ampdu_density = IEEE80211_HT_MPDU_DENSITY_16;
		}
	}

	wiphy_apply_custom_regulatory(wiphy, &brcm_regdom);

end_bands:
	if (rollback_lock)
		mutex_unlock(&wl->usr_sync);
	return err;
}

static s32 __wl_cfg80211_up(struct wl_priv *wl)
{
	s32 err = 0;
	struct net_device *ndev = wl_to_prmry_ndev(wl);
	struct wireless_dev *wdev = ndev->ieee80211_ptr;

	WL_DBG(("In\n"));

	err = dhd_config_dongle(wl, false);
	if (unlikely(err))
		return err;

	err = wl_config_ifmode(wl, ndev, wdev->iftype);
	if (unlikely(err && err != -EINPROGRESS)) {
		WL_ERR(("wl_config_ifmode failed\n"));
	}
	err = wl_update_wiphybands(wl);
	if (unlikely(err)) {
		WL_ERR(("wl_update_wiphybands failed\n"));
	}

	err = dhd_monitor_init(wl->pub);
	err = wl_invoke_iscan(wl);
	wl_set_drv_status(wl, READY, ndev);
	return err;
}

static s32 __wl_cfg80211_down(struct wl_priv *wl)
{
	s32 err = 0;
	unsigned long flags;
	struct net_info *iter, *next;
	struct net_device *ndev = wl_to_prmry_ndev(wl);
#ifdef WL_ENABLE_P2P_IF
	struct wiphy *wiphy = wl_to_prmry_ndev(wl)->ieee80211_ptr->wiphy;
	struct net_device *p2p_net = wl->p2p_net;
#endif

	WL_DBG(("In\n"));
	/* Check if cfg80211 interface is already down */
	if (!wl_get_drv_status(wl, READY, ndev))
		return err;	/* it is even not ready */
	for_each_ndev(wl, iter, next)
		wl_set_drv_status(wl, SCAN_ABORTING, iter->ndev);

	wl_term_iscan(wl);
	spin_lock_irqsave(&wl->cfgdrv_lock, flags);
	if (wl->scan_request) {
		cfg80211_scan_done(wl->scan_request, true);
		wl->scan_request = NULL;
	}
	for_each_ndev(wl, iter, next) {
		wl_clr_drv_status(wl, READY, iter->ndev);
		wl_clr_drv_status(wl, SCANNING, iter->ndev);
		wl_clr_drv_status(wl, SCAN_ABORTING, iter->ndev);
		wl_clr_drv_status(wl, CONNECTING, iter->ndev);
		wl_clr_drv_status(wl, CONNECTED, iter->ndev);
		wl_clr_drv_status(wl, DISCONNECTING, iter->ndev);
		wl_clr_drv_status(wl, AP_CREATED, iter->ndev);
		wl_clr_drv_status(wl, AP_CREATING, iter->ndev);
	}
	wl_to_prmry_ndev(wl)->ieee80211_ptr->iftype =
		NL80211_IFTYPE_STATION;
#ifdef WL_ENABLE_P2P_IF
	wiphy->interface_modes = (wiphy->interface_modes)
					& (~(BIT(NL80211_IFTYPE_P2P_CLIENT)|
					BIT(NL80211_IFTYPE_P2P_GO)));
	if ((p2p_net) && (p2p_net->flags & IFF_UP)) {
		/* p2p0 interface is still UP. Bring it down */
		p2p_net->flags &= ~IFF_UP;
	}
#endif /* WL_ENABLE_P2P_IF */
	spin_unlock_irqrestore(&wl->cfgdrv_lock, flags);

	DNGL_FUNC(dhd_cfg80211_down, (wl));
	wl_flush_eq(wl);
	wl_link_down(wl);
	if (wl->p2p_supported)
		wl_cfgp2p_down(wl);
	dhd_monitor_uninit();

	return err;
}

s32 wl_cfg80211_up(void *para)
{
	struct wl_priv *wl;
	s32 err = 0;

	WL_DBG(("In\n"));
	wl = wlcfg_drv_priv;
	mutex_lock(&wl->usr_sync);
	wl_cfg80211_attach_post(wl_to_prmry_ndev(wl));
	err = __wl_cfg80211_up(wl);
	if (err)
		WL_ERR(("__wl_cfg80211_up failed\n"));
	mutex_unlock(&wl->usr_sync);
	return err;
}

/* Private Event to Supplicant with indication that chip hangs */
int wl_cfg80211_hang(struct net_device *dev, u16 reason)
{
	struct wl_priv *wl;
	wl = wlcfg_drv_priv;

	WL_ERR(("In : chip crash eventing\n"));
	cfg80211_disconnected(dev, reason, NULL, 0, GFP_KERNEL);
	if (wl != NULL) {
		wl_link_down(wl);
	}
	return 0;
}

s32 wl_cfg80211_down(void *para)
{
	struct wl_priv *wl;
	s32 err = 0;

	WL_DBG(("In\n"));
	wl = wlcfg_drv_priv;
	mutex_lock(&wl->usr_sync);
	err = __wl_cfg80211_down(wl);
	mutex_unlock(&wl->usr_sync);

	return err;
}

static void *wl_read_prof(struct wl_priv *wl, struct net_device *ndev, s32 item)
{
	unsigned long flags;
	void *rptr = NULL;
	struct wl_profile *profile = wl_get_profile_by_netdev(wl, ndev);

	if (!profile)
		return NULL;
	spin_lock_irqsave(&wl->cfgdrv_lock, flags);
	switch (item) {
	case WL_PROF_SEC:
		rptr = &profile->sec;
		break;
	case WL_PROF_ACT:
		rptr = &profile->active;
		break;
	case WL_PROF_BSSID:
		rptr = profile->bssid;
		break;
	case WL_PROF_SSID:
		rptr = &profile->ssid;
		break;
	}
	spin_unlock_irqrestore(&wl->cfgdrv_lock, flags);
	if (!rptr)
		WL_ERR(("invalid item (%d)\n", item));
	return rptr;
}

static s32
wl_update_prof(struct wl_priv *wl, struct net_device *ndev,
	const wl_event_msg_t *e, void *data, s32 item)
{
	s32 err = 0;
	struct wlc_ssid *ssid;
	unsigned long flags;
	struct wl_profile *profile = wl_get_profile_by_netdev(wl, ndev);

	if (!profile)
		return WL_INVALID;
	spin_lock_irqsave(&wl->cfgdrv_lock, flags);
	switch (item) {
	case WL_PROF_SSID:
		ssid = (wlc_ssid_t *) data;
		memset(profile->ssid.SSID, 0,
			sizeof(profile->ssid.SSID));
		memcpy(profile->ssid.SSID, ssid->SSID, ssid->SSID_len);
		profile->ssid.SSID_len = ssid->SSID_len;
		break;
	case WL_PROF_BSSID:
		if (data)
			memcpy(profile->bssid, data, ETHER_ADDR_LEN);
		else
			memset(profile->bssid, 0, ETHER_ADDR_LEN);
		break;
	case WL_PROF_SEC:
		memcpy(&profile->sec, data, sizeof(profile->sec));
		break;
	case WL_PROF_ACT:
		profile->active = *(bool *)data;
		break;
	case WL_PROF_BEACONINT:
		profile->beacon_interval = *(u16 *)data;
		break;
	case WL_PROF_DTIMPERIOD:
		profile->dtim_period = *(u8 *)data;
		break;
	default:
		WL_ERR(("unsupported item (%d)\n", item));
		err = -EOPNOTSUPP;
		break;
	}
	spin_unlock_irqrestore(&wl->cfgdrv_lock, flags);
	return err;
}

void wl_cfg80211_dbg_level(u32 level)
{
	/*
	* prohibit to change debug level
	* by insmod parameter.
	* eventually debug level will be configured
	* in compile time by using CONFIG_XXX
	*/
	/* wl_dbg_level = level; */
}

static bool wl_is_ibssmode(struct wl_priv *wl, struct net_device *ndev)
{
	return wl_get_mode_by_netdev(wl, ndev) == WL_MODE_IBSS;
}

static __used bool wl_is_ibssstarter(struct wl_priv *wl)
{
	return wl->ibss_starter;
}

static void wl_rst_ie(struct wl_priv *wl)
{
	struct wl_ie *ie = wl_to_ie(wl);

	ie->offset = 0;
}

static __used s32 wl_add_ie(struct wl_priv *wl, u8 t, u8 l, u8 *v)
{
	struct wl_ie *ie = wl_to_ie(wl);
	s32 err = 0;

	if (unlikely(ie->offset + l + 2 > WL_TLV_INFO_MAX)) {
		WL_ERR(("ei crosses buffer boundary\n"));
		return -ENOSPC;
	}
	ie->buf[ie->offset] = t;
	ie->buf[ie->offset + 1] = l;
	memcpy(&ie->buf[ie->offset + 2], v, l);
	ie->offset += l + 2;

	return err;
}

static s32 wl_mrg_ie(struct wl_priv *wl, u8 *ie_stream, u16 ie_size)
{
	struct wl_ie *ie = wl_to_ie(wl);
	s32 err = 0;

	if (unlikely(ie->offset + ie_size > WL_TLV_INFO_MAX)) {
		WL_ERR(("ei_stream crosses buffer boundary\n"));
		return -ENOSPC;
	}
	memcpy(&ie->buf[ie->offset], ie_stream, ie_size);
	ie->offset += ie_size;

	return err;
}

static s32 wl_cp_ie(struct wl_priv *wl, u8 *dst, u16 dst_size)
{
	struct wl_ie *ie = wl_to_ie(wl);
	s32 err = 0;

	if (unlikely(ie->offset > dst_size)) {
		WL_ERR(("dst_size is not enough\n"));
		return -ENOSPC;
	}
	memcpy(dst, &ie->buf[0], ie->offset);

	return err;
}

static u32 wl_get_ielen(struct wl_priv *wl)
{
	struct wl_ie *ie = wl_to_ie(wl);

	return ie->offset;
}

static void wl_link_up(struct wl_priv *wl)
{
	wl->link_up = true;
}

static void wl_link_down(struct wl_priv *wl)
{
	struct wl_connect_info *conn_info = wl_to_conn(wl);

	WL_DBG(("In\n"));
	wl->link_up = false;
	conn_info->req_ie_len = 0;
	conn_info->resp_ie_len = 0;
}

static unsigned long wl_lock_eq(struct wl_priv *wl)
{
	unsigned long flags;

	spin_lock_irqsave(&wl->eq_lock, flags);
	return flags;
}

static void wl_unlock_eq(struct wl_priv *wl, unsigned long flags)
{
	spin_unlock_irqrestore(&wl->eq_lock, flags);
}

static void wl_init_eq_lock(struct wl_priv *wl)
{
	spin_lock_init(&wl->eq_lock);
}

static void wl_delay(u32 ms)
{
	if (in_atomic() || ms < 1000 / HZ) {
		mdelay(ms);
	} else {
		msleep(ms);
	}
}

s32 wl_cfg80211_get_p2p_dev_addr(struct net_device *net, struct ether_addr *p2pdev_addr)
{
	struct wl_priv *wl = wlcfg_drv_priv;
	struct ether_addr p2pif_addr;
	struct ether_addr primary_mac;

	if (!wl->p2p)
		return -1;
	if (!p2p_is_on(wl)) {
		get_primary_mac(wl, &primary_mac);
		wl_cfgp2p_generate_bss_mac(&primary_mac, p2pdev_addr, &p2pif_addr);
	} else {
		memcpy(p2pdev_addr->octet,
			wl->p2p->dev_addr.octet, ETHER_ADDR_LEN);
	}

	return 0;
}
s32 wl_cfg80211_set_p2p_noa(struct net_device *net, char* buf, int len)
{
	struct wl_priv *wl;

	wl = wlcfg_drv_priv;

	return wl_cfgp2p_set_p2p_noa(wl, net, buf, len);
}

s32 wl_cfg80211_get_p2p_noa(struct net_device *net, char* buf, int len)
{
	struct wl_priv *wl;
	wl = wlcfg_drv_priv;

	return wl_cfgp2p_get_p2p_noa(wl, net, buf, len);
}

s32 wl_cfg80211_set_p2p_ps(struct net_device *net, char* buf, int len)
{
	struct wl_priv *wl;
	wl = wlcfg_drv_priv;

	return wl_cfgp2p_set_p2p_ps(wl, net, buf, len);
}

s32 wl_cfg80211_set_wps_p2p_ie(struct net_device *net, char *buf, int len,
	enum wl_management_type type)
{
	struct wl_priv *wl;
	struct net_device *ndev = NULL;
	struct ether_addr primary_mac;
	s32 ret = 0;
	s32 bssidx = 0;
	s32 pktflag = 0;
	wl = wlcfg_drv_priv;

	if (wl_get_drv_status(wl, AP_CREATING, net) ||
		wl_get_drv_status(wl, AP_CREATED, net)) {
		ndev = net;
		bssidx = 0;
	} else if (wl->p2p) {
	   if (net == wl->p2p_net) {
			net = wl_to_prmry_ndev(wl);
		}

		if (!wl->p2p->on) {
			get_primary_mac(wl, &primary_mac);
			wl_cfgp2p_generate_bss_mac(&primary_mac, &wl->p2p->dev_addr,
				&wl->p2p->int_addr);
			/* In case of p2p_listen command, supplicant send remain_on_channel
			* without turning on P2P
			*/
			p2p_on(wl) = true;
			ret = wl_cfgp2p_enable_discovery(wl, ndev, NULL, 0);

			if (unlikely(ret)) {
				goto exit;
			}
		}
		if (net  != wl_to_prmry_ndev(wl)) {
			if (wl_get_mode_by_netdev(wl, net) == WL_MODE_AP) {
				ndev = wl_to_p2p_bss_ndev(wl, P2PAPI_BSSCFG_CONNECTION);
				bssidx = wl_to_p2p_bss_bssidx(wl, P2PAPI_BSSCFG_CONNECTION);
			}
		} else {
				ndev = wl_to_p2p_bss_ndev(wl, P2PAPI_BSSCFG_PRIMARY);
				bssidx = wl_to_p2p_bss_bssidx(wl, P2PAPI_BSSCFG_DEVICE);
		}
	}
	if (ndev != NULL) {
		switch (type) {
			case WL_BEACON:
				pktflag = VNDR_IE_BEACON_FLAG;
				break;
			case WL_PROBE_RESP:
				pktflag = VNDR_IE_PRBRSP_FLAG;
				break;
			case WL_ASSOC_RESP:
				pktflag = VNDR_IE_ASSOCRSP_FLAG;
				break;
		}
		if (pktflag)
			ret = wl_cfgp2p_set_management_ie(wl, ndev, bssidx, pktflag, buf, len);
	}
exit:
	return ret;
}

static const struct rfkill_ops wl_rfkill_ops = {
	.set_block = wl_rfkill_set
};

static int wl_rfkill_set(void *data, bool blocked)
{
	struct wl_priv *wl = (struct wl_priv *)data;

	WL_DBG(("Enter \n"));
	WL_DBG(("RF %s\n", blocked ? "blocked" : "unblocked"));

	if (!wl)
		return -EINVAL;

	wl->rf_blocked = blocked;

	return 0;
}

static int wl_setup_rfkill(struct wl_priv *wl, bool setup)
{
	s32 err = 0;

	WL_DBG(("Enter \n"));
	if (!wl)
		return -EINVAL;
	if (setup) {
		wl->rfkill = rfkill_alloc("brcmfmac-wifi",
			wl_cfg80211_get_parent_dev(),
			RFKILL_TYPE_WLAN, &wl_rfkill_ops, (void *)wl);

		if (!wl->rfkill) {
			err = -ENOMEM;
			goto err_out;
		}

		err = rfkill_register(wl->rfkill);

		if (err)
			rfkill_destroy(wl->rfkill);
	} else {
		if (!wl->rfkill) {
			err = -ENOMEM;
			goto err_out;
		}

		rfkill_unregister(wl->rfkill);
		rfkill_destroy(wl->rfkill);
	}

err_out:
	return err;
}

struct device *wl_cfg80211_get_parent_dev(void)
{
	return cfg80211_parent_dev;
}

void wl_cfg80211_set_parent_dev(void *dev)
{
	cfg80211_parent_dev = dev;
}

static void wl_cfg80211_clear_parent_dev(void)
{
	cfg80211_parent_dev = NULL;
}

static void get_primary_mac(struct wl_priv *wl, struct ether_addr *mac)
{
	wldev_iovar_getbuf_bsscfg(wl_to_prmry_ndev(wl), "cur_etheraddr", NULL,
		0, wl->ioctl_buf, WLC_IOCTL_MAXLEN, 0, &wl->ioctl_buf_sync);
	memcpy(mac->octet, wl->ioctl_buf, ETHER_ADDR_LEN);
}

int wl_cfg80211_do_driver_init(struct net_device *net)
{
	struct wl_priv *wl = *(struct wl_priv **)netdev_priv(net);

	if (!wl || !wl->wdev)
		return -EINVAL;

	if (dhd_do_driver_init(wl->wdev->netdev) < 0)
		return -1;

	return 0;
}

void wl_cfg80211_enable_trace(int level)
{
	wl_dbg_level |= WL_DBG_DBG;
}<|MERGE_RESOLUTION|>--- conflicted
+++ resolved
@@ -1975,7 +1975,6 @@
 			WL_ERR(("WLC_SET_CHANNEL failed (%d)\n", err));
 			goto CleanUp;
 		}
-<<<<<<< HEAD
 	}
 
 	wl->ibss_starter = false;
@@ -1986,18 +1985,6 @@
 		goto CleanUp;
 	}
 
-=======
-	}
-
-	wl->ibss_starter = false;
-
-	err = wldev_ioctl(dev, WLC_SET_SSID, &join_params, join_params_size, true);
-	if (err) {
-		WL_ERR(("WLC_SET_SSID failed (%d)\n", err));
-		goto CleanUp;
-	}
-
->>>>>>> 6444e59e
 CleanUp:
 
 	if (err)
@@ -4751,7 +4738,6 @@
 
 	signal = notif_bss_info->rssi * 100;
 
-<<<<<<< HEAD
 #if defined(WLP2P) && defined(WL_ENABLE_P2P_IF)
 	if (wl->p2p && wl->p2p_net && wl->scan_request &&
 		((wl->scan_request->dev == wl->p2p_net) ||
@@ -4775,8 +4761,6 @@
 			return err;
 		}
 	}
-=======
->>>>>>> 6444e59e
 	if (!mgmt->u.probe_resp.timestamp) {
 		struct timeval tv;
 
@@ -5723,8 +5707,6 @@
 			WL_DBG(("P2P: GO_NEG_PHASE status cleared \n"));
 			wl_clr_p2p_status(wl, GO_NEG_PHASE);
 		}
-<<<<<<< HEAD
-=======
 
 		if (act_frm && (act_frm->subtype == P2P_PAF_GON_RSP)) {
 			/* Cancel the dwell time of req frame */
@@ -5732,7 +5714,6 @@
 			wl_cfgp2p_set_p2p_mode(wl, WL_P2P_DISC_ST_SCAN, 0, 0,
 				wl_to_p2p_bss_bssidx(wl, P2PAPI_BSSCFG_DEVICE));
 		}
->>>>>>> 6444e59e
 	} else {
 		mgmt_frame = (u8 *)((wl_event_rx_frame_data_t *)rxframe + 1);
 	}
@@ -6370,10 +6351,7 @@
 	wl_scan_results_t *list;
 	u32 bi_length;
 	u32 i;
-<<<<<<< HEAD
-=======
 	wifi_p2p_ie_t * p2p_ie;
->>>>>>> 6444e59e
 	u8 *p2p_dev_addr = NULL;
 	WL_DBG((" enter event type : %d, status : %d \n",
 		ntoh32(e->event_type), ntoh32(e->status)));
@@ -7206,16 +7184,11 @@
 
 	WL_DBG(("Entry"));
 
-<<<<<<< HEAD
-	if (wl == NULL)
-		wl = wlcfg_drv_priv;
-=======
 	if (wl == NULL) {
 		wl = wlcfg_drv_priv;
 		mutex_lock(&wl->usr_sync);
 		rollback_lock = true;
 	}
->>>>>>> 6444e59e
 	dev = wl_to_prmry_ndev(wl);
 
 	memset(bandlist, 0, sizeof(bandlist));
@@ -7241,26 +7214,14 @@
 		}
 	}
 
-<<<<<<< HEAD
-#if 0
-=======
->>>>>>> 6444e59e
 	err = wl_construct_reginfo(wl, bw_cap);
 	if (err) {
 		WL_ERR(("wl_construct_reginfo() fails err=%d\n", err));
 		if (err != BCME_UNSUPPORTED)
-<<<<<<< HEAD
-			return err;
-		/* Ignore error if "chanspecs" command is not supported */
-		err = 0;
-	}
-#endif
-=======
 			goto end_bands;
 		/* Ignore error if "chanspecs" command is not supported */
 		err = 0;
 	}
->>>>>>> 6444e59e
 	for (i = 1; i <= nband && i < sizeof(bandlist)/sizeof(u32); i++) {
 		index = -1;
 		if (bandlist[i] == WLC_BAND_5G && __wl_band_5ghz_a.n_channels > 0) {
