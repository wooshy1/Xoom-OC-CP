/*
 * Linux cfg80211 driver
 *
 * Copyright (C) 1999-2011, Broadcom Corporation
 * 
 *         Unless you and Broadcom execute a separate written software license
 * agreement governing use of this software, this software is licensed to you
 * under the terms of the GNU General Public License version 2 (the "GPL"),
 * available at http://www.broadcom.com/licenses/GPLv2.php, with the
 * following added to such license:
 * 
 *      As a special exception, the copyright holders of this software give you
 * permission to link this software with independent modules, and to copy and
 * distribute the resulting executable under terms of your choice, provided that
 * you also meet, for each linked independent module, the terms and conditions of
 * the license of that module.  An independent module is a module which is not
 * derived from this software.  The special exception does not apply to any
 * modifications of the software.
 * 
 *      Notwithstanding the above, under no circumstances may you combine this
 * software in any way with any other Broadcom software provided under a license
 * other than the GPL, without Broadcom's express prior written consent.
 *
 * $Id: wl_cfg80211.c,v 1.1.4.1.2.14 2011/02/09 01:40:07 Exp $
 */

#include <typedefs.h>
#include <linuxver.h>
#include <osl.h>
#include <linux/kernel.h>

#include <bcmutils.h>
#include <bcmwifi.h>
#include <bcmendian.h>
#include <proto/ethernet.h>
#include <proto/802.11.h>
#include <linux/if_arp.h>
#include <asm/uaccess.h>

#include <dngl_stats.h>
#include <dhd.h>
#include <dhdioctl.h>
#include <wlioctl.h>
#include <dhd_cfg80211.h>

#include <proto/ethernet.h>
#include <linux/kernel.h>
#include <linux/kthread.h>
#include <linux/netdevice.h>
#include <linux/sched.h>
#include <linux/etherdevice.h>
#include <linux/wireless.h>
#include <linux/ieee80211.h>
#include <linux/wait.h>
#include <net/cfg80211.h>
#include <net/rtnetlink.h>

#include <wlioctl.h>
#include <wldev_common.h>
#include <wl_cfg80211.h>
#include <wl_cfgp2p.h>

static struct device *cfg80211_parent_dev = NULL;
static int vsdb_supported = 0;
struct wl_priv *wlcfg_drv_priv = NULL;

u32 wl_dbg_level = WL_DBG_ERR;

#define MAC2STR(a) (a)[0], (a)[1], (a)[2], (a)[3], (a)[4], (a)[5]
#define MACSTR "%02x:%02x:%02x:%02x:%02x:%02x"
#define MAX_WAIT_TIME 1500
#define WL_SCAN_ACTIVE_TIME	 40
#define WL_SCAN_PASSIVE_TIME	130

#define DNGL_FUNC(func, parameters) func parameters;
#define COEX_DHCP


/* Set this to 1 to use a seperate interface (p2p0)
 *  for p2p operations.
 */
#define ENABLE_P2P_INTERFACE	1

/* This is to override regulatory domains defined in cfg80211 module (reg.c)
 * By default world regulatory domain defined in reg.c puts the flags NL80211_RRF_PASSIVE_SCAN
 * and NL80211_RRF_NO_IBSS for 5GHz channels (for 36..48 and 149..165).
 * With respect to these flags, wpa_supplicant doesn't start p2p operations on 5GHz channels.
 * All the chnages in world regulatory domain are to be done here.
 */
static const struct ieee80211_regdomain brcm_regdom = {
	.n_reg_rules = 5,
	.alpha2 =  "99",
	.reg_rules = {
		/* IEEE 802.11b/g, channels 1..11 */
		REG_RULE(2412-10, 2462+10, 40, 6, 20, 0),
		/* IEEE 802.11b/g, channels 12..13. No HT40
		 * channel fits here.
		 */
		REG_RULE(2467-10, 2472+10, 20, 6, 20,
		NL80211_RRF_PASSIVE_SCAN |
		NL80211_RRF_NO_IBSS),
		/* IEEE 802.11 channel 14 - Only JP enables
		 * this and for 802.11b only
		 */
		REG_RULE(2484-10, 2484+10, 20, 6, 20,
		NL80211_RRF_PASSIVE_SCAN |
		NL80211_RRF_NO_IBSS |
		NL80211_RRF_NO_OFDM),
		/* IEEE 802.11a, channel 36..64 */
		REG_RULE(5150-10, 5350+10, 40, 6, 20, 0),
		/* IEEE 802.11a, channel 100..165 */
		REG_RULE(5470-10, 5850+10, 40, 6, 20, 0), }
};


/* Data Element Definitions */
#define WPS_ID_CONFIG_METHODS     0x1008
#define WPS_ID_REQ_TYPE           0x103A
#define WPS_ID_DEVICE_NAME        0x1011
#define WPS_ID_VERSION            0x104A
#define WPS_ID_DEVICE_PWD_ID      0x1012
#define WPS_ID_REQ_DEV_TYPE       0x106A
#define WPS_ID_SELECTED_REGISTRAR_CONFIG_METHODS 0x1053
#define WPS_ID_PRIM_DEV_TYPE      0x1054

/* Device Password ID */
#define DEV_PW_DEFAULT 0x0000
#define DEV_PW_USER_SPECIFIED 0x0001,
#define DEV_PW_MACHINE_SPECIFIED 0x0002
#define DEV_PW_REKEY 0x0003
#define DEV_PW_PUSHBUTTON 0x0004
#define DEV_PW_REGISTRAR_SPECIFIED 0x0005

/* Config Methods */
#define WPS_CONFIG_USBA 0x0001
#define WPS_CONFIG_ETHERNET 0x0002
#define WPS_CONFIG_LABEL 0x0004
#define WPS_CONFIG_DISPLAY 0x0008
#define WPS_CONFIG_EXT_NFC_TOKEN 0x0010
#define WPS_CONFIG_INT_NFC_TOKEN 0x0020
#define WPS_CONFIG_NFC_INTERFACE 0x0040
#define WPS_CONFIG_PUSHBUTTON 0x0080
#define WPS_CONFIG_KEYPAD 0x0100
#define WPS_CONFIG_VIRT_PUSHBUTTON 0x0280
#define WPS_CONFIG_PHY_PUSHBUTTON 0x0480
#define WPS_CONFIG_VIRT_DISPLAY 0x2008
#define WPS_CONFIG_PHY_DISPLAY 0x4008

/*
 * cfg80211_ops api/callback list
 */
static s32 wl_frame_get_mgmt(u16 fc, const struct ether_addr *da,
	const struct ether_addr *sa, const struct ether_addr *bssid,
	u8 **pheader, u32 *body_len, u8 *pbody);
static s32 __wl_cfg80211_scan(struct wiphy *wiphy, struct net_device *ndev,
	struct cfg80211_scan_request *request,
	struct cfg80211_ssid *this_ssid);
static s32 wl_cfg80211_scan(struct wiphy *wiphy, struct net_device *ndev,
	struct cfg80211_scan_request *request);
static s32 wl_cfg80211_set_wiphy_params(struct wiphy *wiphy, u32 changed);
static s32 wl_cfg80211_join_ibss(struct wiphy *wiphy, struct net_device *dev,
	struct cfg80211_ibss_params *params);
static s32 wl_cfg80211_leave_ibss(struct wiphy *wiphy,
	struct net_device *dev);
static s32 wl_cfg80211_get_station(struct wiphy *wiphy,
	struct net_device *dev, u8 *mac,
	struct station_info *sinfo);
static s32 wl_cfg80211_set_power_mgmt(struct wiphy *wiphy,
	struct net_device *dev, bool enabled,
	s32 timeout);
static int wl_cfg80211_connect(struct wiphy *wiphy, struct net_device *dev,
	struct cfg80211_connect_params *sme);
static s32 wl_cfg80211_disconnect(struct wiphy *wiphy, struct net_device *dev,
	u16 reason_code);
static s32 wl_cfg80211_set_tx_power(struct wiphy *wiphy,
	enum nl80211_tx_power_setting type,
	s32 dbm);
static s32 wl_cfg80211_get_tx_power(struct wiphy *wiphy, s32 *dbm);
static s32 wl_cfg80211_config_default_key(struct wiphy *wiphy,
	struct net_device *dev,
	u8 key_idx, bool unicast, bool multicast);
static s32 wl_cfg80211_add_key(struct wiphy *wiphy, struct net_device *dev,
	u8 key_idx, bool pairwise, const u8 *mac_addr,
	struct key_params *params);
static s32 wl_cfg80211_del_key(struct wiphy *wiphy, struct net_device *dev,
	u8 key_idx, bool pairwise, const u8 *mac_addr);
static s32 wl_cfg80211_get_key(struct wiphy *wiphy, struct net_device *dev,
	u8 key_idx, bool pairwise, const u8 *mac_addr,
	void *cookie, void (*callback) (void *cookie,
	struct key_params *params));
static s32 wl_cfg80211_config_default_mgmt_key(struct wiphy *wiphy,
	struct net_device *dev,	u8 key_idx);
static s32 wl_cfg80211_resume(struct wiphy *wiphy);
#if LINUX_VERSION_CODE > KERNEL_VERSION(2, 6, 39)
static s32 wl_cfg80211_suspend(struct wiphy *wiphy, struct cfg80211_wowlan *wow);
#else
static s32 wl_cfg80211_suspend(struct wiphy *wiphy);
#endif
static s32 wl_cfg80211_set_pmksa(struct wiphy *wiphy, struct net_device *dev,
	struct cfg80211_pmksa *pmksa);
static s32 wl_cfg80211_del_pmksa(struct wiphy *wiphy, struct net_device *dev,
	struct cfg80211_pmksa *pmksa);
static s32 wl_cfg80211_flush_pmksa(struct wiphy *wiphy,
	struct net_device *dev);
static void wl_notify_escan_complete(struct wl_priv *wl, struct net_device *ndev, bool aborted);
/*
 * event & event Q handlers for cfg80211 interfaces
 */
static s32 wl_create_event_handler(struct wl_priv *wl);
static void wl_destroy_event_handler(struct wl_priv *wl);
static s32 wl_event_handler(void *data);
static void wl_init_eq(struct wl_priv *wl);
static void wl_flush_eq(struct wl_priv *wl);
static unsigned long wl_lock_eq(struct wl_priv *wl);
static void wl_unlock_eq(struct wl_priv *wl, unsigned long flags);
static void wl_init_eq_lock(struct wl_priv *wl);
static void wl_init_event_handler(struct wl_priv *wl);
static struct wl_event_q *wl_deq_event(struct wl_priv *wl);
static s32 wl_enq_event(struct wl_priv *wl, struct net_device *ndev, u32 type,
	const wl_event_msg_t *msg, void *data);
static void wl_put_event(struct wl_event_q *e);
static void wl_wakeup_event(struct wl_priv *wl);
static s32 wl_notify_connect_status_ap(struct wl_priv *wl, struct net_device *ndev,
	const wl_event_msg_t *e, void *data);
static s32 wl_notify_connect_status(struct wl_priv *wl,
	struct net_device *ndev,
	const wl_event_msg_t *e, void *data);
static s32 wl_notify_roaming_status(struct wl_priv *wl,
	struct net_device *ndev,
	const wl_event_msg_t *e, void *data);
static s32 wl_notify_scan_status(struct wl_priv *wl, struct net_device *ndev,
	const wl_event_msg_t *e, void *data);
static s32 wl_bss_connect_done(struct wl_priv *wl, struct net_device *ndev,
	const wl_event_msg_t *e, void *data, bool completed);
static s32 wl_bss_roaming_done(struct wl_priv *wl, struct net_device *ndev,
	const wl_event_msg_t *e, void *data);
static s32 wl_notify_mic_status(struct wl_priv *wl, struct net_device *ndev,
	const wl_event_msg_t *e, void *data);
static s32 wl_notify_pfn_status(struct wl_priv *wl, struct net_device *ndev,
	const wl_event_msg_t *e, void *data);
/*
 * register/deregister parent device
 */
static void wl_cfg80211_clear_parent_dev(void);

/*
 * cfg80211 set_wiphy_params utilities
 */
static s32 wl_set_frag(struct net_device *dev, u32 frag_threshold);
static s32 wl_set_rts(struct net_device *dev, u32 frag_threshold);
static s32 wl_set_retry(struct net_device *dev, u32 retry, bool l);

/*
 * wl profile utilities
 */
static s32 wl_update_prof(struct wl_priv *wl, struct net_device *ndev,
	const wl_event_msg_t *e, void *data, s32 item);
static void *wl_read_prof(struct wl_priv *wl, struct net_device *ndev, s32 item);
static void wl_init_prof(struct wl_priv *wl, struct net_device *ndev);

/*
 * cfg80211 connect utilites
 */
static s32 wl_set_wpa_version(struct net_device *dev,
	struct cfg80211_connect_params *sme);
static s32 wl_set_auth_type(struct net_device *dev,
	struct cfg80211_connect_params *sme);
static s32 wl_set_set_cipher(struct net_device *dev,
	struct cfg80211_connect_params *sme);
static s32 wl_set_key_mgmt(struct net_device *dev,
	struct cfg80211_connect_params *sme);
static s32 wl_set_set_sharedkey(struct net_device *dev,
	struct cfg80211_connect_params *sme);
static s32 wl_get_assoc_ies(struct wl_priv *wl, struct net_device *ndev);
static void wl_ch_to_chanspec(int ch,
	struct wl_join_params *join_params, size_t *join_params_size);

/*
 * information element utilities
 */
static void wl_rst_ie(struct wl_priv *wl);
static __used s32 wl_add_ie(struct wl_priv *wl, u8 t, u8 l, u8 *v);
static s32 wl_mrg_ie(struct wl_priv *wl, u8 *ie_stream, u16 ie_size);
static s32 wl_cp_ie(struct wl_priv *wl, u8 *dst, u16 dst_size);
static u32 wl_get_ielen(struct wl_priv *wl);


static s32 wl_setup_wiphy(struct wireless_dev *wdev, struct device *dev);
static void wl_free_wdev(struct wl_priv *wl);

static s32 wl_inform_bss(struct wl_priv *wl);
static s32 wl_inform_single_bss(struct wl_priv *wl, struct wl_bss_info *bi);
static s32 wl_update_bss_info(struct wl_priv *wl, struct net_device *ndev);
static chanspec_t wl_cfg80211_get_shared_freq(struct wiphy *wiphy);

static s32 wl_add_keyext(struct wiphy *wiphy, struct net_device *dev,
	u8 key_idx, const u8 *mac_addr,
	struct key_params *params);
/*
 * key indianess swap utilities
 */
static void swap_key_from_BE(struct wl_wsec_key *key);
static void swap_key_to_BE(struct wl_wsec_key *key);

/*
 * wl_priv memory init/deinit utilities
 */
static s32 wl_init_priv_mem(struct wl_priv *wl);
static void wl_deinit_priv_mem(struct wl_priv *wl);

static void wl_delay(u32 ms);

/*
 * ibss mode utilities
 */
static bool wl_is_ibssmode(struct wl_priv *wl, struct net_device *ndev);
static __used bool wl_is_ibssstarter(struct wl_priv *wl);

/*
 * link up/down , default configuration utilities
 */
static s32 __wl_cfg80211_up(struct wl_priv *wl);
static s32 __wl_cfg80211_down(struct wl_priv *wl);
static s32 wl_add_remove_eventmsg(struct net_device *ndev, u16 event, bool add);
static bool wl_is_linkdown(struct wl_priv *wl, const wl_event_msg_t *e);
static bool wl_is_linkup(struct wl_priv *wl, const wl_event_msg_t *e, struct net_device *ndev);
static bool wl_is_nonetwork(struct wl_priv *wl, const wl_event_msg_t *e);
static void wl_link_up(struct wl_priv *wl);
static void wl_link_down(struct wl_priv *wl);
static s32 wl_config_ifmode(struct wl_priv *wl, struct net_device *ndev, s32 iftype);
static void wl_init_conf(struct wl_conf *conf);
static s32 wl_update_wiphybands(struct wl_priv *wl);

/*
 * iscan handler
 */
static void wl_iscan_timer(unsigned long data);
static void wl_term_iscan(struct wl_priv *wl);
static s32 wl_init_scan(struct wl_priv *wl);
static s32 wl_iscan_thread(void *data);
static s32 wl_run_iscan(struct wl_iscan_ctrl *iscan, struct cfg80211_scan_request *request,
	u16 action);
static s32 wl_do_iscan(struct wl_priv *wl,  struct cfg80211_scan_request *request);
static s32 wl_wakeup_iscan(struct wl_iscan_ctrl *iscan);
static s32 wl_invoke_iscan(struct wl_priv *wl);
static s32 wl_get_iscan_results(struct wl_iscan_ctrl *iscan, u32 *status,
	struct wl_scan_results **bss_list);
static void wl_notify_iscan_complete(struct wl_iscan_ctrl *iscan, bool aborted);
static void wl_init_iscan_handler(struct wl_iscan_ctrl *iscan);
static s32 wl_iscan_done(struct wl_priv *wl);
static s32 wl_iscan_pending(struct wl_priv *wl);
static s32 wl_iscan_inprogress(struct wl_priv *wl);
static s32 wl_iscan_aborted(struct wl_priv *wl);

/*
 * find most significant bit set
 */
static __used u32 wl_find_msb(u16 bit16);

/*
 * rfkill support
 */
static int wl_setup_rfkill(struct wl_priv *wl, bool setup);
static int wl_rfkill_set(void *data, bool blocked);

static wl_scan_params_t *wl_cfg80211_scan_alloc_params(int channel,
	int nprobes, int *out_params_size);
static void get_primary_mac(struct wl_priv *wl, struct ether_addr *mac);

/*
 * Some external functions, TODO: move them to dhd_linux.h
 */
int dhd_add_monitor(char *name, struct net_device **new_ndev);
int dhd_del_monitor(struct net_device *ndev);
int dhd_monitor_init(void *dhd_pub);
int dhd_monitor_uninit(void);
int dhd_start_xmit(struct sk_buff *skb, struct net_device *net);

#define CHECK_SYS_UP(wlpriv)							\
do {									\
	struct net_device *ndev = wl_to_prmry_ndev(wlpriv);       \
	if (unlikely(!wl_get_drv_status(wlpriv, READY, ndev))) {	\
		WL_INFO(("device is not ready\n"));		\
			return -EIO;					\
	}								\
} while (0)


#define IS_WPA_AKM(akm) ((akm) == RSN_AKM_NONE || \
				 (akm) == RSN_AKM_UNSPECIFIED || \
				 (akm) == RSN_AKM_PSK)


extern int dhd_wait_pend8021x(struct net_device *dev);

#if (WL_DBG_LEVEL > 0)
#define WL_DBG_ESTR_MAX	50
static s8 wl_dbg_estr[][WL_DBG_ESTR_MAX] = {
	"SET_SSID", "JOIN", "START", "AUTH", "AUTH_IND",
	"DEAUTH", "DEAUTH_IND", "ASSOC", "ASSOC_IND", "REASSOC",
	"REASSOC_IND", "DISASSOC", "DISASSOC_IND", "QUIET_START", "QUIET_END",
	"BEACON_RX", "LINK", "MIC_ERROR", "NDIS_LINK", "ROAM",
	"TXFAIL", "PMKID_CACHE", "RETROGRADE_TSF", "PRUNE", "AUTOAUTH",
	"EAPOL_MSG", "SCAN_COMPLETE", "ADDTS_IND", "DELTS_IND", "BCNSENT_IND",
	"BCNRX_MSG", "BCNLOST_MSG", "ROAM_PREP", "PFN_NET_FOUND",
	"PFN_NET_LOST",
	"RESET_COMPLETE", "JOIN_START", "ROAM_START", "ASSOC_START",
	"IBSS_ASSOC",
	"RADIO", "PSM_WATCHDOG", "WLC_E_CCX_ASSOC_START", "WLC_E_CCX_ASSOC_ABORT",
	"PROBREQ_MSG",
	"SCAN_CONFIRM_IND", "PSK_SUP", "COUNTRY_CODE_CHANGED",
	"EXCEEDED_MEDIUM_TIME", "ICV_ERROR",
	"UNICAST_DECODE_ERROR", "MULTICAST_DECODE_ERROR", "TRACE",
	"WLC_E_BTA_HCI_EVENT", "IF", "WLC_E_P2P_DISC_LISTEN_COMPLETE",
	"RSSI", "PFN_SCAN_COMPLETE", "WLC_E_EXTLOG_MSG",
	"ACTION_FRAME", "ACTION_FRAME_COMPLETE", "WLC_E_PRE_ASSOC_IND",
	"WLC_E_PRE_REASSOC_IND", "WLC_E_CHANNEL_ADOPTED", "WLC_E_AP_STARTED",
	"WLC_E_DFS_AP_STOP", "WLC_E_DFS_AP_RESUME", "WLC_E_WAI_STA_EVENT",
	"WLC_E_WAI_MSG", "WLC_E_ESCAN_RESULT", "WLC_E_ACTION_FRAME_OFF_CHAN_COMPLETE",
	"WLC_E_PROBRESP_MSG", "WLC_E_P2P_PROBREQ_MSG", "WLC_E_DCS_REQUEST", "WLC_E_FIFO_CREDIT_MAP",
	"WLC_E_ACTION_FRAME_RX", "WLC_E_WAKE_EVENT", "WLC_E_RM_COMPLETE"
};
#endif				/* WL_DBG_LEVEL */

#define CHAN2G(_channel, _freq, _flags) {			\
	.band			= IEEE80211_BAND_2GHZ,		\
	.center_freq		= (_freq),			\
	.hw_value		= (_channel),			\
	.flags			= (_flags),			\
	.max_antenna_gain	= 0,				\
	.max_power		= 30,				\
}

#define CHAN5G(_channel, _flags) {				\
	.band			= IEEE80211_BAND_5GHZ,		\
	.center_freq		= 5000 + (5 * (_channel)),	\
	.hw_value		= (_channel),			\
	.flags			= (_flags),			\
	.max_antenna_gain	= 0,				\
	.max_power		= 30,				\
}

#define RATE_TO_BASE100KBPS(rate)   (((rate) * 10) / 2)
#define RATETAB_ENT(_rateid, _flags) \
	{								\
		.bitrate	= RATE_TO_BASE100KBPS(_rateid),     \
		.hw_value	= (_rateid),			    \
		.flags	  = (_flags),			     \
	}

static struct ieee80211_rate __wl_rates[] = {
	RATETAB_ENT(WLC_RATE_1M, 0),
	RATETAB_ENT(WLC_RATE_2M, IEEE80211_RATE_SHORT_PREAMBLE),
	RATETAB_ENT(WLC_RATE_5M5, IEEE80211_RATE_SHORT_PREAMBLE),
	RATETAB_ENT(WLC_RATE_11M, IEEE80211_RATE_SHORT_PREAMBLE),
	RATETAB_ENT(WLC_RATE_6M, 0),
	RATETAB_ENT(WLC_RATE_9M, 0),
	RATETAB_ENT(WLC_RATE_12M, 0),
	RATETAB_ENT(WLC_RATE_18M, 0),
	RATETAB_ENT(WLC_RATE_24M, 0),
	RATETAB_ENT(WLC_RATE_36M, 0),
	RATETAB_ENT(WLC_RATE_48M, 0),
	RATETAB_ENT(WLC_RATE_54M, 0)
};

#define wl_a_rates		(__wl_rates + 4)
#define wl_a_rates_size	8
#define wl_g_rates		(__wl_rates + 0)
#define wl_g_rates_size	12

static struct ieee80211_channel __wl_2ghz_channels[] = {
	CHAN2G(1, 2412, 0),
	CHAN2G(2, 2417, 0),
	CHAN2G(3, 2422, 0),
	CHAN2G(4, 2427, 0),
	CHAN2G(5, 2432, 0),
	CHAN2G(6, 2437, 0),
	CHAN2G(7, 2442, 0),
	CHAN2G(8, 2447, 0),
	CHAN2G(9, 2452, 0),
	CHAN2G(10, 2457, 0),
	CHAN2G(11, 2462, 0),
	CHAN2G(12, 2467, 0),
	CHAN2G(13, 2472, 0),
	CHAN2G(14, 2484, 0)
};

static struct ieee80211_channel __wl_5ghz_a_channels[] = {
	CHAN5G(34, 0), CHAN5G(36, 0),
	CHAN5G(38, 0), CHAN5G(40, 0),
	CHAN5G(42, 0), CHAN5G(44, 0),
	CHAN5G(46, 0), CHAN5G(48, 0),
	CHAN5G(52, 0), CHAN5G(56, 0),
	CHAN5G(60, 0), CHAN5G(64, 0),
	CHAN5G(100, 0), CHAN5G(104, 0),
	CHAN5G(108, 0), CHAN5G(112, 0),
	CHAN5G(116, 0), CHAN5G(120, 0),
	CHAN5G(124, 0), CHAN5G(128, 0),
	CHAN5G(132, 0), CHAN5G(136, 0),
	CHAN5G(140, 0), CHAN5G(149, 0),
	CHAN5G(153, 0), CHAN5G(157, 0),
	CHAN5G(161, 0), CHAN5G(165, 0)
};

static struct ieee80211_supported_band __wl_band_2ghz = {
	.band = IEEE80211_BAND_2GHZ,
	.channels = __wl_2ghz_channels,
	.n_channels = ARRAY_SIZE(__wl_2ghz_channels),
	.bitrates = wl_g_rates,
	.n_bitrates = wl_g_rates_size,
#if ENABLE_P2P_INTERFACE
	/* wpa_supplicant sets wmm_enabled based on whether ht_cap
	 * is present or not. The wmm_enabled is inturn used to
	 * set the replay counters in the RSN IE. Without this
	 * the 4way handshake will fail complaining that IE in beacon
	 * doesn't match with the IE present in the 3/4 EAPOL msg.
	 */
	.ht_cap = {
				IEEE80211_HT_CAP_SGI_20 |
				IEEE80211_HT_CAP_DSSSCCK40 | IEEE80211_HT_CAP_MAX_AMSDU,
				.ht_supported = TRUE,
				.ampdu_factor = IEEE80211_HT_MAX_AMPDU_64K,
				.ampdu_density = IEEE80211_HT_MPDU_DENSITY_16
	}
#endif
};

static struct ieee80211_supported_band __wl_band_5ghz_a = {
	.band = IEEE80211_BAND_5GHZ,
	.channels = __wl_5ghz_a_channels,
	.n_channels = ARRAY_SIZE(__wl_5ghz_a_channels),
	.bitrates = wl_a_rates,
	.n_bitrates = wl_a_rates_size
};

static const u32 __wl_cipher_suites[] = {
	WLAN_CIPHER_SUITE_WEP40,
	WLAN_CIPHER_SUITE_WEP104,
	WLAN_CIPHER_SUITE_TKIP,
	WLAN_CIPHER_SUITE_CCMP,
	WLAN_CIPHER_SUITE_AES_CMAC,
};

/* There isn't a lot of sense in it, but you can transmit anything you like */
static const struct ieee80211_txrx_stypes
wl_cfg80211_default_mgmt_stypes[NUM_NL80211_IFTYPES] = {
	[NL80211_IFTYPE_ADHOC] = {
		.tx = 0xffff,
		.rx = BIT(IEEE80211_STYPE_ACTION >> 4)
	},
	[NL80211_IFTYPE_STATION] = {
		.tx = 0xffff,
		.rx = BIT(IEEE80211_STYPE_ACTION >> 4) |
		BIT(IEEE80211_STYPE_PROBE_REQ >> 4)
	},
	[NL80211_IFTYPE_AP] = {
		.tx = 0xffff,
		.rx = BIT(IEEE80211_STYPE_ASSOC_REQ >> 4) |
		BIT(IEEE80211_STYPE_REASSOC_REQ >> 4) |
		BIT(IEEE80211_STYPE_PROBE_REQ >> 4) |
		BIT(IEEE80211_STYPE_DISASSOC >> 4) |
		BIT(IEEE80211_STYPE_AUTH >> 4) |
		BIT(IEEE80211_STYPE_DEAUTH >> 4) |
		BIT(IEEE80211_STYPE_ACTION >> 4)
	},
	[NL80211_IFTYPE_AP_VLAN] = {
		/* copy AP */
		.tx = 0xffff,
		.rx = BIT(IEEE80211_STYPE_ASSOC_REQ >> 4) |
		BIT(IEEE80211_STYPE_REASSOC_REQ >> 4) |
		BIT(IEEE80211_STYPE_PROBE_REQ >> 4) |
		BIT(IEEE80211_STYPE_DISASSOC >> 4) |
		BIT(IEEE80211_STYPE_AUTH >> 4) |
		BIT(IEEE80211_STYPE_DEAUTH >> 4) |
		BIT(IEEE80211_STYPE_ACTION >> 4)
	},
	[NL80211_IFTYPE_P2P_CLIENT] = {
		.tx = 0xffff,
		.rx = BIT(IEEE80211_STYPE_ACTION >> 4) |
		BIT(IEEE80211_STYPE_PROBE_REQ >> 4)
	},
	[NL80211_IFTYPE_P2P_GO] = {
		.tx = 0xffff,
		.rx = BIT(IEEE80211_STYPE_ASSOC_REQ >> 4) |
		BIT(IEEE80211_STYPE_REASSOC_REQ >> 4) |
		BIT(IEEE80211_STYPE_PROBE_REQ >> 4) |
		BIT(IEEE80211_STYPE_DISASSOC >> 4) |
		BIT(IEEE80211_STYPE_AUTH >> 4) |
		BIT(IEEE80211_STYPE_DEAUTH >> 4) |
		BIT(IEEE80211_STYPE_ACTION >> 4)
	}
};

static void swap_key_from_BE(struct wl_wsec_key *key)
{
	key->index = htod32(key->index);
	key->len = htod32(key->len);
	key->algo = htod32(key->algo);
	key->flags = htod32(key->flags);
	key->rxiv.hi = htod32(key->rxiv.hi);
	key->rxiv.lo = htod16(key->rxiv.lo);
	key->iv_initialized = htod32(key->iv_initialized);
}

static void swap_key_to_BE(struct wl_wsec_key *key)
{
	key->index = dtoh32(key->index);
	key->len = dtoh32(key->len);
	key->algo = dtoh32(key->algo);
	key->flags = dtoh32(key->flags);
	key->rxiv.hi = dtoh32(key->rxiv.hi);
	key->rxiv.lo = dtoh16(key->rxiv.lo);
	key->iv_initialized = dtoh32(key->iv_initialized);
}

/* For debug: Dump the contents of the encoded wps ie buffe */
static void
wl_validate_wps_ie(char *wps_ie, bool *pbc)
{
	#define WPS_IE_FIXED_LEN 6
	u16 len = (u16) wps_ie[TLV_LEN_OFF];
	u8 *subel = wps_ie+  WPS_IE_FIXED_LEN;
	u16 subelt_id;
	u16 subelt_len;
	u16 val;
	u8 *valptr = (uint8*) &val;

	WL_DBG(("wps_ie len=%d\n", len));

	len -= 4;	/* for the WPS IE's OUI, oui_type fields */

	while (len >= 4) {		/* must have attr id, attr len fields */
		valptr[0] = *subel++;
		valptr[1] = *subel++;
		subelt_id = HTON16(val);

		valptr[0] = *subel++;
		valptr[1] = *subel++;
		subelt_len = HTON16(val);

		len -= 4;			/* for the attr id, attr len fields */
		len -= subelt_len;	/* for the remaining fields in this attribute */
		WL_DBG((" subel=%p, subelt_id=0x%x subelt_len=%u\n",
			subel, subelt_id, subelt_len));

		if (subelt_id == WPS_ID_VERSION) {
			WL_DBG(("  attr WPS_ID_VERSION: %u\n", *subel));
		} else if (subelt_id == WPS_ID_REQ_TYPE) {
			WL_DBG(("  attr WPS_ID_REQ_TYPE: %u\n", *subel));
		} else if (subelt_id == WPS_ID_CONFIG_METHODS) {
			valptr[0] = *subel;
			valptr[1] = *(subel + 1);
			WL_DBG(("  attr WPS_ID_CONFIG_METHODS: %x\n", HTON16(val)));
		} else if (subelt_id == WPS_ID_DEVICE_NAME) {
			char devname[100];
			memcpy(devname, subel, subelt_len);
			devname[subelt_len] = '\0';
			WL_DBG(("  attr WPS_ID_DEVICE_NAME: %s (len %u)\n",
				devname, subelt_len));
		} else if (subelt_id == WPS_ID_DEVICE_PWD_ID) {
			valptr[0] = *subel;
			valptr[1] = *(subel + 1);
			WL_DBG(("  attr WPS_ID_DEVICE_PWD_ID: %u\n", HTON16(val)));
			*pbc = (HTON16(val) == DEV_PW_PUSHBUTTON) ? true : false;
		} else if (subelt_id == WPS_ID_PRIM_DEV_TYPE) {
			valptr[0] = *subel;
			valptr[1] = *(subel + 1);
			WL_DBG(("  attr WPS_ID_PRIM_DEV_TYPE: cat=%u \n", HTON16(val)));
			valptr[0] = *(subel + 6);
			valptr[1] = *(subel + 7);
			WL_DBG(("  attr WPS_ID_PRIM_DEV_TYPE: subcat=%u\n", HTON16(val)));
		} else if (subelt_id == WPS_ID_REQ_DEV_TYPE) {
			valptr[0] = *subel;
			valptr[1] = *(subel + 1);
			WL_DBG(("  attr WPS_ID_REQ_DEV_TYPE: cat=%u\n", HTON16(val)));
			valptr[0] = *(subel + 6);
			valptr[1] = *(subel + 7);
			WL_DBG(("  attr WPS_ID_REQ_DEV_TYPE: subcat=%u\n", HTON16(val)));
		} else if (subelt_id == WPS_ID_SELECTED_REGISTRAR_CONFIG_METHODS) {
			valptr[0] = *subel;
			valptr[1] = *(subel + 1);
			WL_DBG(("  attr WPS_ID_SELECTED_REGISTRAR_CONFIG_METHODS"
				": cat=%u\n", HTON16(val)));
		} else {
			WL_DBG(("  unknown attr 0x%x\n", subelt_id));
		}

		subel += subelt_len;
	}
}

static chanspec_t wl_cfg80211_get_shared_freq(struct wiphy *wiphy)
{
	if (vsdb_supported) {
		return wf_chspec_aton(WL_P2P_TEMP_CHAN);
	}
	else {
		chanspec_t chspec;
		int err = 0;
		struct wl_priv *wl = wiphy_priv(wiphy);
		struct net_device *dev = wl_to_prmry_ndev(wl);
		struct ether_addr bssid;
		struct wl_bss_info *bss = NULL;
		if ((err = wldev_ioctl(dev, WLC_GET_BSSID, &bssid, sizeof(bssid), false))) {
			/* STA interface is not associated. So start the new interface on a temp
			 * channel . Later proper channel will be applied by the above framework
			 * via set_channel (cfg80211 API).
			 */
			WL_DBG(("Not associated. Return a temp channel. \n"));
			return wf_chspec_aton(WL_P2P_TEMP_CHAN);
		}


		*(u32 *) wl->extra_buf = htod32(WL_EXTRA_BUF_MAX);
		if ((err = wldev_ioctl(dev, WLC_GET_BSS_INFO, wl->extra_buf,
			sizeof(WL_EXTRA_BUF_MAX), false))) {
				WL_ERR(("Failed to get associated bss info, use temp channel \n"));
				chspec = wf_chspec_aton(WL_P2P_TEMP_CHAN);
		}
		else {
				bss = (struct wl_bss_info *) (wl->extra_buf + 4);
				chspec =  bss->chanspec;
				WL_DBG(("Valid BSS Found. chanspec:%d \n", bss->chanspec));
		}
		return chspec;
	}
}

static struct net_device* wl_cfg80211_add_monitor_if(char *name)
{
	int ret = 0;
	struct net_device* ndev = NULL;

	ret = dhd_add_monitor(name, &ndev);
	WL_INFO(("wl_cfg80211_add_monitor_if net device returned: 0x%p\n", ndev));
	return ndev;
}

static struct net_device *
wl_cfg80211_add_virtual_iface(struct wiphy *wiphy, char *name,
	enum nl80211_iftype type, u32 *flags,
	struct vif_params *params)
{
	s32 err;
	s32 timeout = -1;
	s32 wlif_type = -1;
	s32 mode = 0;
	chanspec_t chspec;
	struct wl_priv *wl = wiphy_priv(wiphy);
	struct net_device *_ndev;
	struct ether_addr primary_mac;
	int (*net_attach)(void *dhdp, int ifidx);
	bool rollback_lock = false;

	/* Use primary I/F for sending cmds down to firmware */
	_ndev = wl_to_prmry_ndev(wl);

	WL_DBG(("if name: %s, type: %d\n", name, type));
	switch (type) {
	case NL80211_IFTYPE_ADHOC:
	case NL80211_IFTYPE_AP_VLAN:
	case NL80211_IFTYPE_WDS:
	case NL80211_IFTYPE_MESH_POINT:
		WL_ERR(("Unsupported interface type\n"));
		mode = WL_MODE_IBSS;
		return NULL;
	case NL80211_IFTYPE_MONITOR:
		return wl_cfg80211_add_monitor_if(name);
	case NL80211_IFTYPE_P2P_CLIENT:
	case NL80211_IFTYPE_STATION:
		wlif_type = WL_P2P_IF_CLIENT;
		mode = WL_MODE_BSS;
		break;
	case NL80211_IFTYPE_P2P_GO:
	case NL80211_IFTYPE_AP:
		wlif_type = WL_P2P_IF_GO;
		mode = WL_MODE_AP;
		break;
	default:
		WL_ERR(("Unsupported interface type\n"));
		return NULL;
		break;
	}

	if (!name) {
		WL_ERR(("name is NULL\n"));
		return NULL;
	}
	if (wl->iface_cnt == IFACE_MAX_CNT)
		return ERR_PTR(-ENOMEM);
	if (wl->p2p_supported && (wlif_type != -1)) {
		if (wl_get_p2p_status(wl, IF_DELETING)) {
			/* wait till IF_DEL is complete
			 * release the lock for the unregister to proceed
			 */
			if (rtnl_is_locked()) {
				rtnl_unlock();
				rollback_lock = true;
			}
			WL_INFO(("%s: Released the lock and wait till IF_DEL is complete\n",
				__func__));
			timeout = wait_event_interruptible_timeout(wl->netif_change_event,
				(wl_get_p2p_status(wl, IF_DELETING) == false),
				msecs_to_jiffies(MAX_WAIT_TIME));

			/* put back the rtnl_lock again */
			if (rollback_lock) {
				rtnl_lock();
				rollback_lock = false;
			}
			if (timeout > 0) {
				WL_ERR(("IF DEL is Success\n"));

			} else {
				WL_ERR(("timeount < 0, return -EAGAIN\n"));
				return ERR_PTR(-EAGAIN);
			}
		}
		if (!p2p_is_on(wl) && strstr(name, WL_P2P_INTERFACE_PREFIX)) {
			p2p_on(wl) = true;
			wl_cfgp2p_set_firm_p2p(wl);
			wl_cfgp2p_init_discovery(wl);
			get_primary_mac(wl, &primary_mac);
			wl_cfgp2p_generate_bss_mac(&primary_mac,
				&wl->p2p->dev_addr, &wl->p2p->int_addr);
		}

		memset(wl->p2p->vir_ifname, 0, IFNAMSIZ);
		strncpy(wl->p2p->vir_ifname, name, IFNAMSIZ - 1);


		/* In concurrency case, STA may be already associated in a particular channel.
		 * so retrieve the current channel of primary interface and then start the virtual
		 * interface on that.
		 */
		 chspec = wl_cfg80211_get_shared_freq(wiphy);

		/* For P2P mode, use P2P-specific driver features to create the
		 * bss: "wl p2p_ifadd"
		 */
		wl_set_p2p_status(wl, IF_ADD);
		err = wl_cfgp2p_ifadd(wl, &wl->p2p->int_addr, htod32(wlif_type), chspec);

		if (unlikely(err)) {
			WL_ERR((" virtual iface add failed (%d) \n", err));
			return ERR_PTR(-ENOMEM);
		}

		timeout = wait_event_interruptible_timeout(wl->netif_change_event,
			(wl_get_p2p_status(wl, IF_ADD) == false),
			msecs_to_jiffies(MAX_WAIT_TIME));
		if (timeout > 0 && (!wl_get_p2p_status(wl, IF_ADD))) {

			struct wireless_dev *vwdev;
			vwdev = kzalloc(sizeof(*vwdev), GFP_KERNEL);
			if (unlikely(!vwdev)) {
				WL_ERR(("Could not allocate wireless device\n"));
				return ERR_PTR(-ENOMEM);
			}
			vwdev->wiphy = wl->wdev->wiphy;
			WL_INFO((" virtual interface(%s) is created memalloc done \n",
				wl->p2p->vir_ifname));
			vwdev->iftype = type;
			_ndev =  wl_to_p2p_bss_ndev(wl, P2PAPI_BSSCFG_CONNECTION);
			_ndev->ieee80211_ptr = vwdev;
			SET_NETDEV_DEV(_ndev, wiphy_dev(vwdev->wiphy));
			vwdev->netdev = _ndev;
			wl_set_drv_status(wl, READY, _ndev);
			wl->p2p->vif_created = true;
			wl_set_mode_by_netdev(wl, _ndev, mode);
			net_attach =  wl_to_p2p_bss_private(wl, P2PAPI_BSSCFG_CONNECTION);
			if (rtnl_is_locked()) {
				rtnl_unlock();
				rollback_lock = true;
			}
			if (net_attach && !net_attach(wl->pub, _ndev->ifindex)) {
				wl_alloc_netinfo(wl, _ndev, vwdev, mode);
				WL_DBG((" virtual interface(%s) is "
					"created net attach done\n", wl->p2p->vir_ifname));
			} else {
				/* put back the rtnl_lock again */
				if (rollback_lock)
					rtnl_lock();
				goto fail;
			}
			/* put back the rtnl_lock again */
			if (rollback_lock)
				rtnl_lock();
			return _ndev;

		} else {
			wl_clr_p2p_status(wl, IF_ADD);
			WL_ERR((" virtual interface(%s) is not created \n", wl->p2p->vir_ifname));
			memset(wl->p2p->vir_ifname, '\0', IFNAMSIZ);
			wl->p2p->vif_created = false;
		}
	}
fail:
	return ERR_PTR(-ENODEV);
}

static s32
wl_cfg80211_del_virtual_iface(struct wiphy *wiphy, struct net_device *dev)
{
	struct ether_addr p2p_mac;
	struct wl_priv *wl = wiphy_priv(wiphy);
	s32 timeout = -1;
	s32 ret = 0;
	WL_DBG(("Enter\n"));

	if (wl->p2p_net == dev) {
		/* Since there is no ifidx corresponding to p2p0, cmds to
		 * firmware should be routed through primary I/F
		 */
		dev = wl_to_prmry_ndev(wl);
	}

	if (wl->p2p_supported) {
		memcpy(p2p_mac.octet, wl->p2p->int_addr.octet, ETHER_ADDR_LEN);
		if (wl->p2p->vif_created) {
			if (wl_get_drv_status(wl, SCANNING, dev)) {
				wl_cfg80211_scan_abort(wl, dev);
			}
			wldev_iovar_setint(dev, "mpc", 1);
			wl_set_p2p_status(wl, IF_DELETING);
			ret = wl_cfgp2p_ifdel(wl, &p2p_mac);
			/* Firmware could not delete the interface so we will not get WLC_E_IF
			* event for cleaning the dhd virtual nw interace
			* So lets do it here. Failures from fw will ensure the application to do
			* ifconfig <inter> down and up sequnce, which will reload the fw
			* however we should cleanup the linux network virtual interfaces
			*/
			/* Request framework to RESET and clean up */
			if (ret) {
				struct net_device *ndev = wl_to_prmry_ndev(wl);
				WL_ERR(("Firmware returned an error (%d) from p2p_ifdel"
					"HANG Notification sent to %s\n", ret, ndev->name));
				wl_cfg80211_hang(ndev, WLAN_REASON_UNSPECIFIED);
			}

			/* Wait for any pending scan req to get aborted from the sysioc context */
			timeout = wait_event_interruptible_timeout(wl->netif_change_event,
				(wl_get_p2p_status(wl, IF_DELETING) == false),
				msecs_to_jiffies(MAX_WAIT_TIME));
			if (timeout > 0 && !wl_get_p2p_status(wl, IF_DELETING)) {
				WL_DBG(("IFDEL operation done\n"));
			} else {
				WL_ERR(("IFDEL didn't complete properly\n"));
			}
			ret = dhd_del_monitor(dev);
		}
	}
	return ret;
}

static s32
wl_cfg80211_change_virtual_iface(struct wiphy *wiphy, struct net_device *ndev,
	enum nl80211_iftype type, u32 *flags,
	struct vif_params *params)
{
	s32 ap = 0;
	s32 infra = 0;
	s32 err = BCME_OK;
	s32 timeout = -1;
	s32 wlif_type;
	s32 mode = 0;
	chanspec_t chspec;
	struct wl_priv *wl = wiphy_priv(wiphy);

	WL_DBG(("Enter \n"));
	switch (type) {
	case NL80211_IFTYPE_MONITOR:
	case NL80211_IFTYPE_WDS:
	case NL80211_IFTYPE_MESH_POINT:
		ap = 1;
		WL_ERR(("type (%d) : currently we do not support this type\n",
			type));
		break;
	case NL80211_IFTYPE_ADHOC:
		mode = WL_MODE_IBSS;
		break;
	case NL80211_IFTYPE_STATION:
	case NL80211_IFTYPE_P2P_CLIENT:
		mode = WL_MODE_BSS;
		infra = 1;
		break;
	case NL80211_IFTYPE_AP:
	case NL80211_IFTYPE_AP_VLAN:
	case NL80211_IFTYPE_P2P_GO:
		mode = WL_MODE_AP;
		ap = 1;
		break;
	default:
		return -EINVAL;
	}

	if (ap) {
		wl_set_mode_by_netdev(wl, ndev, mode);
		if (wl->p2p_supported && wl->p2p->vif_created) {
			WL_DBG(("p2p_vif_created (%d) p2p_on (%d)\n", wl->p2p->vif_created,
			p2p_on(wl)));
			wldev_iovar_setint(ndev, "mpc", 0);
			/* In concurrency case, STA may be already associated in a particular
			 * channel. so retrieve the current channel of primary interface and
			 * then start the virtual interface on that.
			 */
			chspec = wl_cfg80211_get_shared_freq(wiphy);

			wlif_type = ap ? WL_P2P_IF_GO : WL_P2P_IF_CLIENT;
			WL_ERR(("%s : ap (%d), infra (%d), iftype: (%d)\n",
				ndev->name, ap, infra, type));
			wl_set_p2p_status(wl, IF_CHANGING);
			wl_clr_p2p_status(wl, IF_CHANGED);
			err = wl_cfgp2p_ifchange(wl, &wl->p2p->int_addr, htod32(wlif_type), chspec);
			timeout = wait_event_interruptible_timeout(wl->netif_change_event,
				(wl_get_p2p_status(wl, IF_CHANGED) == true),
				msecs_to_jiffies(MAX_WAIT_TIME));
			wl_set_mode_by_netdev(wl, ndev, mode);
			wl_clr_p2p_status(wl, IF_CHANGING);
			wl_clr_p2p_status(wl, IF_CHANGED);
		} else if (ndev == wl_to_prmry_ndev(wl) &&
			!wl_get_drv_status(wl, AP_CREATED, ndev)) {
			wl_set_drv_status(wl, AP_CREATING, ndev);
			if (!wl->ap_info &&
				!(wl->ap_info = kzalloc(sizeof(struct ap_info), GFP_KERNEL))) {
				WL_ERR(("struct ap_saved_ie allocation failed\n"));
				return -ENOMEM;
			}
		} else {
			WL_ERR(("Cannot change the interface for GO or SOFTAP\n"));
			return -EINVAL;
		}
	}

	ndev->ieee80211_ptr->iftype = type;
	return 0;
}

s32
wl_cfg80211_notify_ifadd(struct net_device *ndev, s32 idx, s32 bssidx,
	void* _net_attach)
{
	struct wl_priv *wl = wlcfg_drv_priv;
	s32 ret = BCME_OK;
	WL_DBG(("Enter"));
	if (!ndev) {
		WL_ERR(("net is NULL\n"));
		return 0;
	}
	if (wl->p2p_supported && wl_get_p2p_status(wl, IF_ADD)) {
		WL_DBG(("IF_ADD event called from dongle, old interface name: %s,"
			"new name: %s\n", ndev->name, wl->p2p->vir_ifname));
		/* Assign the net device to CONNECT BSSCFG */
		strncpy(ndev->name, wl->p2p->vir_ifname, IFNAMSIZ - 1);
		wl_to_p2p_bss_ndev(wl, P2PAPI_BSSCFG_CONNECTION) = ndev;
		wl_to_p2p_bss_bssidx(wl, P2PAPI_BSSCFG_CONNECTION) = bssidx;
		wl_to_p2p_bss_private(wl, P2PAPI_BSSCFG_CONNECTION) = _net_attach;
		ndev->ifindex = idx;
		wl_clr_p2p_status(wl, IF_ADD);

		wake_up_interruptible(&wl->netif_change_event);
	} else {
		ret = BCME_NOTREADY;
	}
	return ret;
}

s32
wl_cfg80211_notify_ifdel(struct net_device *ndev)
{
	struct wl_priv *wl = wlcfg_drv_priv;
	bool rollback_lock = false;
	s32 index = 0;

	if (!ndev || !ndev->name) {
		WL_ERR(("net is NULL\n"));
		return 0;
	}

	if (p2p_is_on(wl) && wl->p2p->vif_created &&
		wl_get_p2p_status(wl, IF_DELETING)) {
		if (wl->scan_request &&
			(wl->escan_info.ndev == ndev)) {
			/* Abort any pending scan requests */
			wl->escan_info.escan_state = WL_ESCAN_STATE_IDLE;
			if (!rtnl_is_locked()) {
				rtnl_lock();
				rollback_lock = true;
			}
			WL_DBG(("ESCAN COMPLETED\n"));
			wl_notify_escan_complete(wl, ndev, true);
			if (rollback_lock)
				rtnl_unlock();
		}
		WL_ERR(("IF_DEL event called from dongle, net %x, vif name: %s\n",
			(unsigned int)ndev, wl->p2p->vir_ifname));

		memset(wl->p2p->vir_ifname, '\0', IFNAMSIZ);
		index = wl_cfgp2p_find_idx(wl, ndev);
		wl_to_p2p_bss_ndev(wl, index) = NULL;
		wl_to_p2p_bss_bssidx(wl, index) = 0;
		wl->p2p->vif_created = false;
		wl_cfgp2p_clear_management_ie(wl,
			index);
		wl_clr_p2p_status(wl, IF_DELETING);
		WL_DBG(("index : %d\n", index));

	}
	/* Wake up any waiting thread */
	wake_up_interruptible(&wl->netif_change_event);

	return 0;
}

s32
wl_cfg80211_is_progress_ifadd(void)
{
	s32 is_progress = 0;
	struct wl_priv *wl = wlcfg_drv_priv;
	if (wl_get_p2p_status(wl, IF_ADD))
		is_progress = 1;
	return is_progress;
}

s32
wl_cfg80211_is_progress_ifchange(void)
{
	s32 is_progress = 0;
	struct wl_priv *wl = wlcfg_drv_priv;
	if (wl_get_p2p_status(wl, IF_CHANGING))
		is_progress = 1;
	return is_progress;
}


s32
wl_cfg80211_notify_ifchange(void)
{
	struct wl_priv *wl = wlcfg_drv_priv;
	if (wl_get_p2p_status(wl, IF_CHANGING)) {
		wl_set_p2p_status(wl, IF_CHANGED);
		wake_up_interruptible(&wl->netif_change_event);
	}
	return 0;
}

static void wl_scan_prep(struct wl_scan_params *params, struct cfg80211_scan_request *request)
{
	u32 n_ssids;
	u32 n_channels;
	u16 channel;
	chanspec_t chanspec;
	s32 i, offset;
	char *ptr;
	wlc_ssid_t ssid;

	memcpy(&params->bssid, &ether_bcast, ETHER_ADDR_LEN);
	params->bss_type = DOT11_BSSTYPE_ANY;
	params->scan_type = 0;
	params->nprobes = -1;
	params->active_time = -1;
	params->passive_time = -1;
	params->home_time = -1;
	params->channel_num = 0;
	memset(&params->ssid, 0, sizeof(wlc_ssid_t));

	WL_SCAN(("Preparing Scan request\n"));
	WL_SCAN(("nprobes=%d\n", params->nprobes));
	WL_SCAN(("active_time=%d\n", params->active_time));
	WL_SCAN(("passive_time=%d\n", params->passive_time));
	WL_SCAN(("home_time=%d\n", params->home_time));
	WL_SCAN(("scan_type=%d\n", params->scan_type));

	params->nprobes = htod32(params->nprobes);
	params->active_time = htod32(params->active_time);
	params->passive_time = htod32(params->passive_time);
	params->home_time = htod32(params->home_time);

<<<<<<< HEAD
=======
	/* if request is null just exit so it will be all channel broadcast scan */
>>>>>>> 7fcf91d7
	if (!request)
		return;

	n_ssids = request->n_ssids;
	n_channels = request->n_channels;

	/* Copy channel array if applicable */
	WL_SCAN(("### List of channelspecs to scan ###\n"));
	if (n_channels > 0) {
		for (i = 0; i < n_channels; i++) {
			chanspec = 0;
			channel = ieee80211_frequency_to_channel(request->channels[i]->center_freq);
			if (request->channels[i]->band == IEEE80211_BAND_2GHZ)
				chanspec |= WL_CHANSPEC_BAND_2G;
			else
				chanspec |= WL_CHANSPEC_BAND_5G;

			if (request->channels[i]->flags & IEEE80211_CHAN_NO_HT40) {
				chanspec |= WL_CHANSPEC_BW_20;
				chanspec |= WL_CHANSPEC_CTL_SB_NONE;
			} else {
				chanspec |= WL_CHANSPEC_BW_40;
				if (request->channels[i]->flags & IEEE80211_CHAN_NO_HT40PLUS)
					chanspec |= WL_CHANSPEC_CTL_SB_LOWER;
				else
					chanspec |= WL_CHANSPEC_CTL_SB_UPPER;
			}

			params->channel_list[i] = channel;
			params->channel_list[i] &= WL_CHANSPEC_CHAN_MASK;
			params->channel_list[i] |= chanspec;
			WL_SCAN(("Chan : %d, Channel spec: %x \n",
			channel, params->channel_list[i]));
			params->channel_list[i] = htod16(params->channel_list[i]);
		}
	} else {
		WL_SCAN(("Scanning all channels\n"));
	}

	/* Copy ssid array if applicable */
	WL_SCAN(("### List of SSIDs to scan ###\n"));
	if (n_ssids > 0) {
		offset = offsetof(wl_scan_params_t, channel_list) + n_channels * sizeof(u16);
		offset = roundup(offset, sizeof(u32));
		ptr = (char*)params + offset;
		for (i = 0; i < n_ssids; i++) {
			memset(&ssid, 0, sizeof(wlc_ssid_t));
			ssid.SSID_len = request->ssids[i].ssid_len;
			memcpy(ssid.SSID, request->ssids[i].ssid, ssid.SSID_len);
			if (!ssid.SSID_len)
				WL_SCAN(("%d: Broadcast scan\n", i));
			else
				WL_SCAN(("%d: scan  for  %s size =%d\n", i,
				ssid.SSID, ssid.SSID_len));
			memcpy(ptr, &ssid, sizeof(wlc_ssid_t));
			ptr += sizeof(wlc_ssid_t);
		}
	} else {
		WL_SCAN(("Broadcast scan\n"));
	}
	/* Adding mask to channel numbers */
	params->channel_num =
	        htod32((n_ssids << WL_SCAN_PARAMS_NSSID_SHIFT) |
	               (n_channels & WL_SCAN_PARAMS_COUNT_MASK));
}

static s32
wl_run_iscan(struct wl_iscan_ctrl *iscan, struct cfg80211_scan_request *request, u16 action)
{
	u32 n_channels;
	u32 n_ssids;
	s32 params_size =
	    (WL_SCAN_PARAMS_FIXED_SIZE + offsetof(wl_iscan_params_t, params));
	struct wl_iscan_params *params;
	s32 err = 0;

	if (request != NULL) {
		n_channels = request->n_channels;
		n_ssids = request->n_ssids;
		/* Allocate space for populating ssids in wl_iscan_params struct */
		if (n_channels % 2)
			/* If n_channels is odd, add a padd of u16 */
			params_size += sizeof(u16) * (n_channels + 1);
		else
			params_size += sizeof(u16) * n_channels;

		/* Allocate space for populating ssids in wl_iscan_params struct */
		params_size += sizeof(struct wlc_ssid) * n_ssids;
	}
	params = (struct wl_iscan_params *)kzalloc(params_size, GFP_KERNEL);
	if (!params) {
		return -ENOMEM;
	}

	wl_scan_prep(&params->params, request);

	params->version = htod32(ISCAN_REQ_VERSION);
	params->action = htod16(action);
	params->scan_duration = htod16(0);

	if (params_size + sizeof("iscan") >= WLC_IOCTL_MEDLEN) {
		WL_ERR(("ioctl buffer length is not sufficient\n"));
		err = -ENOMEM;
		goto done;
	}
	err = wldev_iovar_setbuf(iscan->dev, "iscan", params, params_size,
		iscan->ioctl_buf, WLC_IOCTL_MEDLEN, NULL);
	if (unlikely(err)) {
		if (err == -EBUSY) {
			WL_ERR(("system busy : iscan canceled\n"));
		} else {
			WL_ERR(("error (%d)\n", err));
		}
	}
done:
	kfree(params);
	return err;
}

static s32 wl_do_iscan(struct wl_priv *wl, struct cfg80211_scan_request *request)
{
	struct wl_iscan_ctrl *iscan = wl_to_iscan(wl);
	struct net_device *ndev = wl_to_prmry_ndev(wl);
	s32 passive_scan;
	s32 err = 0;

	iscan->state = WL_ISCAN_STATE_SCANING;

	passive_scan = wl->active_scan ? 0 : 1;
	err = wldev_ioctl(ndev, WLC_SET_PASSIVE_SCAN,
		&passive_scan, sizeof(passive_scan), false);
	if (unlikely(err)) {
		WL_DBG(("error (%d)\n", err));
		return err;
	}
	wl->iscan_kickstart = true;
	wl_run_iscan(iscan, request, WL_SCAN_ACTION_START);
	mod_timer(&iscan->timer, jiffies + iscan->timer_ms * HZ / 1000);
	iscan->timer_on = 1;

	return err;
}

static s32
wl_get_valid_channels(struct net_device *ndev, u8 *valid_chan_list, s32 size)
{
	wl_uint32_list_t *list;
	s32 err = BCME_OK;
	if (valid_chan_list == NULL || size <= 0)
		return -ENOMEM;

	memset(valid_chan_list, 0, size);
	list = (wl_uint32_list_t *)(void *) valid_chan_list;
	list->count = htod32(WL_NUMCHANNELS);
	err = wldev_ioctl(ndev, WLC_GET_VALID_CHANNELS, valid_chan_list, size, false);
	if (err != 0) {
		WL_ERR(("get channels failed with %d\n", err));
	}

	return err;
}

static s32
wl_run_escan(struct wl_priv *wl, struct net_device *ndev,
	struct cfg80211_scan_request *request, uint16 action)
{
	s32 err = BCME_OK;
	u32 n_channels;
	u32 n_ssids;
	s32 params_size = (WL_SCAN_PARAMS_FIXED_SIZE + OFFSETOF(wl_escan_params_t, params));
	wl_escan_params_t *params = NULL;
	struct cfg80211_scan_request *scan_request = wl->scan_request;
	u8 chan_buf[sizeof(u32)*(WL_NUMCHANNELS + 1)];
	u32 num_chans = 0;
	s32 channel;
	s32 n_valid_chan;
	s32 search_state = WL_P2P_DISC_ST_SCAN;
	u32 i, j, n_nodfs = 0;
	u16 *default_chan_list = NULL;
	wl_uint32_list_t *list;
	struct net_device *dev = NULL;
	WL_DBG(("Enter \n"));


	if (!wl->p2p_supported || ((ndev == wl_to_prmry_ndev(wl)) &&
		!p2p_scan(wl))) {
		/* LEGACY SCAN TRIGGER */
		WL_SCAN((" LEGACY E-SCAN START\n"));

		if (request != NULL) {
			n_channels = request->n_channels;
			n_ssids = request->n_ssids;
			/* Allocate space for populating ssids in wl_iscan_params struct */
			if (n_channels % 2)
				/* If n_channels is odd, add a padd of u16 */
				params_size += sizeof(u16) * (n_channels + 1);
			else
				params_size += sizeof(u16) * n_channels;

			/* Allocate space for populating ssids in wl_iscan_params struct */
			params_size += sizeof(struct wlc_ssid) * n_ssids;
		}
		params = (wl_escan_params_t *) kzalloc(params_size, GFP_KERNEL);
		if (params == NULL) {
			err = -ENOMEM;
			goto exit;
		}

		wl_scan_prep(&params->params, request);
		params->version = htod32(ESCAN_REQ_VERSION);
		params->action =  htod16(action);
		params->sync_id = htod16(0x1234);
		if (params_size + sizeof("escan") >= WLC_IOCTL_MEDLEN) {
			WL_ERR(("ioctl buffer length not sufficient\n"));
			kfree(params);
			err = -ENOMEM;
			goto exit;
		}
		err = wldev_iovar_setbuf(ndev, "escan", params, params_size,
			wl->escan_ioctl_buf, WLC_IOCTL_MEDLEN, NULL);
		if (unlikely(err))
			WL_ERR((" Escan set error (%d)\n", err));
		kfree(params);
	}
	else if (p2p_is_on(wl) && p2p_scan(wl)) {
		/* P2P SCAN TRIGGER */
		s32 _freq = 0;
		n_nodfs = 0;
		if (scan_request && scan_request->n_channels) {
			num_chans = scan_request->n_channels;
			WL_SCAN((" chann number : %d\n", num_chans));
			default_chan_list = kzalloc(num_chans * sizeof(*default_chan_list),
				GFP_KERNEL);
			if (default_chan_list == NULL) {
				WL_ERR(("channel list allocation failed \n"));
				err = -ENOMEM;
				goto exit;
			}
			if (!wl_get_valid_channels(ndev, chan_buf, sizeof(chan_buf))) {
				list = (wl_uint32_list_t *) chan_buf;
				n_valid_chan = dtoh32(list->count);
				for (i = 0; i < num_chans; i++)
				{
					_freq = scan_request->channels[i]->center_freq;
					channel = ieee80211_frequency_to_channel(_freq);
					/* remove DFS channels */
					if (channel < 52 || channel > 140) {
						for (j = 0; j < n_valid_chan; j++) {
							/* allows only supported channel on
							*  current reguatory
							*/
							if (channel == (dtoh32(list->element[j])))
								default_chan_list[n_nodfs++] =
									channel;
						}
					}

				}
			}
			if (num_chans == 3 && (
						(default_chan_list[0] == SOCIAL_CHAN_1) &&
						(default_chan_list[1] == SOCIAL_CHAN_2) &&
						(default_chan_list[2] == SOCIAL_CHAN_3))) {
				/* SOCIAL CHANNELS 1, 6, 11 */
				search_state = WL_P2P_DISC_ST_SEARCH;
				WL_INFO(("P2P SEARCH PHASE START \n"));
			} else if ((dev = wl_to_p2p_bss_ndev(wl, P2PAPI_BSSCFG_CONNECTION)) &&
				(wl_get_mode_by_netdev(wl, dev) == WL_MODE_AP)) {
				/* If you are already a GO, then do SEARCH only */
				WL_INFO(("Already a GO. Do SEARCH Only"));
				search_state = WL_P2P_DISC_ST_SEARCH;
				num_chans = n_nodfs;

			} else {
				WL_INFO(("P2P SCAN STATE START \n"));
				num_chans = n_nodfs;
			}

		}
		err = wl_cfgp2p_escan(wl, ndev, wl->active_scan, num_chans, default_chan_list,
			search_state, action,
			wl_to_p2p_bss_bssidx(wl, P2PAPI_BSSCFG_DEVICE));
		kfree(default_chan_list);
	}
exit:
	if (unlikely(err)) {
		WL_ERR(("error (%d)\n", err));
	}
	return err;
}


static s32
wl_do_escan(struct wl_priv *wl, struct wiphy *wiphy, struct net_device *ndev,
	struct cfg80211_scan_request *request)
{
	s32 err = BCME_OK;
	s32 passive_scan;
	wl_scan_results_t *results;
	WL_SCAN(("Enter \n"));
	wl->escan_info.ndev = ndev;
	wl->escan_info.wiphy = wiphy;
	wl->escan_info.escan_state = WL_ESCAN_STATE_SCANING;
	passive_scan = wl->active_scan ? 0 : 1;
	err = wldev_ioctl(ndev, WLC_SET_PASSIVE_SCAN,
		&passive_scan, sizeof(passive_scan), false);
	if (unlikely(err)) {
		WL_ERR(("error (%d)\n", err));
		return err;
	}
	results = (wl_scan_results_t *) wl->escan_info.escan_buf;
	results->version = 0;
	results->count = 0;
	results->buflen = WL_SCAN_RESULTS_FIXED_SIZE;

	err = wl_run_escan(wl, ndev, request, WL_SCAN_ACTION_START);
	return err;
}

static s32
__wl_cfg80211_scan(struct wiphy *wiphy, struct net_device *ndev,
	struct cfg80211_scan_request *request,
	struct cfg80211_ssid *this_ssid)
{
	struct wl_priv *wl = wiphy_priv(wiphy);
	struct cfg80211_ssid *ssids;
	struct wl_scan_req *sr = wl_to_sr(wl);
	struct ether_addr primary_mac;
	wpa_ie_fixed_t *wps_ie;
	s32 passive_scan;
	bool iscan_req;
	bool escan_req;
	bool p2p_ssid;
	s32 err = 0;
	s32 i;
	u32 wpsie_len = 0;
	u8 wpsie[IE_MAX_LEN];

	/* If scan req comes for p2p0, send it over primary I/F
	 * Scan results will be delivered corresponding to cfg80211_scan_request
	 */
	if (ndev == wl->p2p_net) {
		ndev = wl_to_prmry_ndev(wl);
	}

	WL_DBG(("Enter wiphy (%p)\n", wiphy));
	if (wl_get_drv_status_all(wl, SCANNING)) {
		WL_ERR(("Scanning already\n"));
		return -EAGAIN;
	}
	if (wl_get_drv_status(wl, SCAN_ABORTING, ndev)) {
		WL_ERR(("Scanning being aborted\n"));
		return -EAGAIN;
	}
	if (request && request->n_ssids > WL_SCAN_PARAMS_SSID_MAX) {
<<<<<<< HEAD
		WL_ERR(("n_ssids > WL_SCAN_PARAMS_SSID_MAX\n"));
=======
		WL_ERR(("request null or n_ssids > WL_SCAN_PARAMS_SSID_MAX\n"));
>>>>>>> 7fcf91d7
		return -EOPNOTSUPP;
	}

	/* Arm scan timeout timer */
	mod_timer(&wl->scan_timeout, jiffies + WL_SCAN_TIMER_INTERVAL_MS * HZ / 1000);
	iscan_req = false;
	if (request) {		/* scan bss */
		ssids = request->ssids;
		if (wl->iscan_on && (!ssids || !ssids->ssid_len || request->n_ssids != 1)) {
			iscan_req = true;
		} else if (wl->escan_on) {
			escan_req = true;
			p2p_ssid = false;
			for (i = 0; i < request->n_ssids; i++) {
				if (ssids[i].ssid_len && IS_P2P_SSID(ssids[i].ssid)) {
					p2p_ssid = true;
					break;
				}
			}
			if (p2p_ssid) {
				if (wl->p2p_supported) {
					/* p2p scan trigger */
					if (p2p_on(wl) == false) {
						/* p2p on at the first time */
						p2p_on(wl) = true;
						wl_cfgp2p_set_firm_p2p(wl);
						get_primary_mac(wl, &primary_mac);
						wl_cfgp2p_generate_bss_mac(&primary_mac,
							&wl->p2p->dev_addr, &wl->p2p->int_addr);
					}
					p2p_scan(wl) = true;
				}
			} else {
				/* legacy scan trigger
				 * So, we have to disable p2p discovery if p2p discovery is on
				 */
				if (wl->p2p_supported) {
					p2p_scan(wl) = false;
					/* If Netdevice is not equals to primary and p2p is on
					*  , we will do p2p scan using P2PAPI_BSSCFG_DEVICE.
					*/
					if (p2p_on(wl) && (ndev != wl_to_prmry_ndev(wl)))
						p2p_scan(wl) = true;

					if (p2p_scan(wl) == false) {
						if (wl_get_p2p_status(wl, DISCOVERY_ON)) {
							err = wl_cfgp2p_discover_enable_search(wl,
							false);
							if (unlikely(err)) {
								goto scan_out;
							}

						}
					}
				}
				if (!wl->p2p_supported || !p2p_scan(wl)) {
					if (ndev == wl_to_prmry_ndev(wl)) {
						/* find the WPSIE */
						memset(wpsie, 0, sizeof(wpsie));
						if ((wps_ie = wl_cfgp2p_find_wpsie(
							(u8 *)request->ie,
							request->ie_len)) != NULL) {
							wpsie_len =
							wps_ie->length + WPA_RSN_IE_TAG_FIXED_LEN;
							memcpy(wpsie, wps_ie, wpsie_len);
						} else {
							wpsie_len = 0;
						}
						err = wl_cfgp2p_set_management_ie(wl, ndev, -1,
							VNDR_IE_PRBREQ_FLAG, wpsie, wpsie_len);
						if (unlikely(err)) {
							goto scan_out;
						}
					}
				}
			}
		}
	} else {		/* scan in ibss */
		/* we don't do iscan in ibss */
		ssids = this_ssid;
	}
	wl->scan_request = request;
	wl_set_drv_status(wl, SCANNING, ndev);
	if (iscan_req) {
		err = wl_do_iscan(wl, request);
		if (likely(!err))
			return err;
		else
			goto scan_out;
	} else if (escan_req) {
		if (wl->p2p_supported) {
			if (p2p_on(wl) && p2p_scan(wl)) {

				err = wl_cfgp2p_enable_discovery(wl, ndev,
				request->ie, request->ie_len);

				if (unlikely(err)) {
					goto scan_out;
				}
			}
		}
		err = wl_do_escan(wl, wiphy, ndev, request);
		if (likely(!err))
			return err;
		else
			goto scan_out;


	} else {
		memset(&sr->ssid, 0, sizeof(sr->ssid));
		sr->ssid.SSID_len =
			min_t(u8, sizeof(sr->ssid.SSID), ssids->ssid_len);
		if (sr->ssid.SSID_len) {
			memcpy(sr->ssid.SSID, ssids->ssid, sr->ssid.SSID_len);
			sr->ssid.SSID_len = htod32(sr->ssid.SSID_len);
			WL_SCAN(("Specific scan ssid=\"%s\" len=%d\n",
				sr->ssid.SSID, sr->ssid.SSID_len));
		} else {
			WL_SCAN(("Broadcast scan\n"));
		}
		WL_SCAN(("sr->ssid.SSID_len (%d)\n", sr->ssid.SSID_len));
		passive_scan = wl->active_scan ? 0 : 1;
		err = wldev_ioctl(ndev, WLC_SET_PASSIVE_SCAN,
			&passive_scan, sizeof(passive_scan), false);
		if (unlikely(err)) {
			WL_SCAN(("WLC_SET_PASSIVE_SCAN error (%d)\n", err));
			goto scan_out;
		}
		err = wldev_ioctl(ndev, WLC_SCAN, &sr->ssid,
			sizeof(sr->ssid), false);
		if (err) {
			if (err == -EBUSY) {
				WL_ERR(("system busy : scan for \"%s\" "
					"canceled\n", sr->ssid.SSID));
			} else {
				WL_ERR(("WLC_SCAN error (%d)\n", err));
			}
			goto scan_out;
		}
	}

	return 0;

scan_out:
	wl_clr_drv_status(wl, SCANNING, ndev);
	wl->scan_request = NULL;
	return err;
}

static s32
wl_cfg80211_scan(struct wiphy *wiphy, struct net_device *ndev,
	struct cfg80211_scan_request *request)
{
	s32 err = 0;
	struct wl_priv *wl = wiphy_priv(wiphy);

	WL_DBG(("Enter \n"));
	CHECK_SYS_UP(wl);

	err = __wl_cfg80211_scan(wiphy, ndev, request, NULL);
	if (unlikely(err)) {
		WL_ERR(("scan error (%d)\n", err));
		return err;
	}

	return err;
}

static s32 wl_set_rts(struct net_device *dev, u32 rts_threshold)
{
	s32 err = 0;

	err = wldev_iovar_setint(dev, "rtsthresh", rts_threshold);
	if (unlikely(err)) {
		WL_ERR(("Error (%d)\n", err));
		return err;
	}
	return err;
}

static s32 wl_set_frag(struct net_device *dev, u32 frag_threshold)
{
	s32 err = 0;

	err = wldev_iovar_setint_bsscfg(dev, "fragthresh", frag_threshold, 0);
	if (unlikely(err)) {
		WL_ERR(("Error (%d)\n", err));
		return err;
	}
	return err;
}

static s32 wl_set_retry(struct net_device *dev, u32 retry, bool l)
{
	s32 err = 0;
	u32 cmd = (l ? WLC_SET_LRL : WLC_SET_SRL);

	retry = htod32(retry);
	err = wldev_ioctl(dev, cmd, &retry, sizeof(retry), false);
	if (unlikely(err)) {
		WL_ERR(("cmd (%d) , error (%d)\n", cmd, err));
		return err;
	}
	return err;
}

static s32 wl_cfg80211_set_wiphy_params(struct wiphy *wiphy, u32 changed)
{
	struct wl_priv *wl = (struct wl_priv *)wiphy_priv(wiphy);
	struct net_device *ndev = wl_to_prmry_ndev(wl);
	s32 err = 0;

	CHECK_SYS_UP(wl);
	WL_DBG(("Enter\n"));
	if (changed & WIPHY_PARAM_RTS_THRESHOLD &&
		(wl->conf->rts_threshold != wiphy->rts_threshold)) {
		wl->conf->rts_threshold = wiphy->rts_threshold;
		err = wl_set_rts(ndev, wl->conf->rts_threshold);
		if (!err)
			return err;
	}
	if (changed & WIPHY_PARAM_FRAG_THRESHOLD &&
		(wl->conf->frag_threshold != wiphy->frag_threshold)) {
		wl->conf->frag_threshold = wiphy->frag_threshold;
		err = wl_set_frag(ndev, wl->conf->frag_threshold);
		if (!err)
			return err;
	}
	if (changed & WIPHY_PARAM_RETRY_LONG &&
		(wl->conf->retry_long != wiphy->retry_long)) {
		wl->conf->retry_long = wiphy->retry_long;
		err = wl_set_retry(ndev, wl->conf->retry_long, true);
		if (!err)
			return err;
	}
	if (changed & WIPHY_PARAM_RETRY_SHORT &&
		(wl->conf->retry_short != wiphy->retry_short)) {
		wl->conf->retry_short = wiphy->retry_short;
		err = wl_set_retry(ndev, wl->conf->retry_short, false);
		if (!err) {
			return err;
		}
	}
	return err;
}

static s32
wl_cfg80211_join_ibss(struct wiphy *wiphy, struct net_device *dev,
	struct cfg80211_ibss_params *params)
{
	struct wl_priv *wl = wiphy_priv(wiphy);
	struct cfg80211_bss *bss;
	struct ieee80211_channel *chan;
	struct wl_join_params join_params;
	struct cfg80211_ssid ssid;
	s32 scan_retry = 0;
	s32 err = 0;
	bool rollback_lock = false;

	WL_TRACE(("In\n"));
	CHECK_SYS_UP(wl);
	if (params->bssid) {
		WL_ERR(("Invalid bssid\n"));
		return -EOPNOTSUPP;
	}
	bss = cfg80211_get_ibss(wiphy, NULL, params->ssid, params->ssid_len);
	if (!bss) {
		memcpy(ssid.ssid, params->ssid, params->ssid_len);
		ssid.ssid_len = params->ssid_len;
		do {
			if (unlikely
				(__wl_cfg80211_scan(wiphy, dev, NULL, &ssid) ==
				 -EBUSY)) {
				wl_delay(150);
			} else {
				break;
			}
		} while (++scan_retry < WL_SCAN_RETRY_MAX);
		/* to allow scan_inform to propagate to cfg80211 plane */
		if (rtnl_is_locked()) {
			rtnl_unlock();
			rollback_lock = true;
		}

		/* wait 4 secons till scan done.... */
		schedule_timeout_interruptible(4 * HZ);
		if (rollback_lock)
			rtnl_lock();
		bss = cfg80211_get_ibss(wiphy, NULL,
			params->ssid, params->ssid_len);
	}
	if (bss) {
		wl->ibss_starter = false;
		WL_DBG(("Found IBSS\n"));
	} else {
		wl->ibss_starter = true;
	}
	chan = params->channel;
	if (chan)
		wl->channel = ieee80211_frequency_to_channel(chan->center_freq);
	/*
	 * Join with specific BSSID and cached SSID
	 * If SSID is zero join based on BSSID only
	 */
	memset(&join_params, 0, sizeof(join_params));
	memcpy((void *)join_params.ssid.SSID, (void *)params->ssid,
		params->ssid_len);
	join_params.ssid.SSID_len = htod32(params->ssid_len);
	if (params->bssid)
		memcpy(&join_params.params.bssid, params->bssid,
			ETHER_ADDR_LEN);
	else
		memset(&join_params.params.bssid, 0, ETHER_ADDR_LEN);

	err = wldev_ioctl(dev, WLC_SET_SSID, &join_params,
		sizeof(join_params), false);
	if (unlikely(err)) {
		WL_ERR(("Error (%d)\n", err));
		return err;
	}
	return err;
}

static s32 wl_cfg80211_leave_ibss(struct wiphy *wiphy, struct net_device *dev)
{
	struct wl_priv *wl = wiphy_priv(wiphy);
	s32 err = 0;

	CHECK_SYS_UP(wl);
	wl_link_down(wl);

	return err;
}

static s32
wl_set_wpa_version(struct net_device *dev, struct cfg80211_connect_params *sme)
{
	struct wl_priv *wl = wlcfg_drv_priv;
	struct wl_security *sec;
	s32 val = 0;
	s32 err = 0;
	s32 bssidx = wl_cfgp2p_find_idx(wl, dev);

	if (sme->crypto.wpa_versions & NL80211_WPA_VERSION_1)
		val = WPA_AUTH_PSK | WPA_AUTH_UNSPECIFIED;
	else if (sme->crypto.wpa_versions & NL80211_WPA_VERSION_2)
		val = WPA2_AUTH_PSK| WPA2_AUTH_UNSPECIFIED;
	else
		val = WPA_AUTH_DISABLED;

	if (is_wps_conn(sme))
		val = WPA_AUTH_DISABLED;

	WL_DBG(("setting wpa_auth to 0x%0x\n", val));
	err = wldev_iovar_setint_bsscfg(dev, "wpa_auth", val, bssidx);
	if (unlikely(err)) {
		WL_ERR(("set wpa_auth failed (%d)\n", err));
		return err;
	}
	sec = wl_read_prof(wl, dev, WL_PROF_SEC);
	sec->wpa_versions = sme->crypto.wpa_versions;
	return err;
}

static s32
wl_set_auth_type(struct net_device *dev, struct cfg80211_connect_params *sme)
{
	struct wl_priv *wl = wlcfg_drv_priv;
	struct wl_security *sec;
	s32 val = 0;
	s32 err = 0;
	s32 bssidx = wl_cfgp2p_find_idx(wl, dev);
	switch (sme->auth_type) {
	case NL80211_AUTHTYPE_OPEN_SYSTEM:
		val = 0;
		WL_DBG(("open system\n"));
		break;
	case NL80211_AUTHTYPE_SHARED_KEY:
		val = 1;
		WL_DBG(("shared key\n"));
		break;
	case NL80211_AUTHTYPE_AUTOMATIC:
		val = 2;
		WL_DBG(("automatic\n"));
		break;
	case NL80211_AUTHTYPE_NETWORK_EAP:
		WL_DBG(("network eap\n"));
	default:
		val = 2;
		WL_ERR(("invalid auth type (%d)\n", sme->auth_type));
		break;
	}

	err = wldev_iovar_setint_bsscfg(dev, "auth", val, bssidx);
	if (unlikely(err)) {
		WL_ERR(("set auth failed (%d)\n", err));
		return err;
	}
	sec = wl_read_prof(wl, dev, WL_PROF_SEC);
	sec->auth_type = sme->auth_type;
	return err;
}

static s32
wl_set_set_cipher(struct net_device *dev, struct cfg80211_connect_params *sme)
{
	struct wl_priv *wl = wlcfg_drv_priv;
	struct wl_security *sec;
	s32 pval = 0;
	s32 gval = 0;
	s32 err = 0;
	s32 bssidx = wl_cfgp2p_find_idx(wl, dev);

	if (sme->crypto.n_ciphers_pairwise) {
		switch (sme->crypto.ciphers_pairwise[0]) {
		case WLAN_CIPHER_SUITE_WEP40:
		case WLAN_CIPHER_SUITE_WEP104:
			pval = WEP_ENABLED;
			break;
		case WLAN_CIPHER_SUITE_TKIP:
			pval = TKIP_ENABLED;
			break;
		case WLAN_CIPHER_SUITE_CCMP:
			pval = AES_ENABLED;
			break;
		case WLAN_CIPHER_SUITE_AES_CMAC:
			pval = AES_ENABLED;
			break;
		default:
			WL_ERR(("invalid cipher pairwise (%d)\n",
				sme->crypto.ciphers_pairwise[0]));
			return -EINVAL;
		}
	}
	if (sme->crypto.cipher_group) {
		switch (sme->crypto.cipher_group) {
		case WLAN_CIPHER_SUITE_WEP40:
		case WLAN_CIPHER_SUITE_WEP104:
			gval = WEP_ENABLED;
			break;
		case WLAN_CIPHER_SUITE_TKIP:
			gval = TKIP_ENABLED;
			break;
		case WLAN_CIPHER_SUITE_CCMP:
			gval = AES_ENABLED;
			break;
		case WLAN_CIPHER_SUITE_AES_CMAC:
			gval = AES_ENABLED;
			break;
		default:
			WL_ERR(("invalid cipher group (%d)\n",
				sme->crypto.cipher_group));
			return -EINVAL;
		}
	}

	WL_DBG(("pval (%d) gval (%d)\n", pval, gval));

	if (is_wps_conn(sme)) {
		err = wldev_iovar_setint_bsscfg(dev, "wsec", 4, bssidx);
	} else {
		WL_DBG((" NO, is_wps_conn, Set pval | gval to WSEC"));
		err = wldev_iovar_setint_bsscfg(dev, "wsec",
				pval | gval, bssidx);
	}
	if (unlikely(err)) {
		WL_ERR(("error (%d)\n", err));
		return err;
	}

	sec = wl_read_prof(wl, dev, WL_PROF_SEC);
	sec->cipher_pairwise = sme->crypto.ciphers_pairwise[0];
	sec->cipher_group = sme->crypto.cipher_group;

	return err;
}

static s32
wl_set_key_mgmt(struct net_device *dev, struct cfg80211_connect_params *sme)
{
	struct wl_priv *wl = wlcfg_drv_priv;
	struct wl_security *sec;
	s32 val = 0;
	s32 err = 0;
	s32 bssidx = wl_cfgp2p_find_idx(wl, dev);

	if (sme->crypto.n_akm_suites) {
		err = wldev_iovar_getint(dev, "wpa_auth", &val);
		if (unlikely(err)) {
			WL_ERR(("could not get wpa_auth (%d)\n", err));
			return err;
		}
		if (val & (WPA_AUTH_PSK | WPA_AUTH_UNSPECIFIED)) {
			switch (sme->crypto.akm_suites[0]) {
			case WLAN_AKM_SUITE_8021X:
				val = WPA_AUTH_UNSPECIFIED;
				break;
			case WLAN_AKM_SUITE_PSK:
				val = WPA_AUTH_PSK;
				break;
			default:
				WL_ERR(("invalid cipher group (%d)\n",
					sme->crypto.cipher_group));
				return -EINVAL;
			}
		} else if (val & (WPA2_AUTH_PSK | WPA2_AUTH_UNSPECIFIED)) {
			switch (sme->crypto.akm_suites[0]) {
			case WLAN_AKM_SUITE_8021X:
				val = WPA2_AUTH_UNSPECIFIED;
				break;
			case WLAN_AKM_SUITE_PSK:
				val = WPA2_AUTH_PSK;
				break;
			default:
				WL_ERR(("invalid cipher group (%d)\n",
					sme->crypto.cipher_group));
				return -EINVAL;
			}
		}
		WL_DBG(("setting wpa_auth to %d\n", val));

		err = wldev_iovar_setint_bsscfg(dev, "wpa_auth", val, bssidx);
		if (unlikely(err)) {
			WL_ERR(("could not set wpa_auth (%d)\n", err));
			return err;
		}
	}
	sec = wl_read_prof(wl, dev, WL_PROF_SEC);
	sec->wpa_auth = sme->crypto.akm_suites[0];

	return err;
}

static s32
wl_set_set_sharedkey(struct net_device *dev,
	struct cfg80211_connect_params *sme)
{
	struct wl_priv *wl = wlcfg_drv_priv;
	struct wl_security *sec;
	struct wl_wsec_key key;
	s32 val;
	s32 err = 0;
	s32 bssidx = wl_cfgp2p_find_idx(wl, dev);

	WL_DBG(("key len (%d)\n", sme->key_len));
	if (sme->key_len) {
		sec = wl_read_prof(wl, dev, WL_PROF_SEC);
		WL_DBG(("wpa_versions 0x%x cipher_pairwise 0x%x\n",
			sec->wpa_versions, sec->cipher_pairwise));
		if (!(sec->wpa_versions & (NL80211_WPA_VERSION_1 |
			NL80211_WPA_VERSION_2)) &&
			(sec->cipher_pairwise & (WLAN_CIPHER_SUITE_WEP40 |
		WLAN_CIPHER_SUITE_WEP104)))
		{
			memset(&key, 0, sizeof(key));
			key.len = (u32) sme->key_len;
			key.index = (u32) sme->key_idx;
			if (unlikely(key.len > sizeof(key.data))) {
				WL_ERR(("Too long key length (%u)\n", key.len));
				return -EINVAL;
			}
			memcpy(key.data, sme->key, key.len);
			key.flags = WL_PRIMARY_KEY;
			switch (sec->cipher_pairwise) {
			case WLAN_CIPHER_SUITE_WEP40:
				key.algo = CRYPTO_ALGO_WEP1;
				break;
			case WLAN_CIPHER_SUITE_WEP104:
				key.algo = CRYPTO_ALGO_WEP128;
				break;
			default:
				WL_ERR(("Invalid algorithm (%d)\n",
					sme->crypto.ciphers_pairwise[0]));
				return -EINVAL;
			}
			/* Set the new key/index */
			WL_DBG(("key length (%d) key index (%d) algo (%d)\n",
				key.len, key.index, key.algo));
			WL_DBG(("key \"%s\"\n", key.data));
			swap_key_from_BE(&key);
			err = wldev_iovar_setbuf_bsscfg(dev, "wsec_key", &key, sizeof(key),
				wl->ioctl_buf, WLC_IOCTL_MAXLEN, bssidx, &wl->ioctl_buf_sync);
			if (unlikely(err)) {
				WL_ERR(("WLC_SET_KEY error (%d)\n", err));
				return err;
			}
			if (sec->auth_type == NL80211_AUTHTYPE_OPEN_SYSTEM) {
				WL_DBG(("set auth_type to shared key\n"));
				val = 1;	/* shared key */
				err = wldev_iovar_setint_bsscfg(dev, "auth", val, bssidx);
				if (unlikely(err)) {
					WL_ERR(("set auth failed (%d)\n", err));
					return err;
				}
			}
		}
	}
	return err;
}

static s32
wl_cfg80211_connect(struct wiphy *wiphy, struct net_device *dev,
	struct cfg80211_connect_params *sme)
{
	struct wl_priv *wl = wiphy_priv(wiphy);
	struct ieee80211_channel *chan = sme->channel;
	wl_extjoin_params_t *ext_join_params;
	struct wl_join_params join_params;
	size_t join_params_size;
	s32 err = 0;
	wpa_ie_fixed_t *wpa_ie;
	wpa_ie_fixed_t *wps_ie;
	bcm_tlv_t *wpa2_ie;
	u8* wpaie  = 0;
	u32 wpaie_len = 0;
	u32 wpsie_len = 0;
	u32 chan_cnt = 0;
	u8 wpsie[IE_MAX_LEN];
	struct ether_addr bssid;

	WL_DBG(("In\n"));
	CHECK_SYS_UP(wl);

	/*
	 * Cancel ongoing scan to sync up with sme state machine of cfg80211.
	 */
	if (wl->scan_request) {
		wl_cfg80211_scan_abort(wl, dev);
	}
	/* Clean BSSID */
	bzero(&bssid, sizeof(bssid));
	wl_update_prof(wl, dev, NULL, (void *)&bssid, WL_PROF_BSSID);

	if (IS_P2P_SSID(sme->ssid) && (dev != wl_to_prmry_ndev(wl))) {
		/* we only allow to connect using virtual interface in case of P2P */
		if (p2p_is_on(wl) && is_wps_conn(sme)) {
			WL_DBG(("ASSOC1 p2p index : %d sme->ie_len %d\n",
				wl_cfgp2p_find_idx(wl, dev), sme->ie_len));
			/* Have to apply WPS IE + P2P IE in assoc req frame */
			wl_cfgp2p_set_management_ie(wl, dev,
				wl_cfgp2p_find_idx(wl, dev), VNDR_IE_PRBREQ_FLAG,
				wl_to_p2p_bss_saved_ie(wl, P2PAPI_BSSCFG_DEVICE).p2p_probe_req_ie,
				wl_to_p2p_bss_saved_ie(wl,
				P2PAPI_BSSCFG_DEVICE).p2p_probe_req_ie_len);
			wl_cfgp2p_set_management_ie(wl, dev, wl_cfgp2p_find_idx(wl, dev),
				VNDR_IE_ASSOCREQ_FLAG, sme->ie, sme->ie_len);
		} else if (p2p_is_on(wl) && (sme->crypto.wpa_versions & NL80211_WPA_VERSION_2)) {
			/* This is the connect req after WPS is done [credentials exchanged]
			 * currently identified with WPA_VERSION_2 .
			 * Update the previously set IEs with
			 * the newly received IEs from Supplicant. This will remove the WPS IE from
			 * the Assoc Req.
			 */
			WL_DBG(("ASSOC2 p2p index : %d sme->ie_len %d\n",
				wl_cfgp2p_find_idx(wl, dev), sme->ie_len));
			wl_cfgp2p_set_management_ie(wl, dev, wl_cfgp2p_find_idx(wl, dev),
				VNDR_IE_ASSOCREQ_FLAG, sme->ie, sme->ie_len);
		}

	} else if (dev == wl_to_prmry_ndev(wl)) {
			/* find the RSN_IE */
			if ((wpa2_ie = bcm_parse_tlvs((u8 *)sme->ie, sme->ie_len,
				DOT11_MNG_RSN_ID)) != NULL) {
				WL_DBG((" WPA2 IE is found\n"));
			}
			/* find the WPA_IE */
			if ((wpa_ie = wl_cfgp2p_find_wpaie((u8 *)sme->ie,
				sme->ie_len)) != NULL) {
				WL_DBG((" WPA IE is found\n"));
			}
			if (wpa_ie != NULL || wpa2_ie != NULL) {
				wpaie = (wpa_ie != NULL) ? (u8 *)wpa_ie : (u8 *)wpa2_ie;
				wpaie_len = (wpa_ie != NULL) ? wpa_ie->length : wpa2_ie->len;
				wpaie_len += WPA_RSN_IE_TAG_FIXED_LEN;
				wldev_iovar_setbuf(dev, "wpaie", wpaie, wpaie_len,
					wl->ioctl_buf, WLC_IOCTL_MAXLEN, &wl->ioctl_buf_sync);
			} else {
				wldev_iovar_setbuf(dev, "wpaie", NULL, 0,
					wl->ioctl_buf, WLC_IOCTL_MAXLEN, &wl->ioctl_buf_sync);
			}

			/* find the WPSIE */
			memset(wpsie, 0, sizeof(wpsie));
			if ((wps_ie = wl_cfgp2p_find_wpsie((u8 *)sme->ie,
				sme->ie_len)) != NULL) {
				wpsie_len = wps_ie->length +WPA_RSN_IE_TAG_FIXED_LEN;
				memcpy(wpsie, wps_ie, wpsie_len);
			} else {
				wpsie_len = 0;
			}
			err = wl_cfgp2p_set_management_ie(wl, dev, -1,
				VNDR_IE_ASSOCREQ_FLAG, wpsie, wpsie_len);
			if (unlikely(err)) {
				return err;
			}
	}
	if (unlikely(!sme->ssid)) {
		WL_ERR(("Invalid ssid\n"));
		return -EOPNOTSUPP;
	}
	if (chan) {
		wl->channel = ieee80211_frequency_to_channel(chan->center_freq);
		chan_cnt = 1;
		WL_DBG(("channel (%d), center_req (%d)\n", wl->channel,
			chan->center_freq));
	} else
		wl->channel = 0;
	WL_DBG(("ie (%p), ie_len (%zd)\n", sme->ie, sme->ie_len));
	err = wl_set_wpa_version(dev, sme);
	if (unlikely(err)) {
		WL_ERR(("Invalid wpa_version\n"));
		return err;
	}

	err = wl_set_auth_type(dev, sme);
	if (unlikely(err)) {
		WL_ERR(("Invalid auth type\n"));
		return err;
	}

	err = wl_set_set_cipher(dev, sme);
	if (unlikely(err)) {
		WL_ERR(("Invalid ciper\n"));
		return err;
	}

	err = wl_set_key_mgmt(dev, sme);
	if (unlikely(err)) {
		WL_ERR(("Invalid key mgmt\n"));
		return err;
	}

	err = wl_set_set_sharedkey(dev, sme);
	if (unlikely(err)) {
		WL_ERR(("Invalid shared key\n"));
		return err;
	}

	/*
	 *  Join with specific BSSID and cached SSID
	 *  If SSID is zero join based on BSSID only
	 */
	join_params_size = WL_EXTJOIN_PARAMS_FIXED_SIZE +
		chan_cnt * sizeof(chanspec_t);
	ext_join_params =  (wl_extjoin_params_t*)kzalloc(join_params_size, GFP_KERNEL);
	if (ext_join_params == NULL) {
		err = -ENOMEM;
		wl_clr_drv_status(wl, CONNECTING, dev);
		goto exit;
	}
	ext_join_params->ssid.SSID_len = min(sizeof(ext_join_params->ssid.SSID), sme->ssid_len);
	memcpy(&ext_join_params->ssid.SSID, sme->ssid, ext_join_params->ssid.SSID_len);
	ext_join_params->ssid.SSID_len = htod32(ext_join_params->ssid.SSID_len);
	/* Set up join scan parameters */
	ext_join_params->scan.scan_type = -1;
	ext_join_params->scan.nprobes = 2;
	/* increate dwell time to receive probe response or detect Beacon
	* from target AP at a noisy air only during connect command
	*/
	ext_join_params->scan.active_time = WL_SCAN_ACTIVE_TIME*3;
	ext_join_params->scan.passive_time = WL_SCAN_PASSIVE_TIME*3;
	ext_join_params->scan.home_time = -1;

	if (sme->bssid)
		memcpy(&ext_join_params->assoc.bssid, sme->bssid, ETH_ALEN);
	else
		memcpy(&ext_join_params->assoc.bssid, &ether_bcast, ETH_ALEN);
	ext_join_params->assoc.chanspec_num = chan_cnt;
	if (chan_cnt) {
		u16 channel, band, bw, ctl_sb;
		chanspec_t chspec;
		channel = wl->channel;
		band = (channel <= CH_MAX_2G_CHANNEL) ? WL_CHANSPEC_BAND_2G
			: WL_CHANSPEC_BAND_5G;
		bw = WL_CHANSPEC_BW_20;
		ctl_sb = WL_CHANSPEC_CTL_SB_NONE;
		chspec = (channel | band | bw | ctl_sb);
		ext_join_params->assoc.chanspec_list[0]  &= WL_CHANSPEC_CHAN_MASK;
		ext_join_params->assoc.chanspec_list[0] |= chspec;
		ext_join_params->assoc.chanspec_list[0] =
			htodchanspec(ext_join_params->assoc.chanspec_list[0]);
	}
	ext_join_params->assoc.chanspec_num = htod32(ext_join_params->assoc.chanspec_num);
	if (ext_join_params->ssid.SSID_len < IEEE80211_MAX_SSID_LEN) {
		WL_INFO(("ssid \"%s\", len (%d)\n", ext_join_params->ssid.SSID,
			ext_join_params->ssid.SSID_len));
	}
	wl_set_drv_status(wl, CONNECTING, dev);
	err = wldev_iovar_setbuf_bsscfg(dev, "join", ext_join_params, join_params_size,
		wl->ioctl_buf, WLC_IOCTL_MAXLEN, wl_cfgp2p_find_idx(wl, dev), &wl->ioctl_buf_sync);
	kfree(ext_join_params);
	if (err) {
		wl_clr_drv_status(wl, CONNECTING, dev);
		if (err == BCME_UNSUPPORTED) {
			WL_DBG(("join iovar is not supported\n"));
			goto set_ssid;
		} else
			WL_ERR(("error (%d)\n", err));
	} else
		goto exit;

set_ssid:
	memset(&join_params, 0, sizeof(join_params));
	join_params_size = sizeof(join_params.ssid);

	join_params.ssid.SSID_len = min(sizeof(join_params.ssid.SSID), sme->ssid_len);
	memcpy(&join_params.ssid.SSID, sme->ssid, join_params.ssid.SSID_len);
	join_params.ssid.SSID_len = htod32(join_params.ssid.SSID_len);
	wl_update_prof(wl, dev, NULL, &join_params.ssid, WL_PROF_SSID);
	if (sme->bssid)
		memcpy(&join_params.params.bssid, sme->bssid, ETH_ALEN);
	else
		memcpy(&join_params.params.bssid, &ether_bcast, ETH_ALEN);

	wl_ch_to_chanspec(wl->channel, &join_params, &join_params_size);
	WL_DBG(("join_param_size %d\n", join_params_size));

	if (join_params.ssid.SSID_len < IEEE80211_MAX_SSID_LEN) {
		WL_INFO(("ssid \"%s\", len (%d)\n", join_params.ssid.SSID,
			join_params.ssid.SSID_len));
	}
	wl_set_drv_status(wl, CONNECTING, dev);
	err = wldev_ioctl(dev, WLC_SET_SSID, &join_params, join_params_size, true);
	if (err) {
		WL_ERR(("error (%d)\n", err));
		wl_clr_drv_status(wl, CONNECTING, dev);
	}
exit:
	return err;
}

static s32
wl_cfg80211_disconnect(struct wiphy *wiphy, struct net_device *dev,
	u16 reason_code)
{
	struct wl_priv *wl = wiphy_priv(wiphy);
	scb_val_t scbval;
	bool act = false;
	s32 err = 0;
	u8 *curbssid;
	WL_ERR(("Reason %d\n", reason_code));
	CHECK_SYS_UP(wl);
	act = *(bool *) wl_read_prof(wl, dev, WL_PROF_ACT);
	curbssid = wl_read_prof(wl, dev, WL_PROF_BSSID);
	if (act) {
		/*
		* Cancel ongoing scan to sync up with sme state machine of cfg80211.
		*/
		if (wl->scan_request) {
			wl_cfg80211_scan_abort(wl, dev);
		}
		wl_set_drv_status(wl, DISCONNECTING, dev);
		scbval.val = reason_code;
		memcpy(&scbval.ea, curbssid, ETHER_ADDR_LEN);
		scbval.val = htod32(scbval.val);
		err = wldev_ioctl(dev, WLC_DISASSOC, &scbval,
			sizeof(scb_val_t), true);
		if (unlikely(err)) {
			wl_clr_drv_status(wl, DISCONNECTING, dev);
			WL_ERR(("error (%d)\n", err));
			return err;
		}
	}

	return err;
}

static s32
wl_cfg80211_set_tx_power(struct wiphy *wiphy,
	enum nl80211_tx_power_setting type, s32 dbm)
{

	struct wl_priv *wl = wiphy_priv(wiphy);
	struct net_device *ndev = wl_to_prmry_ndev(wl);
	u16 txpwrmw;
	s32 err = 0;
	s32 disable = 0;

	CHECK_SYS_UP(wl);
	switch (type) {
	case NL80211_TX_POWER_AUTOMATIC:
		break;
	case NL80211_TX_POWER_LIMITED:
		if (dbm < 0) {
			WL_ERR(("TX_POWER_LIMITTED - dbm is negative\n"));
			return -EINVAL;
		}
		break;
	case NL80211_TX_POWER_FIXED:
		if (dbm < 0) {
			WL_ERR(("TX_POWER_FIXED - dbm is negative..\n"));
			return -EINVAL;
		}
		break;
	}
	/* Make sure radio is off or on as far as software is concerned */
	disable = WL_RADIO_SW_DISABLE << 16;
	disable = htod32(disable);
	err = wldev_ioctl(ndev, WLC_SET_RADIO, &disable, sizeof(disable), true);
	if (unlikely(err)) {
		WL_ERR(("WLC_SET_RADIO error (%d)\n", err));
		return err;
	}

	if (dbm > 0xffff)
		txpwrmw = 0xffff;
	else
		txpwrmw = (u16) dbm;
	err = wldev_iovar_setint(ndev, "qtxpower",
		(s32) (bcm_mw_to_qdbm(txpwrmw)));
	if (unlikely(err)) {
		WL_ERR(("qtxpower error (%d)\n", err));
		return err;
	}
	wl->conf->tx_power = dbm;

	return err;
}

static s32 wl_cfg80211_get_tx_power(struct wiphy *wiphy, s32 *dbm)
{
	struct wl_priv *wl = wiphy_priv(wiphy);
	struct net_device *ndev = wl_to_prmry_ndev(wl);
	s32 txpwrdbm;
	u8 result;
	s32 err = 0;

	CHECK_SYS_UP(wl);
	err = wldev_iovar_getint(ndev, "qtxpower", &txpwrdbm);
	if (unlikely(err)) {
		WL_ERR(("error (%d)\n", err));
		return err;
	}
	result = (u8) (txpwrdbm & ~WL_TXPWR_OVERRIDE);
	*dbm = (s32) bcm_qdbm_to_mw(result);

	return err;
}

static s32
wl_cfg80211_config_default_key(struct wiphy *wiphy, struct net_device *dev,
	u8 key_idx, bool unicast, bool multicast)
{
	struct wl_priv *wl = wiphy_priv(wiphy);
	u32 index;
	s32 wsec;
	s32 err = 0;
	s32 bssidx = wl_cfgp2p_find_idx(wl, dev);

	WL_DBG(("key index (%d)\n", key_idx));
	CHECK_SYS_UP(wl);
	err = wldev_iovar_getint_bsscfg(dev, "wsec", &wsec, bssidx);
	if (unlikely(err)) {
		WL_ERR(("WLC_GET_WSEC error (%d)\n", err));
		return err;
	}
	if (wsec & WEP_ENABLED) {
		/* Just select a new current key */
		index = (u32) key_idx;
		index = htod32(index);
		err = wldev_ioctl(dev, WLC_SET_KEY_PRIMARY, &index,
			sizeof(index), true);
		if (unlikely(err)) {
			WL_ERR(("error (%d)\n", err));
		}
	}
	return err;
}

static s32
wl_add_keyext(struct wiphy *wiphy, struct net_device *dev,
	u8 key_idx, const u8 *mac_addr, struct key_params *params)
{
	struct wl_priv *wl = wiphy_priv(wiphy);
	struct wl_wsec_key key;
	s32 err = 0;
	s32 bssidx = wl_cfgp2p_find_idx(wl, dev);
	s32 mode = wl_get_mode_by_netdev(wl, dev);
	memset(&key, 0, sizeof(key));
	key.index = (u32) key_idx;

	if (!ETHER_ISMULTI(mac_addr))
		memcpy((char *)&key.ea, (void *)mac_addr, ETHER_ADDR_LEN);
	key.len = (u32) params->key_len;

	/* check for key index change */
	if (key.len == 0) {
		/* key delete */
		swap_key_from_BE(&key);
		wldev_iovar_setbuf_bsscfg(dev, "wsec_key", &key, sizeof(key),
			wl->ioctl_buf, WLC_IOCTL_MAXLEN, bssidx, &wl->ioctl_buf_sync);
		if (unlikely(err)) {
			WL_ERR(("key delete error (%d)\n", err));
			return err;
		}
	} else {
		if (key.len > sizeof(key.data)) {
			WL_ERR(("Invalid key length (%d)\n", key.len));
			return -EINVAL;
		}
		WL_DBG(("Setting the key index %d\n", key.index));
		memcpy(key.data, params->key, key.len);

		if ((mode == WL_MODE_BSS) &&
			(params->cipher == WLAN_CIPHER_SUITE_TKIP)) {
			u8 keybuf[8];
			memcpy(keybuf, &key.data[24], sizeof(keybuf));
			memcpy(&key.data[24], &key.data[16], sizeof(keybuf));
			memcpy(&key.data[16], keybuf, sizeof(keybuf));
		}

		/* if IW_ENCODE_EXT_RX_SEQ_VALID set */
		if (params->seq && params->seq_len == 6) {
			/* rx iv */
			u8 *ivptr;
			ivptr = (u8 *) params->seq;
			key.rxiv.hi = (ivptr[5] << 24) | (ivptr[4] << 16) |
				(ivptr[3] << 8) | ivptr[2];
			key.rxiv.lo = (ivptr[1] << 8) | ivptr[0];
			key.iv_initialized = true;
		}

		switch (params->cipher) {
		case WLAN_CIPHER_SUITE_WEP40:
			key.algo = CRYPTO_ALGO_WEP1;
			WL_DBG(("WLAN_CIPHER_SUITE_WEP40\n"));
			break;
		case WLAN_CIPHER_SUITE_WEP104:
			key.algo = CRYPTO_ALGO_WEP128;
			WL_DBG(("WLAN_CIPHER_SUITE_WEP104\n"));
			break;
		case WLAN_CIPHER_SUITE_TKIP:
			key.algo = CRYPTO_ALGO_TKIP;
			WL_DBG(("WLAN_CIPHER_SUITE_TKIP\n"));
			break;
		case WLAN_CIPHER_SUITE_AES_CMAC:
			key.algo = CRYPTO_ALGO_AES_CCM;
			WL_DBG(("WLAN_CIPHER_SUITE_AES_CMAC\n"));
			break;
		case WLAN_CIPHER_SUITE_CCMP:
			key.algo = CRYPTO_ALGO_AES_CCM;
			WL_DBG(("WLAN_CIPHER_SUITE_CCMP\n"));
			break;
		default:
			WL_ERR(("Invalid cipher (0x%x)\n", params->cipher));
			return -EINVAL;
		}
		swap_key_from_BE(&key);
#if defined(CONFIG_WIRELESS_EXT)
		dhd_wait_pend8021x(dev);
#endif
		wldev_iovar_setbuf_bsscfg(dev, "wsec_key", &key, sizeof(key),
			wl->ioctl_buf, WLC_IOCTL_MAXLEN, bssidx, &wl->ioctl_buf_sync);
		if (unlikely(err)) {
			WL_ERR(("WLC_SET_KEY error (%d)\n", err));
			return err;
		}
	}
	return err;
}

static s32
wl_cfg80211_add_key(struct wiphy *wiphy, struct net_device *dev,
	u8 key_idx, bool pairwise, const u8 *mac_addr,
	struct key_params *params)
{
	struct wl_wsec_key key;
	s32 val = 0;
	s32 wsec = 0;
	s32 err = 0;
	u8 keybuf[8];
	s32 bssidx = 0;
	struct wl_priv *wl = wiphy_priv(wiphy);
	s32 mode = wl_get_mode_by_netdev(wl, dev);
	WL_DBG(("key index (%d)\n", key_idx));
	CHECK_SYS_UP(wl);

	bssidx = wl_cfgp2p_find_idx(wl, dev);

	if (mac_addr) {
		wl_add_keyext(wiphy, dev, key_idx, mac_addr, params);
		goto exit;
	}
	memset(&key, 0, sizeof(key));

	key.len = (u32) params->key_len;
	key.index = (u32) key_idx;

	if (unlikely(key.len > sizeof(key.data))) {
		WL_ERR(("Too long key length (%u)\n", key.len));
		return -EINVAL;
	}
	memcpy(key.data, params->key, key.len);

	key.flags = WL_PRIMARY_KEY;
	switch (params->cipher) {
	case WLAN_CIPHER_SUITE_WEP40:
		key.algo = CRYPTO_ALGO_WEP1;
		val = WEP_ENABLED;
		WL_DBG(("WLAN_CIPHER_SUITE_WEP40\n"));
		break;
	case WLAN_CIPHER_SUITE_WEP104:
		key.algo = CRYPTO_ALGO_WEP128;
		val = WEP_ENABLED;
		WL_DBG(("WLAN_CIPHER_SUITE_WEP104\n"));
		break;
	case WLAN_CIPHER_SUITE_TKIP:
		key.algo = CRYPTO_ALGO_TKIP;
		val = TKIP_ENABLED;
		/* wpa_supplicant switches the third and fourth quarters of the TKIP key */
		if (mode == WL_MODE_BSS) {
			bcopy(&key.data[24], keybuf, sizeof(keybuf));
			bcopy(&key.data[16], &key.data[24], sizeof(keybuf));
			bcopy(keybuf, &key.data[16], sizeof(keybuf));
		}
		WL_DBG(("WLAN_CIPHER_SUITE_TKIP\n"));
		break;
	case WLAN_CIPHER_SUITE_AES_CMAC:
		key.algo = CRYPTO_ALGO_AES_CCM;
		val = AES_ENABLED;
		WL_DBG(("WLAN_CIPHER_SUITE_AES_CMAC\n"));
		break;
	case WLAN_CIPHER_SUITE_CCMP:
		key.algo = CRYPTO_ALGO_AES_CCM;
		val = AES_ENABLED;
		WL_DBG(("WLAN_CIPHER_SUITE_CCMP\n"));
		break;
	default:
		WL_ERR(("Invalid cipher (0x%x)\n", params->cipher));
		return -EINVAL;
	}

	/* Set the new key/index */
	swap_key_from_BE(&key);
	err = wldev_iovar_setbuf_bsscfg(dev, "wsec_key", &key, sizeof(key), wl->ioctl_buf,
		WLC_IOCTL_MAXLEN, bssidx, &wl->ioctl_buf_sync);
	if (unlikely(err)) {
		WL_ERR(("WLC_SET_KEY error (%d)\n", err));
		return err;
	}

exit:
	err = wldev_iovar_getint_bsscfg(dev, "wsec", &wsec, bssidx);
	if (unlikely(err)) {
		WL_ERR(("get wsec error (%d)\n", err));
		return err;
	}

	wsec |= val;
	err = wldev_iovar_setint_bsscfg(dev, "wsec", wsec, bssidx);
	if (unlikely(err)) {
		WL_ERR(("set wsec error (%d)\n", err));
		return err;
	}

	return err;
}

static s32
wl_cfg80211_del_key(struct wiphy *wiphy, struct net_device *dev,
	u8 key_idx, bool pairwise, const u8 *mac_addr)
{
	struct wl_wsec_key key;
	struct wl_priv *wl = wiphy_priv(wiphy);
	s32 err = 0;
	s32 bssidx = wl_cfgp2p_find_idx(wl, dev);

	WL_DBG(("Enter\n"));
	CHECK_SYS_UP(wl);
	memset(&key, 0, sizeof(key));

	key.flags = WL_PRIMARY_KEY;
	key.algo = CRYPTO_ALGO_OFF;
	key.index = (u32) key_idx;

	WL_DBG(("key index (%d)\n", key_idx));
	/* Set the new key/index */
	swap_key_from_BE(&key);
	wldev_iovar_setbuf_bsscfg(dev, "wsec_key", &key, sizeof(key), wl->ioctl_buf,
		WLC_IOCTL_MAXLEN, bssidx, &wl->ioctl_buf_sync);
	if (unlikely(err)) {
		if (err == -EINVAL) {
			if (key.index >= DOT11_MAX_DEFAULT_KEYS) {
				/* we ignore this key index in this case */
				WL_DBG(("invalid key index (%d)\n", key_idx));
			}
		} else {
			WL_ERR(("WLC_SET_KEY error (%d)\n", err));
		}
		return err;
	}
	return err;
}

static s32
wl_cfg80211_get_key(struct wiphy *wiphy, struct net_device *dev,
	u8 key_idx, bool pairwise, const u8 *mac_addr, void *cookie,
	void (*callback) (void *cookie, struct key_params * params))
{
	struct key_params params;
	struct wl_wsec_key key;
	struct wl_priv *wl = wiphy_priv(wiphy);
	struct wl_security *sec;
	s32 wsec;
	s32 err = 0;
	s32 bssidx = wl_cfgp2p_find_idx(wl, dev);

	WL_DBG(("key index (%d)\n", key_idx));
	CHECK_SYS_UP(wl);
	memset(&key, 0, sizeof(key));
	key.index = key_idx;
	swap_key_to_BE(&key);
	memset(&params, 0, sizeof(params));
	params.key_len = (u8) min_t(u8, DOT11_MAX_KEY_SIZE, key.len);
	memcpy(params.key, key.data, params.key_len);

	wldev_iovar_getint_bsscfg(dev, "wsec", &wsec, bssidx);
	if (unlikely(err)) {
		WL_ERR(("WLC_GET_WSEC error (%d)\n", err));
		return err;
	}
	switch (wsec & ~SES_OW_ENABLED) {
		case WEP_ENABLED:
			sec = wl_read_prof(wl, dev, WL_PROF_SEC);
			if (sec->cipher_pairwise & WLAN_CIPHER_SUITE_WEP40) {
				params.cipher = WLAN_CIPHER_SUITE_WEP40;
				WL_DBG(("WLAN_CIPHER_SUITE_WEP40\n"));
			} else if (sec->cipher_pairwise & WLAN_CIPHER_SUITE_WEP104) {
				params.cipher = WLAN_CIPHER_SUITE_WEP104;
				WL_DBG(("WLAN_CIPHER_SUITE_WEP104\n"));
			}
			break;
		case TKIP_ENABLED:
			params.cipher = WLAN_CIPHER_SUITE_TKIP;
			WL_DBG(("WLAN_CIPHER_SUITE_TKIP\n"));
			break;
		case AES_ENABLED:
			params.cipher = WLAN_CIPHER_SUITE_AES_CMAC;
			WL_DBG(("WLAN_CIPHER_SUITE_AES_CMAC\n"));
			break;
		default:
			WL_ERR(("Invalid algo (0x%x)\n", wsec));
			return -EINVAL;
	}

	callback(cookie, &params);
	return err;
}

static s32
wl_cfg80211_config_default_mgmt_key(struct wiphy *wiphy,
	struct net_device *dev, u8 key_idx)
{
	WL_INFO(("Not supported\n"));
	return -EOPNOTSUPP;
}

static s32
wl_cfg80211_get_station(struct wiphy *wiphy, struct net_device *dev,
	u8 *mac, struct station_info *sinfo)
{
	struct wl_priv *wl = wiphy_priv(wiphy);
	scb_val_t scb_val;
	s32 rssi;
	s32 rate;
	s32 err = 0;
	sta_info_t *sta;
#if LINUX_VERSION_CODE >= KERNEL_VERSION(3, 0, 0)
	s8 eabuf[ETHER_ADDR_STR_LEN];
#endif
	dhd_pub_t *dhd =  (dhd_pub_t *)(wl->pub);

	CHECK_SYS_UP(wl);
	if (wl_get_mode_by_netdev(wl, dev) == WL_MODE_AP) {
		err = wldev_iovar_getbuf(dev, "sta_info", (struct ether_addr *)mac,
			ETHER_ADDR_LEN, wl->ioctl_buf, WLC_IOCTL_MAXLEN, &wl->ioctl_buf_sync);
		if (err < 0) {
			WL_ERR(("GET STA INFO failed, %d\n", err));
			return err;
		}
		sinfo->filled = STATION_INFO_INACTIVE_TIME;
		sta = (sta_info_t *)wl->ioctl_buf;
		sta->len = dtoh16(sta->len);
		sta->cap = dtoh16(sta->cap);
		sta->flags = dtoh32(sta->flags);
		sta->idle = dtoh32(sta->idle);
		sta->in = dtoh32(sta->in);
		sinfo->inactive_time = sta->idle * 1000;
#if LINUX_VERSION_CODE >= KERNEL_VERSION(3, 0, 0)
		if (sta->flags & WL_STA_ASSOC) {
			sinfo->filled |= STATION_INFO_CONNECTED_TIME;
			sinfo->connected_time = sta->in;
		}
		WL_INFO(("STA %s : idle time : %d sec, connected time :%d ms\n",
			bcm_ether_ntoa((const struct ether_addr *)mac, eabuf), sinfo->inactive_time,
			sta->idle * 1000));
#endif
	} else if (wl_get_mode_by_netdev(wl, dev) == WL_MODE_BSS) {
			u8 *curmacp = wl_read_prof(wl, dev, WL_PROF_BSSID);
			if (!wl_get_drv_status(wl, CONNECTED, dev) ||
			    (dhd_is_associated(dhd, NULL) == FALSE)) {
				WL_ERR(("NOT assoc\n"));
				err = -ENODEV;
				goto get_station_err;
			}
			if (memcmp(mac, curmacp, ETHER_ADDR_LEN)) {
				WL_ERR(("Wrong Mac address: "MACSTR" != "MACSTR"\n",
					MAC2STR(mac), MAC2STR(curmacp)));
			}

			/* Report the current tx rate */
			err = wldev_ioctl(dev, WLC_GET_RATE, &rate, sizeof(rate), false);
			if (err) {
				WL_ERR(("Could not get rate (%d)\n", err));
			} else {
				rate = dtoh32(rate);
				sinfo->filled |= STATION_INFO_TX_BITRATE;
				sinfo->txrate.legacy = rate * 5;
				WL_DBG(("Rate %d Mbps\n", (rate / 2)));
			}

			memset(&scb_val, 0, sizeof(scb_val));
			scb_val.val = 0;
			err = wldev_ioctl(dev, WLC_GET_RSSI, &scb_val,
					sizeof(scb_val_t), false);
			if (err) {
				WL_ERR(("Could not get rssi (%d)\n", err));
				goto get_station_err;
			}

			rssi = dtoh32(scb_val.val);
			sinfo->filled |= STATION_INFO_SIGNAL;
			sinfo->signal = rssi;
			WL_DBG(("RSSI %d dBm\n", rssi));

get_station_err:
		if (err) {
			/* Disconnect due to zero BSSID or error to get RSSI */
			WL_ERR(("force cfg80211_disconnected\n"));
			wl_clr_drv_status(wl, CONNECTED, dev);
			cfg80211_disconnected(dev, 0, NULL, 0, GFP_KERNEL);
			wl_link_down(wl);
		}
	}

	return err;
}

static s32
wl_cfg80211_set_power_mgmt(struct wiphy *wiphy, struct net_device *dev,
	bool enabled, s32 timeout)
{
	s32 pm;
	s32 err = 0;
	struct wl_priv *wl = wiphy_priv(wiphy);

	CHECK_SYS_UP(wl);

	if (wl->p2p_net == dev) {
		return err;
	}

	pm = enabled ? PM_FAST : PM_OFF;
	/* Do not enable the power save after assoc if it is p2p interface */
	if (wl->p2p && wl->p2p->vif_created) {
		WL_DBG(("Do not enable the power save for p2p interfaces even after assoc\n"));
		pm = PM_OFF;
	}
	pm = htod32(pm);
	WL_DBG(("power save %s\n", (pm ? "enabled" : "disabled")));
	err = wldev_ioctl(dev, WLC_SET_PM, &pm, sizeof(pm), true);
	if (unlikely(err)) {
		if (err == -ENODEV)
			WL_DBG(("net_device is not ready yet\n"));
		else
			WL_ERR(("error (%d)\n", err));
		return err;
	}
	return err;
}

static __used u32 wl_find_msb(u16 bit16)
{
	u32 ret = 0;

	if (bit16 & 0xff00) {
		ret += 8;
		bit16 >>= 8;
	}

	if (bit16 & 0xf0) {
		ret += 4;
		bit16 >>= 4;
	}

	if (bit16 & 0xc) {
		ret += 2;
		bit16 >>= 2;
	}

	if (bit16 & 2)
		ret += bit16 & 2;
	else if (bit16)
		ret += bit16;

	return ret;
}

static s32 wl_cfg80211_resume(struct wiphy *wiphy)
{
	struct wl_priv *wl = wiphy_priv(wiphy);
	struct net_device *ndev = wl_to_prmry_ndev(wl);
	s32 err = 0;

	if (unlikely(!wl_get_drv_status(wl, READY, ndev))) {
		WL_INFO(("device is not ready\n"));
		return 0;
	}

	wl_invoke_iscan(wl);

	return err;
}

#if LINUX_VERSION_CODE > KERNEL_VERSION(2, 6, 39)
static s32 wl_cfg80211_suspend(struct wiphy *wiphy, struct cfg80211_wowlan *wow)
#else
static s32 wl_cfg80211_suspend(struct wiphy *wiphy)
#endif
{
#ifdef DHD_CLEAR_ON_SUSPEND
	struct wl_priv *wl = wiphy_priv(wiphy);
	struct net_info *iter, *next;
	struct net_device *ndev = wl_to_prmry_ndev(wl);
	unsigned long flags;

	if (unlikely(!wl_get_drv_status(wl, READY, ndev))) {
		WL_INFO(("device is not ready : status (%d)\n",
			(int)wl->status));
		return 0;
	}
	for_each_ndev(wl, iter, next)
		wl_set_drv_status(wl, SCAN_ABORTING, iter->ndev);
	wl_term_iscan(wl);
	spin_lock_irqsave(&wl->cfgdrv_lock, flags);
	if (wl->scan_request) {
		cfg80211_scan_done(wl->scan_request, true);
		wl->scan_request = NULL;
	}
	for_each_ndev(wl, iter, next) {
		wl_clr_drv_status(wl, SCANNING, iter->ndev);
		wl_clr_drv_status(wl, SCAN_ABORTING, iter->ndev);
	}
	spin_unlock_irqrestore(&wl->cfgdrv_lock, flags);
	for_each_ndev(wl, iter, next) {
		if (wl_get_drv_status(wl, CONNECTING, iter->ndev)) {
			wl_bss_connect_done(wl, iter->ndev, NULL, NULL, false);
		}
	}
#endif /* DHD_CLEAR_ON_SUSPEND */
	return 0;
}

static s32
wl_update_pmklist(struct net_device *dev, struct wl_pmk_list *pmk_list,
	s32 err)
{
	int i, j;
	struct wl_priv *wl = wlcfg_drv_priv;
	struct net_device *primary_dev = wl_to_prmry_ndev(wl);

	if (!pmk_list) {
		printk("pmk_list is NULL\n");
		return -EINVAL;
	}
	/* pmk list is supported only for STA interface i.e. primary interface
	  * Refer code wlc_bsscfg.c->wlc_bsscfg_sta_init
	*/
	if (primary_dev != dev) {
		WL_INFO(("Not supporting Flushing pmklist on virtual"
			" interfaces than primary interface\n"));
		return err;
	}

	WL_DBG(("No of elements %d\n", pmk_list->pmkids.npmkid));
	for (i = 0; i < pmk_list->pmkids.npmkid; i++) {
		WL_DBG(("PMKID[%d]: %pM =\n", i,
			&pmk_list->pmkids.pmkid[i].BSSID));
		for (j = 0; j < WPA2_PMKID_LEN; j++) {
			WL_DBG(("%02x\n", pmk_list->pmkids.pmkid[i].PMKID[j]));
		}
	}
	if (likely(!err)) {
		err = wldev_iovar_setbuf(dev, "pmkid_info", (char *)pmk_list,
			sizeof(*pmk_list), wl->ioctl_buf, WLC_IOCTL_MAXLEN, NULL);
	}

	return err;
}

static s32
wl_cfg80211_set_pmksa(struct wiphy *wiphy, struct net_device *dev,
	struct cfg80211_pmksa *pmksa)
{
	struct wl_priv *wl = wiphy_priv(wiphy);
	s32 err = 0;
	int i;

	CHECK_SYS_UP(wl);
	for (i = 0; i < wl->pmk_list->pmkids.npmkid; i++)
		if (!memcmp(pmksa->bssid, &wl->pmk_list->pmkids.pmkid[i].BSSID,
			ETHER_ADDR_LEN))
			break;
	if (i < WL_NUM_PMKIDS_MAX) {
		memcpy(&wl->pmk_list->pmkids.pmkid[i].BSSID, pmksa->bssid,
			ETHER_ADDR_LEN);
		memcpy(&wl->pmk_list->pmkids.pmkid[i].PMKID, pmksa->pmkid,
			WPA2_PMKID_LEN);
		if (i == wl->pmk_list->pmkids.npmkid)
			wl->pmk_list->pmkids.npmkid++;
	} else {
		err = -EINVAL;
	}
	WL_DBG(("set_pmksa,IW_PMKSA_ADD - PMKID: %pM =\n",
		&wl->pmk_list->pmkids.pmkid[wl->pmk_list->pmkids.npmkid - 1].BSSID));
	for (i = 0; i < WPA2_PMKID_LEN; i++) {
		WL_DBG(("%02x\n",
			wl->pmk_list->pmkids.pmkid[wl->pmk_list->pmkids.npmkid - 1].
			PMKID[i]));
	}

	err = wl_update_pmklist(dev, wl->pmk_list, err);

	return err;
}

static s32
wl_cfg80211_del_pmksa(struct wiphy *wiphy, struct net_device *dev,
	struct cfg80211_pmksa *pmksa)
{
	struct wl_priv *wl = wiphy_priv(wiphy);
	struct _pmkid_list pmkid;
	s32 err = 0;
	int i;

	CHECK_SYS_UP(wl);
	memcpy(&pmkid.pmkid[0].BSSID, pmksa->bssid, ETHER_ADDR_LEN);
	memcpy(&pmkid.pmkid[0].PMKID, pmksa->pmkid, WPA2_PMKID_LEN);

	WL_DBG(("del_pmksa,IW_PMKSA_REMOVE - PMKID: %pM =\n",
		&pmkid.pmkid[0].BSSID));
	for (i = 0; i < WPA2_PMKID_LEN; i++) {
		WL_DBG(("%02x\n", pmkid.pmkid[0].PMKID[i]));
	}

	for (i = 0; i < wl->pmk_list->pmkids.npmkid; i++)
		if (!memcmp
		    (pmksa->bssid, &wl->pmk_list->pmkids.pmkid[i].BSSID,
		     ETHER_ADDR_LEN))
			break;

	if ((wl->pmk_list->pmkids.npmkid > 0) &&
		(i < wl->pmk_list->pmkids.npmkid)) {
		memset(&wl->pmk_list->pmkids.pmkid[i], 0, sizeof(pmkid_t));
		for (; i < (wl->pmk_list->pmkids.npmkid - 1); i++) {
			memcpy(&wl->pmk_list->pmkids.pmkid[i].BSSID,
				&wl->pmk_list->pmkids.pmkid[i + 1].BSSID,
				ETHER_ADDR_LEN);
			memcpy(&wl->pmk_list->pmkids.pmkid[i].PMKID,
				&wl->pmk_list->pmkids.pmkid[i + 1].PMKID,
				WPA2_PMKID_LEN);
		}
		wl->pmk_list->pmkids.npmkid--;
	} else {
		err = -EINVAL;
	}

	err = wl_update_pmklist(dev, wl->pmk_list, err);

	return err;

}

static s32
wl_cfg80211_flush_pmksa(struct wiphy *wiphy, struct net_device *dev)
{
	struct wl_priv *wl = wiphy_priv(wiphy);
	s32 err = 0;
	CHECK_SYS_UP(wl);
	memset(wl->pmk_list, 0, sizeof(*wl->pmk_list));
	err = wl_update_pmklist(dev, wl->pmk_list, err);
	return err;

}

static wl_scan_params_t *
wl_cfg80211_scan_alloc_params(int channel, int nprobes, int *out_params_size)
{
	wl_scan_params_t *params;
	int params_size;
	int num_chans;

	*out_params_size = 0;

	/* Our scan params only need space for 1 channel and 0 ssids */
	params_size = WL_SCAN_PARAMS_FIXED_SIZE + 1 * sizeof(uint16);
	params = (wl_scan_params_t*) kzalloc(params_size, GFP_KERNEL);
	if (params == NULL) {
		WL_ERR(("%s: mem alloc failed (%d bytes)\n", __func__, params_size));
		return params;
	}
	memset(params, 0, params_size);
	params->nprobes = nprobes;

	num_chans = (channel == 0) ? 0 : 1;

	memcpy(&params->bssid, &ether_bcast, ETHER_ADDR_LEN);
	params->bss_type = DOT11_BSSTYPE_ANY;
	params->scan_type = DOT11_SCANTYPE_ACTIVE;
	params->nprobes = htod32(1);
	params->active_time = htod32(-1);
	params->passive_time = htod32(-1);
	params->home_time = htod32(10);
	params->channel_list[0] = htodchanspec(channel);

	/* Our scan params have 1 channel and 0 ssids */
	params->channel_num = htod32((0 << WL_SCAN_PARAMS_NSSID_SHIFT) |
	(num_chans & WL_SCAN_PARAMS_COUNT_MASK));

	*out_params_size = params_size;	/* rtn size to the caller */
	return params;
}

s32
wl_cfg80211_scan_abort(struct wl_priv *wl, struct net_device *ndev)
{
	wl_scan_params_t *params = NULL;
	s32 params_size = 0;
	s32 err = BCME_OK;
	unsigned long flags;

	WL_DBG(("Enter\n"));

	/* Our scan params only need space for 1 channel and 0 ssids */
	params = wl_cfg80211_scan_alloc_params(-1, 0, &params_size);
	if (params == NULL) {
		WL_ERR(("scan params allocation failed \n"));
		err = -ENOMEM;
	} else {
		/* Do a scan abort to stop the driver's scan engine */
		err = wldev_ioctl(ndev, WLC_SCAN, params, params_size, true);
		if (err < 0) {
			WL_ERR(("scan abort  failed \n"));
		}
	}
	del_timer_sync(&wl->scan_timeout);
	spin_lock_irqsave(&wl->cfgdrv_lock, flags);
	if (wl->scan_request) {
		cfg80211_scan_done(wl->scan_request, true);
		wl->scan_request = NULL;
	}
	wl_clr_drv_status(wl, SCANNING, ndev);
	spin_unlock_irqrestore(&wl->cfgdrv_lock, flags);
	if (params)
		kfree(params);
	return err;
}

static s32
wl_cfg80211_remain_on_channel(struct wiphy *wiphy, struct net_device *dev,
	struct ieee80211_channel * channel,
	enum nl80211_channel_type channel_type,
	unsigned int duration, u64 *cookie)
{
	s32 target_channel;
	u32 id;
	struct ether_addr primary_mac;
	struct net_device *ndev = NULL;

	s32 err = BCME_OK;
	struct wl_priv *wl = wiphy_priv(wiphy);
	WL_DBG(("Enter, netdev_ifidx: %d \n", dev->ifindex));

	if (wl->p2p_net == dev) {
		ndev = wl_to_prmry_ndev(wl);
	} else {
		ndev = dev;
	}

	if (wl_get_drv_status(wl, SCANNING, ndev)) {
		wl_cfg80211_scan_abort(wl, ndev);
	}

	target_channel = ieee80211_frequency_to_channel(channel->center_freq);
	memcpy(&wl->remain_on_chan, channel, sizeof(struct ieee80211_channel));
	wl->remain_on_chan_type = channel_type;
	id = ++wl->last_roc_id;
	if (id == 0)
		id = ++wl->last_roc_id;
	*cookie = id;
	cfg80211_ready_on_channel(dev, *cookie, channel,
		channel_type, duration, GFP_KERNEL);
	if (!p2p_is_on(wl)) {
		get_primary_mac(wl, &primary_mac);
		wl_cfgp2p_generate_bss_mac(&primary_mac, &wl->p2p->dev_addr, &wl->p2p->int_addr);

		/* In case of p2p_listen command, supplicant send remain_on_channel
		 * without turning on P2P
		 */

		p2p_on(wl) = true;
		err = wl_cfgp2p_enable_discovery(wl, ndev, NULL, 0);

		if (unlikely(err)) {
			goto exit;
		}
	}
	if (p2p_is_on(wl))
		wl_cfgp2p_discover_listen(wl, target_channel, duration);


exit:
	return err;
}

static s32
wl_cfg80211_cancel_remain_on_channel(struct wiphy *wiphy, struct net_device *dev,
	u64 cookie)
{
	s32 err = 0;
	WL_DBG((" enter ) netdev_ifidx: %d \n", dev->ifindex));
	return err;
}

static s32
wl_cfg80211_send_pending_tx_act_frm(struct wl_priv *wl)
{
	wl_af_params_t *tx_act_frm;
	struct net_device *dev = wl->afx_hdl->dev;
	if (!p2p_is_on(wl))
		return -1;

	if (dev == wl->p2p_net) {
		dev = wl_to_prmry_ndev(wl);
	}

	tx_act_frm = wl->afx_hdl->pending_tx_act_frm;
	WL_DBG(("Sending the action frame\n"));
	wl->afx_hdl->pending_tx_act_frm = NULL;
	if (tx_act_frm != NULL) {
		/* Suspend P2P discovery's search-listen to prevent it from
		 * starting a scan or changing the channel.
		 */
		wl_clr_drv_status(wl, SENDING_ACT_FRM, wl->afx_hdl->dev);
		wl_clr_drv_status(wl, SCANNING, wl->afx_hdl->dev);
		wl_cfg80211_scan_abort(wl, dev);
		wl_cfgp2p_discover_enable_search(wl, false);
		tx_act_frm->channel = wl->afx_hdl->peer_chan;
		wl->afx_hdl->ack_recv = (wl_cfgp2p_tx_action_frame(wl, dev,
			tx_act_frm, wl->afx_hdl->bssidx)) ? false : true;
	}
	return 0;
}
static void
wl_cfg80211_afx_handler(struct work_struct *work)
{

	struct afx_hdl *afx_instance;
	struct wl_priv *wl = wlcfg_drv_priv;
	afx_instance = container_of(work, struct afx_hdl, work);
	if (afx_instance != NULL) {
		wl_cfgp2p_act_frm_search(wl, wl->afx_hdl->dev,
			wl->afx_hdl->bssidx, 0);
	}
}

static bool
wl_cfg80211_send_at_common_channel(struct wl_priv *wl,
	struct net_device *dev,
	wl_af_params_t *af_params)
{
	WL_DBG((" enter ) \n"));
	/* initialize afx_hdl */
	wl->afx_hdl->pending_tx_act_frm = af_params;
	wl->afx_hdl->bssidx = wl_cfgp2p_find_idx(wl, dev);
	wl->afx_hdl->dev = dev;
	wl->afx_hdl->retry = 0;
	wl->afx_hdl->peer_chan = WL_INVALID;
	wl->afx_hdl->ack_recv = false;
	memcpy(wl->afx_hdl->pending_tx_dst_addr.octet,
		af_params->action_frame.da.octet,
		sizeof(wl->afx_hdl->pending_tx_dst_addr.octet));
	/* Loop to wait until we have sent the pending tx action frame or the
	 * pending action frame tx is cancelled.
	 */
	while ((wl->afx_hdl->retry < WL_CHANNEL_SYNC_RETRY) &&
		(wl->afx_hdl->peer_chan == WL_INVALID)) {
		wl_set_drv_status(wl, SENDING_ACT_FRM, dev);
		wl_set_drv_status(wl, SCANNING, dev);
		WL_DBG(("Scheduling the action frame for sending.. retry %d\n",
			wl->afx_hdl->retry));
		/* Do find_peer_for_action */
		schedule_work(&wl->afx_hdl->work);
		wait_for_completion(&wl->act_frm_scan);
		wl->afx_hdl->retry++;
	}
	if (wl->afx_hdl->peer_chan != WL_INVALID)
		wl_cfg80211_send_pending_tx_act_frm(wl);
	else {
		WL_ERR(("Couldn't find the peer after %d retries\n",
			wl->afx_hdl->retry));
	}
	wl->afx_hdl->dev = NULL;
	wl->afx_hdl->bssidx = WL_INVALID;
	wl_clr_drv_status(wl, SENDING_ACT_FRM, dev);
	if (wl->afx_hdl->ack_recv)
		return true; /* ACK */
	else
		return false; /* NO ACK */
}

static s32
wl_cfg80211_mgmt_tx(struct wiphy *wiphy, struct net_device *ndev,
	struct ieee80211_channel *channel, bool offchan,
	enum nl80211_channel_type channel_type,
	bool channel_type_valid, unsigned int wait,
	const u8* buf, size_t len, u64 *cookie)
{
	wl_action_frame_t *action_frame;
	wl_af_params_t *af_params;
	wifi_p2p_ie_t *p2p_ie;
	wpa_ie_fixed_t *wps_ie;
	scb_val_t scb_val;
	const struct ieee80211_mgmt *mgmt;
	struct wl_priv *wl = wiphy_priv(wiphy);
	struct net_device *dev = NULL;
	s32 err = BCME_OK;
	s32 bssidx = 0;
	u32 p2pie_len = 0;
	u32 wpsie_len = 0;
	u32 id;
	u32 retry = 0;
	bool ack = false;
	wifi_p2p_pub_act_frame_t *act_frm = NULL;
	wifi_p2p_action_frame_t *p2p_act_frm = NULL;
	wifi_p2psd_gas_pub_act_frame_t *sd_act_frm = NULL;
	s8 eabuf[ETHER_ADDR_STR_LEN];

	WL_DBG(("Enter \n"));

	if (ndev == wl->p2p_net) {
		dev = wl_to_prmry_ndev(wl);
	} else {
		/* If TX req is for any valid ifidx. Use as is */
		dev = ndev;
	}

	/* find bssidx based on ndev */
	bssidx = wl_cfgp2p_find_idx(wl, dev);
	if (bssidx == -1) {

		WL_ERR(("Can not find the bssidx for dev( %p )\n", dev));
		return -ENODEV;
	}
	if (p2p_is_on(wl)) {
		/* Suspend P2P discovery search-listen to prevent it from changing the
		 * channel.
		 */
		if ((err = wl_cfgp2p_discover_enable_search(wl, false)) < 0) {
			WL_ERR(("Can not disable discovery mode\n"));
			return -EFAULT;
		}
	}
	*cookie = 0;
	id = wl->send_action_id++;
	if (id == 0)
		id = wl->send_action_id++;
	*cookie = id;
	mgmt = (const struct ieee80211_mgmt *)buf;
	if (ieee80211_is_mgmt(mgmt->frame_control)) {
		if (ieee80211_is_probe_resp(mgmt->frame_control)) {
			s32 ie_offset =  DOT11_MGMT_HDR_LEN + DOT11_BCN_PRB_FIXED_LEN;
			s32 ie_len = len - ie_offset;
			if ((p2p_ie = wl_cfgp2p_find_p2pie((u8 *)(buf + ie_offset), ie_len))
				!= NULL) {
				/* Total length of P2P Information Element */
				p2pie_len = p2p_ie->len + sizeof(p2p_ie->len) + sizeof(p2p_ie->id);
			}
			if ((wps_ie = wl_cfgp2p_find_wpsie((u8 *)(buf + ie_offset), ie_len))
				!= NULL) {
				/* Order of Vendor IE is 1) WPS IE +
				 * 2) P2P IE created by supplicant
				 *  So, it is ok to find start address of WPS IE
				 *  to save IEs
				 */
				wpsie_len = wps_ie->length + sizeof(wps_ie->length) +
					sizeof(wps_ie->tag);
				wl_cfgp2p_set_management_ie(wl, dev, bssidx,
					VNDR_IE_PRBRSP_FLAG,
					(u8 *)wps_ie, wpsie_len + p2pie_len);
			}
			cfg80211_mgmt_tx_status(ndev, *cookie, buf, len, true, GFP_KERNEL);
			goto exit;
		} else if (ieee80211_is_disassoc(mgmt->frame_control) ||
			ieee80211_is_deauth(mgmt->frame_control)) {
			memcpy(scb_val.ea.octet, mgmt->da, ETH_ALEN);
			scb_val.val = mgmt->u.disassoc.reason_code;
			wldev_ioctl(dev, WLC_SCB_DEAUTHENTICATE_FOR_REASON, &scb_val,
				sizeof(scb_val_t), true);
			WL_DBG(("Disconnect STA : %s\n",
				bcm_ether_ntoa((const struct ether_addr *)mgmt->da, eabuf)));
			cfg80211_mgmt_tx_status(ndev, *cookie, buf, len, true, GFP_KERNEL);
			goto exit;

		} else if (ieee80211_is_action(mgmt->frame_control)) {
			/* Abort the dwell time of any previous off-channel
			* action frame that may be still in effect.  Sending
			* off-channel action frames relies on the driver's
			* scan engine.  If a previous off-channel action frame
			* tx is still in progress (including the dwell time),
			* then this new action frame will not be sent out.
			*/
			wl_cfg80211_scan_abort(wl, dev);

		}

	} else {
		WL_ERR(("Driver only allows MGMT packet type\n"));
		goto exit;
	}

	af_params = (wl_af_params_t *) kzalloc(WL_WIFI_AF_PARAMS_SIZE, GFP_KERNEL);

	if (af_params == NULL)
	{
		WL_ERR(("unable to allocate frame\n"));
		return -ENOMEM;
	}

	action_frame = &af_params->action_frame;

	/* Add the packet Id */
	action_frame->packetId = *cookie;
	WL_DBG(("action frame %d\n", action_frame->packetId));
	/* Add BSSID */
	memcpy(&action_frame->da, &mgmt->da[0], ETHER_ADDR_LEN);
	memcpy(&af_params->BSSID, &mgmt->bssid[0], ETHER_ADDR_LEN);

	/* Add the length exepted for 802.11 header  */
	action_frame->len = len - DOT11_MGMT_HDR_LEN;
	WL_DBG(("action_frame->len: %d\n", action_frame->len));

	/* Add the channel */
	af_params->channel =
		ieee80211_frequency_to_channel(channel->center_freq);

	if (channel->band == IEEE80211_BAND_5GHZ) {
		err = wldev_ioctl(dev, WLC_SET_CHANNEL,
			&af_params->channel, sizeof(af_params->channel), true);
		if (err < 0) {
			WL_ERR(("WLC_SET_CHANNEL error %d\n", err));
		}
	}

	/* Add the dwell time
	 * Dwell time to stay off-channel to wait for a response action frame
	 * after transmitting an GO Negotiation action frame
	 */
	af_params->dwell_time = WL_DWELL_TIME;

	memcpy(action_frame->data, &buf[DOT11_MGMT_HDR_LEN], action_frame->len);
	if (wl_cfgp2p_is_pub_action(action_frame->data, action_frame->len)) {
		act_frm = (wifi_p2p_pub_act_frame_t *) (action_frame->data);
		WL_DBG(("P2P PUB action_frame->len: %d chan %d category %d subtype %d\n",
			action_frame->len, af_params->channel,
			act_frm->category, act_frm->subtype));
	} else if (wl_cfgp2p_is_p2p_action(action_frame->data, action_frame->len)) {
		p2p_act_frm = (wifi_p2p_action_frame_t *) (action_frame->data);
		WL_DBG(("P2P action_frame->len: %d chan %d category %d subtype %d\n",
			action_frame->len, af_params->channel,
			p2p_act_frm->category, p2p_act_frm->subtype));
	} else if (wl_cfgp2p_is_gas_action(action_frame->data, action_frame->len)) {
		sd_act_frm = (wifi_p2psd_gas_pub_act_frame_t *) (action_frame->data);
		WL_DBG(("Service Discovery action_frame->len: %d chan %d category %d action %d\n",
			action_frame->len, af_params->channel,
			sd_act_frm->category, sd_act_frm->action));

	}
	wl_cfgp2p_print_actframe(true, action_frame->data, action_frame->len);
		/*
		 * To make sure to send successfully action frame, we have to turn off mpc
		 */

	if (act_frm && ((act_frm->subtype == P2P_PAF_GON_REQ) ||
	  (act_frm->subtype == P2P_PAF_GON_RSP) ||
	  (act_frm->subtype == P2P_PAF_GON_CONF) ||
	  (act_frm->subtype == P2P_PAF_PROVDIS_REQ))) {
		wldev_iovar_setint(dev, "mpc", 0);
	}

	if (act_frm && act_frm->subtype == P2P_PAF_DEVDIS_REQ) {
		af_params->dwell_time = WL_LONG_DWELL_TIME;
	} else if (act_frm &&
		(act_frm->subtype == P2P_PAF_PROVDIS_REQ ||
		act_frm->subtype == P2P_PAF_PROVDIS_RSP ||
		act_frm->subtype == P2P_PAF_GON_RSP)) {
		af_params->dwell_time = WL_MED_DWELL_TIME;
	}

	if (IS_P2P_SOCIAL(af_params->channel) &&
		(IS_P2P_PUB_ACT_REQ(act_frm, action_frame->len) ||
		IS_GAS_REQ(sd_act_frm, action_frame->len)) &&
		wl_to_p2p_bss_saved_ie(wl, P2PAPI_BSSCFG_DEVICE).p2p_probe_req_ie_len) {
		/* channel offload require P2P IE for Probe request
		 * otherwise, we will use wl_cfgp2p_tx_action_frame directly.
		 * channel offload for action request frame
		 */

		/* channel offload for action request frame */
		ack = wl_cfg80211_send_at_common_channel(wl, dev, af_params);
	} else {
		ack = (wl_cfgp2p_tx_action_frame(wl, dev, af_params, bssidx)) ? false : true;
		if (!ack) {
			if (wl_to_p2p_bss_saved_ie(wl, P2PAPI_BSSCFG_DEVICE).p2p_probe_req_ie_len) {
				/* if the NO ACK occurs, the peer device will be on
				* listen channel of the peer
				* So, we have to find the peer and send action frame on
				* that channel.
				*/
				ack = wl_cfg80211_send_at_common_channel(wl, dev, af_params);
			} else {
				for (retry = 0; retry < WL_CHANNEL_SYNC_RETRY; retry++) {
					ack = (wl_cfgp2p_tx_action_frame(wl, dev,
						af_params, bssidx)) ? false : true;
					if (ack)
						break;
				}

			}

		}

	}
	cfg80211_mgmt_tx_status(ndev, *cookie, buf, len, ack, GFP_KERNEL);
	if (act_frm && act_frm->subtype == P2P_PAF_GON_CONF) {
		wldev_iovar_setint(dev, "mpc", 1);
	}
	kfree(af_params);
exit:
	return err;
}


static void
wl_cfg80211_mgmt_frame_register(struct wiphy *wiphy, struct net_device *dev,
	u16 frame_type, bool reg)
{

	WL_DBG(("%s: frame_type: %x, reg: %d\n", __func__, frame_type, reg));

	if (frame_type != (IEEE80211_FTYPE_MGMT | IEEE80211_STYPE_PROBE_REQ))
		return;

	return;
}


static s32
wl_cfg80211_change_bss(struct wiphy *wiphy,
	struct net_device *dev,
	struct bss_parameters *params)
{
	if (params->use_cts_prot >= 0) {
	}

	if (params->use_short_preamble >= 0) {
	}

	if (params->use_short_slot_time >= 0) {
	}

	if (params->basic_rates) {
	}

	if (params->ap_isolate >= 0) {
	}

	if (params->ht_opmode >= 0) {
	}

	return 0;
}

static s32
wl_cfg80211_set_channel(struct wiphy *wiphy, struct net_device *dev,
	struct ieee80211_channel *chan,
	enum nl80211_channel_type channel_type)
{
	s32 channel;
	s32 err = BCME_OK;
	struct wl_priv *wl = wiphy_priv(wiphy);

	if (wl->p2p_net == dev) {
		dev = wl_to_prmry_ndev(wl);
	}
	channel = ieee80211_frequency_to_channel(chan->center_freq);
	WL_DBG(("netdev_ifidx(%d), chan_type(%d) target channel(%d) \n",
		dev->ifindex, channel_type, channel));
	err = wldev_ioctl(dev, WLC_SET_CHANNEL, &channel, sizeof(channel), true);
	if (err < 0) {
		WL_ERR(("WLC_SET_CHANNEL error %d chip may not be supporting this channel\n", err));
	}
	return err;
}

static s32
wl_validate_wpa2ie(struct net_device *dev, bcm_tlv_t *wpa2ie, s32 bssidx)
{
	s32 len = 0;
	s32 err = BCME_OK;
	u16 auth = 0; /* d11 open authentication */
	u32 wsec;
	u32 pval = 0;
	u32 gval = 0;
	u32 wpa_auth = 0;
	u8* tmp;
	wpa_suite_mcast_t *mcast;
	wpa_suite_ucast_t *ucast;
	wpa_suite_auth_key_mgmt_t *mgmt;
	if (wpa2ie == NULL)
		goto exit;

	WL_DBG(("Enter \n"));
	len =  wpa2ie->len;
	/* check the mcast cipher */
	mcast = (wpa_suite_mcast_t *)&wpa2ie->data[WPA2_VERSION_LEN];
	tmp = mcast->oui;
	switch (tmp[DOT11_OUI_LEN]) {
		case WPA_CIPHER_NONE:
			gval = 0;
			break;
		case WPA_CIPHER_WEP_40:
		case WPA_CIPHER_WEP_104:
			gval = WEP_ENABLED;
			break;
		case WPA_CIPHER_TKIP:
			gval = TKIP_ENABLED;
			break;
		case WPA_CIPHER_AES_CCM:
			gval = AES_ENABLED;
			break;
		default:
			WL_ERR(("No Security Info\n"));
			break;
	}
	len -= WPA_SUITE_LEN;
	/* check the unicast cipher */
	ucast = (wpa_suite_ucast_t *)&mcast[1];
	ltoh16_ua(&ucast->count);
	tmp = ucast->list[0].oui;
	switch (tmp[DOT11_OUI_LEN]) {
		case WPA_CIPHER_NONE:
			pval = 0;
			break;
		case WPA_CIPHER_WEP_40:
		case WPA_CIPHER_WEP_104:
			pval = WEP_ENABLED;
			break;
		case WPA_CIPHER_TKIP:
			pval = TKIP_ENABLED;
			break;
		case WPA_CIPHER_AES_CCM:
			pval = AES_ENABLED;
			break;
		default:
			WL_ERR(("No Security Info\n"));
	}
	/* FOR WPS , set SEC_OW_ENABLED */
	wsec = (pval | gval | SES_OW_ENABLED);
	/* check the AKM */
	mgmt = (wpa_suite_auth_key_mgmt_t *)&ucast->list[1];
	ltoh16_ua(&mgmt->count);
	tmp = (u8 *)&mgmt->list[0];
	switch (tmp[DOT11_OUI_LEN]) {
		case RSN_AKM_NONE:
			wpa_auth = WPA_AUTH_NONE;
			break;
		case RSN_AKM_UNSPECIFIED:
			wpa_auth = WPA2_AUTH_UNSPECIFIED;
			break;
		case RSN_AKM_PSK:
			wpa_auth = WPA2_AUTH_PSK;
			break;
		default:
			WL_ERR(("No Key Mgmt Info\n"));
	}
	/* set auth */
	err = wldev_iovar_setint_bsscfg(dev, "auth", auth, bssidx);
	if (err < 0) {
		WL_ERR(("auth error %d\n", err));
		return BCME_ERROR;
	}
	/* set wsec */
	err = wldev_iovar_setint_bsscfg(dev, "wsec", wsec, bssidx);
	if (err < 0) {
		WL_ERR(("wsec error %d\n", err));
		return BCME_ERROR;
	}
	/* set upper-layer auth */
	err = wldev_iovar_setint_bsscfg(dev, "wpa_auth", wpa_auth, bssidx);
	if (err < 0) {
		WL_ERR(("wpa_auth error %d\n", err));
		return BCME_ERROR;
	}
exit:
	return 0;
}

static s32
wl_validate_wpaie(struct net_device *dev, wpa_ie_fixed_t *wpaie, s32 bssidx)
{
	wpa_suite_mcast_t *mcast;
	wpa_suite_ucast_t *ucast;
	wpa_suite_auth_key_mgmt_t *mgmt;
	u16 auth = 0; /* d11 open authentication */
	u16 count;
	s32 err = BCME_OK;
	s32 len = 0;
	u32 i;
	u32 wsec;
	u32 pval = 0;
	u32 gval = 0;
	u32 wpa_auth = 0;
	u32 tmp = 0;

	if (wpaie == NULL)
		goto exit;
	WL_DBG(("Enter \n"));
	len = wpaie->length;    /* value length */
	len -= WPA_IE_TAG_FIXED_LEN;
	/* check for multicast cipher suite */
	if (len < WPA_SUITE_LEN) {
		WL_INFO(("no multicast cipher suite\n"));
		goto exit;
	}

	/* pick up multicast cipher */
	mcast = (wpa_suite_mcast_t *)&wpaie[1];
	len -= WPA_SUITE_LEN;
	if (!bcmp(mcast->oui, WPA_OUI, WPA_OUI_LEN)) {
		if (IS_WPA_CIPHER(mcast->type)) {
			tmp = 0;
			switch (mcast->type) {
				case WPA_CIPHER_NONE:
					tmp = 0;
					break;
				case WPA_CIPHER_WEP_40:
				case WPA_CIPHER_WEP_104:
					tmp = WEP_ENABLED;
					break;
				case WPA_CIPHER_TKIP:
					tmp = TKIP_ENABLED;
					break;
				case WPA_CIPHER_AES_CCM:
					tmp = AES_ENABLED;
					break;
				default:
					WL_ERR(("No Security Info\n"));
			}
			gval |= tmp;
		}
	}
	/* Check for unicast suite(s) */
	if (len < WPA_IE_SUITE_COUNT_LEN) {
		WL_INFO(("no unicast suite\n"));
		goto exit;
	}
	/* walk thru unicast cipher list and pick up what we recognize */
	ucast = (wpa_suite_ucast_t *)&mcast[1];
	count = ltoh16_ua(&ucast->count);
	len -= WPA_IE_SUITE_COUNT_LEN;
	for (i = 0; i < count && len >= WPA_SUITE_LEN;
		i++, len -= WPA_SUITE_LEN) {
		if (!bcmp(ucast->list[i].oui, WPA_OUI, WPA_OUI_LEN)) {
			if (IS_WPA_CIPHER(ucast->list[i].type)) {
				tmp = 0;
				switch (ucast->list[i].type) {
					case WPA_CIPHER_NONE:
						tmp = 0;
						break;
					case WPA_CIPHER_WEP_40:
					case WPA_CIPHER_WEP_104:
						tmp = WEP_ENABLED;
						break;
					case WPA_CIPHER_TKIP:
						tmp = TKIP_ENABLED;
						break;
					case WPA_CIPHER_AES_CCM:
						tmp = AES_ENABLED;
						break;
					default:
						WL_ERR(("No Security Info\n"));
				}
				pval |= tmp;
			}
		}
	}
	len -= (count - i) * WPA_SUITE_LEN;
	/* Check for auth key management suite(s) */
	if (len < WPA_IE_SUITE_COUNT_LEN) {
		WL_INFO((" no auth key mgmt suite\n"));
		goto exit;
	}
	/* walk thru auth management suite list and pick up what we recognize */
	mgmt = (wpa_suite_auth_key_mgmt_t *)&ucast->list[count];
	count = ltoh16_ua(&mgmt->count);
	len -= WPA_IE_SUITE_COUNT_LEN;
	for (i = 0; i < count && len >= WPA_SUITE_LEN;
		i++, len -= WPA_SUITE_LEN) {
		if (!bcmp(mgmt->list[i].oui, WPA_OUI, WPA_OUI_LEN)) {
			if (IS_WPA_AKM(mgmt->list[i].type)) {
				tmp = 0;
				switch (mgmt->list[i].type) {
					case RSN_AKM_NONE:
						tmp = WPA_AUTH_NONE;
						break;
					case RSN_AKM_UNSPECIFIED:
						tmp = WPA_AUTH_UNSPECIFIED;
						break;
					case RSN_AKM_PSK:
						tmp = WPA_AUTH_PSK;
						break;
					default:
						WL_ERR(("No Key Mgmt Info\n"));
				}
				wpa_auth |= tmp;
			}
		}

	}
	/* FOR WPS , set SEC_OW_ENABLED */
	wsec = (pval | gval | SES_OW_ENABLED);
	/* set auth */
	err = wldev_iovar_setint_bsscfg(dev, "auth", auth, bssidx);
	if (err < 0) {
		WL_ERR(("auth error %d\n", err));
		return BCME_ERROR;
	}
	/* set wsec */
	err = wldev_iovar_setint_bsscfg(dev, "wsec", wsec, bssidx);
	if (err < 0) {
		WL_ERR(("wsec error %d\n", err));
		return BCME_ERROR;
	}
	/* set upper-layer auth */
	err = wldev_iovar_setint_bsscfg(dev, "wpa_auth", wpa_auth, bssidx);
	if (err < 0) {
		WL_ERR(("wpa_auth error %d\n", err));
		return BCME_ERROR;
	}
exit:
	return 0;
}

static s32
wl_cfg80211_add_set_beacon(struct wiphy *wiphy, struct net_device *dev,
	struct beacon_parameters *info)
{
	s32 err = BCME_OK;
	bcm_tlv_t *ssid_ie;
	wlc_ssid_t ssid;
	struct wl_priv *wl = wiphy_priv(wiphy);
	struct wl_join_params join_params;
	wpa_ie_fixed_t *wps_ie;
	wpa_ie_fixed_t *wpa_ie;
	bcm_tlv_t *wpa2_ie;
	wifi_p2p_ie_t *p2p_ie;
	bool is_bssup = false;
	bool update_bss = false;
	bool pbc = false;
	u16 wpsie_len = 0;
	u16 p2pie_len = 0;
	u8 beacon_ie[IE_MAX_LEN];
	s32 ie_offset = 0;
	s32 bssidx = 0;
	s32 infra = 1;
	s32 join_params_size = 0;
	s32 ap = 0;
	WL_DBG(("interval (%d) dtim_period (%d) head_len (%d) tail_len (%d)\n",
		info->interval, info->dtim_period, info->head_len, info->tail_len));

	if (wl->p2p_net == dev) {
		dev = wl_to_prmry_ndev(wl);
	}

	bssidx = wl_cfgp2p_find_idx(wl, dev);
	if (p2p_is_on(wl) &&
		(bssidx == wl_to_p2p_bss_bssidx(wl,
		P2PAPI_BSSCFG_CONNECTION))) {
		memset(beacon_ie, 0, sizeof(beacon_ie));
		/* We don't need to set beacon for P2P_GO,
		 * but need to parse ssid from beacon_parameters
		 * because there is no way to set ssid
		 */
		ie_offset = DOT11_MGMT_HDR_LEN + DOT11_BCN_PRB_FIXED_LEN;
		/* find the SSID */
		if ((ssid_ie = bcm_parse_tlvs((u8 *)&info->head[ie_offset],
			info->head_len - ie_offset,
			DOT11_MNG_SSID_ID)) != NULL) {
			memcpy(wl->p2p->ssid.SSID, ssid_ie->data, ssid_ie->len);
			wl->p2p->ssid.SSID_len = ssid_ie->len;
			WL_DBG(("SSID (%s) in Head \n", ssid_ie->data));

		} else {
			WL_ERR(("No SSID in beacon \n"));
		}

		/* find the WPSIE */
		if ((wps_ie = wl_cfgp2p_find_wpsie((u8 *)info->tail, info->tail_len)) != NULL) {
			wpsie_len = wps_ie->length + WPA_RSN_IE_TAG_FIXED_LEN;
			/*
			 * Should be compared with saved ie before saving it
			 */
			wl_validate_wps_ie((char *) wps_ie, &pbc);
			memcpy(beacon_ie, wps_ie, wpsie_len);
		} else {
			WL_ERR(("No WPSIE in beacon \n"));
		}


		/* find the P2PIE */
		if ((p2p_ie = wl_cfgp2p_find_p2pie((u8 *)info->tail, info->tail_len)) != NULL) {
			/* Total length of P2P Information Element */
			p2pie_len = p2p_ie->len + sizeof(p2p_ie->len) + sizeof(p2p_ie->id);
			memcpy(&beacon_ie[wpsie_len], p2p_ie, p2pie_len);

		} else {
			WL_ERR(("No P2PIE in beacon \n"));
		}
		/* add WLC_E_PROBREQ_MSG event to respose probe_request from STA */
		wl_add_remove_eventmsg(dev, WLC_E_PROBREQ_MSG, pbc);
		wl_cfgp2p_set_management_ie(wl, dev, bssidx, VNDR_IE_BEACON_FLAG,
			beacon_ie, wpsie_len + p2pie_len);

		/* find the RSN_IE */
		if ((wpa2_ie = bcm_parse_tlvs((u8 *)info->tail, info->tail_len,
			DOT11_MNG_RSN_ID)) != NULL) {
			WL_DBG((" WPA2 IE is found\n"));
		}
		is_bssup = wl_cfgp2p_bss_isup(dev, bssidx);

		if (!is_bssup && (wpa2_ie != NULL)) {
			wldev_iovar_setint(dev, "mpc", 0);
			if ((err = wl_validate_wpa2ie(dev, wpa2_ie, bssidx)) < 0) {
				WL_ERR(("WPA2 IE parsing error"));
				goto exit;
			}
			err = wldev_ioctl(dev, WLC_SET_INFRA, &infra, sizeof(s32), true);
			if (err < 0) {
				WL_ERR(("SET INFRA error %d\n", err));
				goto exit;
			}
			err = wldev_iovar_setbuf_bsscfg(dev, "ssid", &wl->p2p->ssid,
				sizeof(wl->p2p->ssid), wl->ioctl_buf, WLC_IOCTL_MAXLEN,
				bssidx, &wl->ioctl_buf_sync);
			if (err < 0) {
				WL_ERR(("GO SSID setting error %d\n", err));
				goto exit;
			}
			if ((err = wl_cfgp2p_bss(wl, dev, bssidx, 1)) < 0) {
				WL_ERR(("GO Bring up error %d\n", err));
				goto exit;
			}
		}
	} else if (wl_get_drv_status(wl, AP_CREATING, dev)) {
		ie_offset = DOT11_MGMT_HDR_LEN + DOT11_BCN_PRB_FIXED_LEN;
		ap = 1;
		/* find the SSID */
		if ((ssid_ie = bcm_parse_tlvs((u8 *)&info->head[ie_offset],
			info->head_len - ie_offset,
			DOT11_MNG_SSID_ID)) != NULL) {
			memset(&ssid, 0, sizeof(wlc_ssid_t));
			memcpy(ssid.SSID, ssid_ie->data, ssid_ie->len);
			WL_DBG(("SSID is (%s) in Head \n", ssid.SSID));
			ssid.SSID_len = ssid_ie->len;
			wldev_iovar_setint(dev, "mpc", 0);
			wldev_ioctl(dev, WLC_DOWN, &ap, sizeof(s32), true);
			wldev_ioctl(dev, WLC_SET_INFRA, &infra, sizeof(s32), true);
			if ((err = wldev_ioctl(dev, WLC_SET_AP, &ap, sizeof(s32), true)) < 0) {
				WL_ERR(("setting AP mode failed %d \n", err));
				return err;
			}
			/* find the RSN_IE */
			if ((wpa2_ie = bcm_parse_tlvs((u8 *)info->tail, info->tail_len,
				DOT11_MNG_RSN_ID)) != NULL) {
				WL_DBG((" WPA2 IE is found\n"));
			}
			/* find the WPA_IE */
			if ((wpa_ie = wl_cfgp2p_find_wpaie((u8 *)info->tail,
			info->tail_len)) != NULL) {
				WL_DBG((" WPA IE is found\n"));
			}
			if ((wpa_ie != NULL || wpa2_ie != NULL)) {
				if (wl_validate_wpa2ie(dev, wpa2_ie, bssidx)  < 0 ||
					wl_validate_wpaie(dev, wpa_ie, bssidx) < 0) {
					wl->ap_info->security_mode = false;
					return BCME_ERROR;
				}
				wl->ap_info->security_mode = true;
				if (wl->ap_info->rsn_ie) {
					kfree(wl->ap_info->rsn_ie);
					wl->ap_info->rsn_ie = NULL;
				}
				if (wl->ap_info->wpa_ie) {
					kfree(wl->ap_info->wpa_ie);
					wl->ap_info->wpa_ie = NULL;
				}
				if (wl->ap_info->wps_ie) {
					kfree(wl->ap_info->wps_ie);
					wl->ap_info->wps_ie = NULL;
				}
				if (wpa_ie != NULL) {
					/* WPAIE */
					wl->ap_info->rsn_ie = NULL;
					wl->ap_info->wpa_ie = kmemdup(wpa_ie,
						wpa_ie->length + WPA_RSN_IE_TAG_FIXED_LEN,
						GFP_KERNEL);
				} else {
					/* RSNIE */
					wl->ap_info->wpa_ie = NULL;
					wl->ap_info->rsn_ie = kmemdup(wpa2_ie,
						wpa2_ie->len + WPA_RSN_IE_TAG_FIXED_LEN,
						GFP_KERNEL);
				}
			} else
				wl->ap_info->security_mode = false;
			/* find the WPSIE */
			if ((wps_ie = wl_cfgp2p_find_wpsie((u8 *)info->tail,
				info->tail_len)) != NULL) {
				wpsie_len = wps_ie->length +WPA_RSN_IE_TAG_FIXED_LEN;
				/*
				* Should be compared with saved ie before saving it
				*/
				wl_validate_wps_ie((char *) wps_ie, &pbc);
				memcpy(beacon_ie, wps_ie, wpsie_len);
				wl_cfgp2p_set_management_ie(wl, dev, bssidx, VNDR_IE_BEACON_FLAG,
				beacon_ie, wpsie_len);
				wl->ap_info->wps_ie = kmemdup(wps_ie, 	wpsie_len, GFP_KERNEL);
				/* add WLC_E_PROBREQ_MSG event to respose probe_request from STA */
				wl_add_remove_eventmsg(dev, WLC_E_PROBREQ_MSG, pbc);
			} else {
				WL_DBG(("No WPSIE in beacon \n"));
			}
			if (info->interval) {
				if ((err = wldev_ioctl(dev, WLC_SET_BCNPRD,
					&info->interval, sizeof(s32), true)) < 0) {
					WL_ERR(("Beacon Interval Set Error, %d\n", err));
					return err;
				}
			}
			if (info->dtim_period) {
				if ((err = wldev_ioctl(dev, WLC_SET_DTIMPRD,
					&info->dtim_period, sizeof(s32), true)) < 0) {
					WL_ERR(("DTIM Interval Set Error, %d\n", err));
					return err;
				}
			}
			err = wldev_ioctl(dev, WLC_UP, &ap, sizeof(s32), true);
			if (unlikely(err)) {
				WL_ERR(("WLC_UP error (%d)\n", err));
				return err;
			}
			memset(&join_params, 0, sizeof(join_params));
			/* join parameters starts with ssid */
			join_params_size = sizeof(join_params.ssid);
			memcpy(join_params.ssid.SSID, ssid.SSID, ssid.SSID_len);
			join_params.ssid.SSID_len = htod32(ssid.SSID_len);
			/* create softap */
			if ((err = wldev_ioctl(dev, WLC_SET_SSID, &join_params,
				join_params_size, true)) == 0) {
				wl_clr_drv_status(wl, AP_CREATING, dev);
				wl_set_drv_status(wl, AP_CREATED, dev);
			}
		}
	} else if (wl_get_drv_status(wl, AP_CREATED, dev)) {
		ap = 1;
		/* find the WPSIE */
		if ((wps_ie = wl_cfgp2p_find_wpsie((u8 *)info->tail, info->tail_len)) != NULL) {
			wpsie_len = wps_ie->length + WPA_RSN_IE_TAG_FIXED_LEN;
			/*
			 * Should be compared with saved ie before saving it
			 */
			wl_validate_wps_ie((char *) wps_ie, &pbc);
			memcpy(beacon_ie, wps_ie, wpsie_len);
			wl_cfgp2p_set_management_ie(wl, dev, bssidx, VNDR_IE_BEACON_FLAG,
			beacon_ie, wpsie_len);
			if (wl->ap_info->wps_ie &&
				memcmp(wl->ap_info->wps_ie, wps_ie, wpsie_len)) {
				WL_DBG((" WPS IE is changed\n"));
				kfree(wl->ap_info->wps_ie);
				wl->ap_info->wps_ie = kmemdup(wps_ie, 	wpsie_len, GFP_KERNEL);
				/* add WLC_E_PROBREQ_MSG event to respose probe_request from STA */
				wl_add_remove_eventmsg(dev, WLC_E_PROBREQ_MSG, pbc);
			} else if (wl->ap_info->wps_ie == NULL) {
				WL_DBG((" WPS IE is added\n"));
				wl->ap_info->wps_ie = kmemdup(wps_ie, 	wpsie_len, GFP_KERNEL);
				/* add WLC_E_PROBREQ_MSG event to respose probe_request from STA */
				wl_add_remove_eventmsg(dev, WLC_E_PROBREQ_MSG, pbc);
			}
			/* find the RSN_IE */
			if ((wpa2_ie = bcm_parse_tlvs((u8 *)info->tail, info->tail_len,
				DOT11_MNG_RSN_ID)) != NULL) {
				WL_DBG((" WPA2 IE is found\n"));
			}
			/* find the WPA_IE */
			if ((wpa_ie = wl_cfgp2p_find_wpaie((u8 *)info->tail,
				info->tail_len)) != NULL) {
				WL_DBG((" WPA IE is found\n"));
			}
			if ((wpa_ie != NULL || wpa2_ie != NULL)) {
				if (!wl->ap_info->security_mode) {
					/* change from open mode to security mode */
					update_bss = true;
					if (wpa_ie != NULL) {
						wl->ap_info->wpa_ie = kmemdup(wpa_ie,
						wpa_ie->length + WPA_RSN_IE_TAG_FIXED_LEN,
						GFP_KERNEL);
					} else {
						wl->ap_info->rsn_ie = kmemdup(wpa2_ie,
						wpa2_ie->len + WPA_RSN_IE_TAG_FIXED_LEN,
						GFP_KERNEL);
					}
				} else if (wl->ap_info->wpa_ie) {
					/* change from WPA mode to WPA2 mode */
					if (wpa2_ie != NULL) {
						update_bss = true;
						kfree(wl->ap_info->wpa_ie);
						wl->ap_info->rsn_ie = kmemdup(wpa2_ie,
						wpa2_ie->len + WPA_RSN_IE_TAG_FIXED_LEN,
						GFP_KERNEL);
						wl->ap_info->wpa_ie = NULL;
					}
					else if (memcmp(wl->ap_info->wpa_ie,
						wpa_ie, wpa_ie->length +
						WPA_RSN_IE_TAG_FIXED_LEN)) {
						kfree(wl->ap_info->wpa_ie);
						update_bss = true;
						wl->ap_info->wpa_ie = kmemdup(wpa_ie,
						wpa_ie->length + WPA_RSN_IE_TAG_FIXED_LEN,
						GFP_KERNEL);
						wl->ap_info->rsn_ie = NULL;
					}
				} else {
					/* change from WPA2 mode to WPA mode */
					if (wpa_ie != NULL) {
						update_bss = true;
						kfree(wl->ap_info->rsn_ie);
						wl->ap_info->rsn_ie = NULL;
						wl->ap_info->wpa_ie = kmemdup(wpa_ie,
						wpa_ie->length + WPA_RSN_IE_TAG_FIXED_LEN,
						GFP_KERNEL);
					} else if (memcmp(wl->ap_info->rsn_ie,
						wpa2_ie, wpa2_ie->len + WPA_RSN_IE_TAG_FIXED_LEN)) {
						update_bss = true;
						kfree(wl->ap_info->rsn_ie);
						wl->ap_info->rsn_ie = kmemdup(wpa2_ie,
						wpa2_ie->len + WPA_RSN_IE_TAG_FIXED_LEN,
						GFP_KERNEL);
						wl->ap_info->wpa_ie = NULL;
					}
				}
				if (update_bss) {
					wl->ap_info->security_mode = true;
					wl_cfgp2p_bss(wl, dev, bssidx, 0);
					if (wl_validate_wpa2ie(dev, wpa2_ie, bssidx)  < 0 ||
						wl_validate_wpaie(dev, wpa_ie, bssidx) < 0) {
						return BCME_ERROR;
					}
					wl_cfgp2p_bss(wl, dev, bssidx, 1);
				}
			}
		} else {
			WL_ERR(("No WPSIE in beacon \n"));
		}
	}
exit:
	if (err)
		wldev_iovar_setint(dev, "mpc", 1);
	return err;
}

static struct cfg80211_ops wl_cfg80211_ops = {
	.add_virtual_intf = wl_cfg80211_add_virtual_iface,
	.del_virtual_intf = wl_cfg80211_del_virtual_iface,
	.change_virtual_intf = wl_cfg80211_change_virtual_iface,
	.scan = wl_cfg80211_scan,
	.set_wiphy_params = wl_cfg80211_set_wiphy_params,
	.join_ibss = wl_cfg80211_join_ibss,
	.leave_ibss = wl_cfg80211_leave_ibss,
	.get_station = wl_cfg80211_get_station,
	.set_tx_power = wl_cfg80211_set_tx_power,
	.get_tx_power = wl_cfg80211_get_tx_power,
	.add_key = wl_cfg80211_add_key,
	.del_key = wl_cfg80211_del_key,
	.get_key = wl_cfg80211_get_key,
	.set_default_key = wl_cfg80211_config_default_key,
	.set_default_mgmt_key = wl_cfg80211_config_default_mgmt_key,
	.set_power_mgmt = wl_cfg80211_set_power_mgmt,
	.connect = wl_cfg80211_connect,
	.disconnect = wl_cfg80211_disconnect,
	.suspend = wl_cfg80211_suspend,
	.resume = wl_cfg80211_resume,
	.set_pmksa = wl_cfg80211_set_pmksa,
	.del_pmksa = wl_cfg80211_del_pmksa,
	.flush_pmksa = wl_cfg80211_flush_pmksa,
	.remain_on_channel = wl_cfg80211_remain_on_channel,
	.cancel_remain_on_channel = wl_cfg80211_cancel_remain_on_channel,
	.mgmt_tx = wl_cfg80211_mgmt_tx,
	.mgmt_frame_register = wl_cfg80211_mgmt_frame_register,
	.change_bss = wl_cfg80211_change_bss,
	.set_channel = wl_cfg80211_set_channel,
	.set_beacon = wl_cfg80211_add_set_beacon,
	.add_beacon = wl_cfg80211_add_set_beacon,
};

s32 wl_mode_to_nl80211_iftype(s32 mode)
{
	s32 err = 0;

	switch (mode) {
	case WL_MODE_BSS:
		return NL80211_IFTYPE_STATION;
	case WL_MODE_IBSS:
		return NL80211_IFTYPE_ADHOC;
	case WL_MODE_AP:
		return NL80211_IFTYPE_AP;
	default:
		return NL80211_IFTYPE_UNSPECIFIED;
	}

	return err;
}

static s32 wl_setup_wiphy(struct wireless_dev *wdev, struct device *sdiofunc_dev)
{
	s32 err = 0;
	wdev->wiphy =
	    wiphy_new(&wl_cfg80211_ops, sizeof(struct wl_priv));
	if (unlikely(!wdev->wiphy)) {
		WL_ERR(("Couldn not allocate wiphy device\n"));
		err = -ENOMEM;
		return err;
	}
	set_wiphy_dev(wdev->wiphy, sdiofunc_dev);
	wdev->wiphy->max_scan_ie_len = WL_SCAN_IE_LEN_MAX;
	/* Report  how many SSIDs Driver can support per Scan request */
	wdev->wiphy->max_scan_ssids = WL_SCAN_PARAMS_SSID_MAX;
	wdev->wiphy->max_num_pmkids = WL_NUM_PMKIDS_MAX;
	wdev->wiphy->interface_modes =
		BIT(NL80211_IFTYPE_STATION)
		| BIT(NL80211_IFTYPE_AP) | BIT(NL80211_IFTYPE_MONITOR);

	wdev->wiphy->bands[IEEE80211_BAND_2GHZ] = &__wl_band_2ghz;
	wdev->wiphy->bands[IEEE80211_BAND_5GHZ] = &__wl_band_5ghz_a;
	wdev->wiphy->signal_type = CFG80211_SIGNAL_TYPE_MBM;
	wdev->wiphy->cipher_suites = __wl_cipher_suites;
	wdev->wiphy->n_cipher_suites = ARRAY_SIZE(__wl_cipher_suites);
	wdev->wiphy->max_remain_on_channel_duration = 5000;
	wdev->wiphy->mgmt_stypes = wl_cfg80211_default_mgmt_stypes;
#ifndef WL_POWERSAVE_DISABLED
	wdev->wiphy->flags |= WIPHY_FLAG_PS_ON_BY_DEFAULT;
#else
	wdev->wiphy->flags &= ~WIPHY_FLAG_PS_ON_BY_DEFAULT;
#endif				/* !WL_POWERSAVE_DISABLED */
	wdev->wiphy->flags |= WIPHY_FLAG_NETNS_OK |
		WIPHY_FLAG_4ADDR_AP |
#if LINUX_VERSION_CODE <= KERNEL_VERSION(2, 6, 39)
		WIPHY_FLAG_SUPPORTS_SEPARATE_DEFAULT_KEYS |
#endif
		WIPHY_FLAG_4ADDR_STATION;
#if LINUX_VERSION_CODE >= KERNEL_VERSION(3, 2, 0)
       wdev->wiphy->flags |= WIPHY_FLAG_SUPPORTS_FW_ROAM;
#endif
	WL_DBG(("Registering custom regulatory)\n"));
	wdev->wiphy->flags |= WIPHY_FLAG_CUSTOM_REGULATORY;
	wiphy_apply_custom_regulatory(wdev->wiphy, &brcm_regdom);
	/* Now we can register wiphy with cfg80211 module */
	err = wiphy_register(wdev->wiphy);
	if (unlikely(err < 0)) {
		WL_ERR(("Couldn not register wiphy device (%d)\n", err));
		wiphy_free(wdev->wiphy);
	}
	return err;
}

static void wl_free_wdev(struct wl_priv *wl)
{
	struct wireless_dev *wdev = wl->wdev;
	struct wiphy *wiphy;
	if (!wdev) {
		WL_ERR(("wdev is invalid\n"));
		return;
	}
	wiphy = wdev->wiphy;
	wiphy_unregister(wdev->wiphy);
	wdev->wiphy->dev.parent = NULL;

	wl_delete_all_netinfo(wl);
	wiphy_free(wiphy);
	/* PLEASE do NOT call any function after wiphy_free, the driver's private structure "wl",
	 * which is the private part of wiphy, has been freed in wiphy_free !!!!!!!!!!!
	 */
}

static s32 wl_inform_bss(struct wl_priv *wl)
{
	struct wl_scan_results *bss_list;
	struct wl_bss_info *bi = NULL;	/* must be initialized */
	s32 err = 0;
	s32 i;

	bss_list = wl->bss_list;
	WL_DBG(("scanned AP count (%d)\n", bss_list->count));
	bi = next_bss(bss_list, bi);
	for_each_bss(bss_list, bi, i) {
		err = wl_inform_single_bss(wl, bi);
		if (unlikely(err))
			break;
	}
	return err;
}

static s32 wl_inform_single_bss(struct wl_priv *wl, struct wl_bss_info *bi)
{
	struct wiphy *wiphy = wiphy_from_scan(wl);
	struct ieee80211_mgmt *mgmt;
	struct ieee80211_channel *channel;
	struct ieee80211_supported_band *band;
	struct wl_cfg80211_bss_info *notif_bss_info;
	struct wl_scan_req *sr = wl_to_sr(wl);
	struct beacon_proberesp *beacon_proberesp;
	struct cfg80211_bss *cbss = NULL;
	s32 mgmt_type;
	s32 signal;
	u32 freq;
	s32 err = 0;

	if (unlikely(dtoh32(bi->length) > WL_BSS_INFO_MAX)) {
		WL_DBG(("Beacon is larger than buffer. Discarding\n"));
		return err;
	}
	notif_bss_info = kzalloc(sizeof(*notif_bss_info) + sizeof(*mgmt)
		- sizeof(u8) + WL_BSS_INFO_MAX, GFP_KERNEL);
	if (unlikely(!notif_bss_info)) {
		WL_ERR(("notif_bss_info alloc failed\n"));
		return -ENOMEM;
	}
	mgmt = (struct ieee80211_mgmt *)notif_bss_info->frame_buf;
	notif_bss_info->channel =
		bi->ctl_ch ? bi->ctl_ch : CHSPEC_CHANNEL(bi->chanspec);

	if (notif_bss_info->channel <= CH_MAX_2G_CHANNEL)
		band = wiphy->bands[IEEE80211_BAND_2GHZ];
	else
		band = wiphy->bands[IEEE80211_BAND_5GHZ];
	notif_bss_info->rssi = dtoh16(bi->RSSI);
	memcpy(mgmt->bssid, &bi->BSSID, ETHER_ADDR_LEN);
	mgmt_type = wl->active_scan ?
		IEEE80211_STYPE_PROBE_RESP : IEEE80211_STYPE_BEACON;
	if (!memcmp(bi->SSID, sr->ssid.SSID, bi->SSID_len)) {
	    mgmt->frame_control = cpu_to_le16(IEEE80211_FTYPE_MGMT | mgmt_type);
	}
	beacon_proberesp = wl->active_scan ?
		(struct beacon_proberesp *)&mgmt->u.probe_resp :
		(struct beacon_proberesp *)&mgmt->u.beacon;
	beacon_proberesp->timestamp = 0;
	beacon_proberesp->beacon_int = cpu_to_le16(bi->beacon_period);
	beacon_proberesp->capab_info = cpu_to_le16(bi->capability);
	wl_rst_ie(wl);

	wl_mrg_ie(wl, ((u8 *) bi) + bi->ie_offset, bi->ie_length);
	wl_cp_ie(wl, beacon_proberesp->variable, WL_BSS_INFO_MAX -
		offsetof(struct wl_cfg80211_bss_info, frame_buf));
	notif_bss_info->frame_len = offsetof(struct ieee80211_mgmt,
		u.beacon.variable) + wl_get_ielen(wl);
#if LINUX_VERSION_CODE == KERNEL_VERSION(2, 6, 38) && !defined(WL_COMPAT_WIRELESS)
	freq = ieee80211_channel_to_frequency(notif_bss_info->channel);
#else
	freq = ieee80211_channel_to_frequency(notif_bss_info->channel, band->band);
#endif
	channel = ieee80211_get_channel(wiphy, freq);

	WL_DBG(("SSID : \"%s\", rssi %d, channel %d, capability : 0x04%x, bssid %pM"
			"mgmt_type %d frame_len %d\n", bi->SSID,
			notif_bss_info->rssi, notif_bss_info->channel,
			mgmt->u.beacon.capab_info, &bi->BSSID, mgmt_type,
			notif_bss_info->frame_len));

	signal = notif_bss_info->rssi * 100;

#if defined(WLP2P) && ENABLE_P2P_INTERFACE
	if (wl->p2p_net && wl->scan_request &&
		wl->scan_request->dev == wl->p2p_net) {
#else
	if (p2p_is_on(wl) && p2p_scan(wl)) {
#endif
		/* find the P2PIE, if we do not find it, we will discard this frame */
		wifi_p2p_ie_t * p2p_ie;
		if ((p2p_ie = wl_cfgp2p_find_p2pie((u8 *)beacon_proberesp->variable,
			wl_get_ielen(wl))) == NULL) {
			WL_ERR(("Couldn't find P2PIE in probe response/beacon\n"));
			kfree(notif_bss_info);
			return err;
		}
	}

	cbss = cfg80211_inform_bss_frame(wiphy, channel, mgmt,
		le16_to_cpu(notif_bss_info->frame_len), signal, GFP_KERNEL);
	if (unlikely(!cbss)) {
		WL_ERR(("cfg80211_inform_bss_frame error\n"));
		kfree(notif_bss_info);
		return -EINVAL;
	}

	cfg80211_put_bss(cbss);
	kfree(notif_bss_info);

	return err;
}

static bool wl_is_linkup(struct wl_priv *wl, const wl_event_msg_t *e, struct net_device *ndev)
{
	u32 event = ntoh32(e->event_type);
	u32 status =  ntoh32(e->status);
	u16 flags = ntoh16(e->flags);

	WL_DBG(("event %d, status %d\n", event, status));
	if (event == WLC_E_SET_SSID) {
		if (status == WLC_E_STATUS_SUCCESS) {
			if (!wl_is_ibssmode(wl, ndev))
				return true;
		}
	} else if (event == WLC_E_LINK) {
		if (flags & WLC_EVENT_MSG_LINK)
			return true;
	}

	WL_DBG(("wl_is_linkup false\n"));
	return false;
}

static bool wl_is_linkdown(struct wl_priv *wl, const wl_event_msg_t *e)
{
	u32 event = ntoh32(e->event_type);
	u16 flags = ntoh16(e->flags);

	if (event == WLC_E_DEAUTH_IND ||
	event == WLC_E_DISASSOC_IND ||
	event == WLC_E_DISASSOC ||
	event == WLC_E_DEAUTH) {
		return true;
	} else if (event == WLC_E_LINK) {
		if (!(flags & WLC_EVENT_MSG_LINK))
			return true;
	}

	return false;
}

static bool wl_is_nonetwork(struct wl_priv *wl, const wl_event_msg_t *e)
{
	u32 event = ntoh32(e->event_type);
	u32 status = ntoh32(e->status);

	if (event == WLC_E_LINK && status == WLC_E_STATUS_NO_NETWORKS)
		return true;
	if (event == WLC_E_SET_SSID && status != WLC_E_STATUS_SUCCESS)
		return true;

	return false;
}

/* The mainline kernel >= 3.2.0 has support for indicating new/del station
 * to AP/P2P GO via events. If this change is backported to kernel for which
 * this driver is being built, set CFG80211_STA_EVENT_AVAILABLE to 1. You
 * should use this new/del sta event mechanism for BRCM supplicant from BRANCH
 * HOSTAP_BRANCH_0_15 (ver >= 15_1).
 */
#define CFG80211_STA_EVENT_AVAILABLE	0
static s32
wl_notify_connect_status_ap(struct wl_priv *wl, struct net_device *ndev,
	const wl_event_msg_t *e, void *data)
{
	s32 err = 0;
	u32 event = ntoh32(e->event_type);
	u32 reason = ntoh32(e->reason);
	u32 len = ntoh32(e->datalen);

#if (LINUX_VERSION_CODE < KERNEL_VERSION(3, 2, 0)) && !CFG80211_STA_EVENT_AVAILABLE
	bool isfree = false;
	u8 *mgmt_frame;
	u8 bsscfgidx = e->bsscfgidx;
	s32 freq;
	s32 channel;
	u8 body[200];
	u16 fc = 0;
	struct ieee80211_supported_band *band;
	struct ether_addr da;
	struct ether_addr bssid;
	struct wiphy *wiphy = wl_to_wiphy(wl);
	channel_info_t ci;
#else
	struct station_info sinfo;
#endif /* (LINUX_VERSION_CODE < KERNEL_VERSION(3, 2, 0)) && !CFG80211_STA_EVENT_AVAILABLE */


#if (LINUX_VERSION_CODE < KERNEL_VERSION(3, 2, 0)) && !CFG80211_STA_EVENT_AVAILABLE
	memset(body, 0, sizeof(body));
	memset(&bssid, 0, ETHER_ADDR_LEN);
	WL_DBG(("Enter \n"));
	if (wl_get_mode_by_netdev(wl, ndev) == WL_INVALID)
		return WL_INVALID;

	memcpy(body, data, len);
	wldev_iovar_getbuf_bsscfg(ndev, "cur_etheraddr",
		NULL, 0, wl->ioctl_buf, WLC_IOCTL_MAXLEN, bsscfgidx, &wl->ioctl_buf_sync);
	memcpy(da.octet, wl->ioctl_buf, ETHER_ADDR_LEN);
	err = wldev_ioctl(ndev, WLC_GET_BSSID, &bssid, ETHER_ADDR_LEN, false);
	switch (event) {
		case WLC_E_ASSOC_IND:
			fc = FC_ASSOC_REQ;
			break;
		case WLC_E_REASSOC_IND:
			fc = FC_REASSOC_REQ;
			break;
		case WLC_E_DISASSOC_IND:
			fc = FC_DISASSOC;
			break;
		case WLC_E_DEAUTH_IND:
			fc = FC_DISASSOC;
			break;
		case WLC_E_DEAUTH:
			fc = FC_DISASSOC;
			break;
		default:
			fc = 0;
			goto exit;
	}
	if ((err = wldev_ioctl(ndev, WLC_GET_CHANNEL, &ci, sizeof(ci), false)))
		return err;

	channel = dtoh32(ci.hw_channel);
	if (channel <= CH_MAX_2G_CHANNEL)
		band = wiphy->bands[IEEE80211_BAND_2GHZ];
	else
		band = wiphy->bands[IEEE80211_BAND_5GHZ];

#if LINUX_VERSION_CODE == KERNEL_VERSION(2, 6, 38) && !defined(WL_COMPAT_WIRELESS)
	freq = ieee80211_channel_to_frequency(channel);
#else
	freq = ieee80211_channel_to_frequency(channel, band->band);
#endif

	err = wl_frame_get_mgmt(fc, &da, &e->addr, &bssid,
		&mgmt_frame, &len, body);
	if (err < 0)
		goto exit;
	isfree = true;

	if (event == WLC_E_ASSOC_IND && reason == DOT11_SC_SUCCESS) {
		cfg80211_rx_mgmt(ndev, freq, mgmt_frame, len, GFP_ATOMIC);
	} else if (event == WLC_E_DISASSOC_IND) {
		cfg80211_rx_mgmt(ndev, freq, mgmt_frame, len, GFP_ATOMIC);
	} else if ((event == WLC_E_DEAUTH_IND) || (event == WLC_E_DEAUTH)) {
		cfg80211_rx_mgmt(ndev, freq, mgmt_frame, len, GFP_ATOMIC);
	}

exit:
	if (isfree)
		kfree(mgmt_frame);
	return err;
#else /* LINUX_VERSION_CODE < KERNEL_VERSION(3, 2, 0) && !CFG80211_STA_EVENT_AVAILABLE */
	sinfo.filled = 0;
	if (((event == WLC_E_ASSOC_IND) || (event == WLC_E_REASSOC_IND)) &&
		reason == DOT11_SC_SUCCESS) {
		sinfo.filled = STATION_INFO_ASSOC_REQ_IES;
		if (!data) {
			WL_ERR(("No IEs present in ASSOC/REASSOC_IND"));
			return -EINVAL;
		}
		sinfo.assoc_req_ies = data;
		sinfo.assoc_req_ies_len = len;
		cfg80211_new_sta(ndev, e->addr.octet, &sinfo, GFP_ATOMIC);
	} else if (event == WLC_E_DISASSOC_IND) {
		cfg80211_del_sta(ndev, e->addr.octet, GFP_ATOMIC);
	} else if ((event == WLC_E_DEAUTH_IND) || (event == WLC_E_DEAUTH)) {
		cfg80211_del_sta(ndev, e->addr.octet, GFP_ATOMIC);
	}
#endif /* LINUX_VERSION_CODE < KERNEL_VERSION(3, 2, 0) && !CFG80211_STA_EVENT_AVAILABLE */
	return err;
}

static s32
wl_notify_connect_status(struct wl_priv *wl, struct net_device *ndev,
	const wl_event_msg_t *e, void *data)
{
	bool act;
	s32 err = 0;
	u32 event = ntoh32(e->event_type);

	if (wl_get_mode_by_netdev(wl, ndev) == WL_MODE_AP) {
		wl_notify_connect_status_ap(wl, ndev, e, data);
	} else {
		WL_DBG(("wl_notify_connect_status : event %d status : %d \n",
		ntoh32(e->event_type), ntoh32(e->status)));
		if (wl_is_linkup(wl, e, ndev)) {
			wl_link_up(wl);
			act = true;
			wl_update_prof(wl, ndev, e, &act, WL_PROF_ACT);
			wl_update_prof(wl, ndev, NULL, (void *)&e->addr, WL_PROF_BSSID);
			if (wl_is_ibssmode(wl, ndev)) {
				printk("cfg80211_ibss_joined\n");
				cfg80211_ibss_joined(ndev, (s8 *)&e->addr,
					GFP_KERNEL);
				WL_DBG(("joined in IBSS network\n"));
			} else {
				if (!wl_get_drv_status(wl, DISCONNECTING, ndev)) {
					printk("wl_bss_connect_done succeeded\n");
					wl_bss_connect_done(wl, ndev, e, data, true);
					WL_DBG(("joined in BSS network \"%s\"\n",
					((struct wlc_ssid *)
					 wl_read_prof(wl, ndev, WL_PROF_SSID))->SSID));
				}
			}

		} else if (wl_is_linkdown(wl, e)) {
			if (wl->scan_request) {
				del_timer_sync(&wl->scan_timeout);
				if (wl->escan_on) {
					wl_notify_escan_complete(wl, ndev, true);
				} else
					wl_iscan_aborted(wl);
			}
			if (wl_get_drv_status(wl, CONNECTED, ndev)) {
				scb_val_t scbval;
				u8 *curbssid = wl_read_prof(wl, ndev, WL_PROF_BSSID);
				printk("link down, call cfg80211_disconnected\n");
				wl_clr_drv_status(wl, CONNECTED, ndev);
				/* To make sure disconnect, explictly send dissassoc
				*  for BSSID 00:00:00:00:00:00 issue
				*/
				scbval.val = WLAN_REASON_DEAUTH_LEAVING;

				memcpy(&scbval.ea, curbssid, ETHER_ADDR_LEN);
				scbval.val = htod32(scbval.val);
				wldev_ioctl(ndev, WLC_DISASSOC, &scbval,
					sizeof(scb_val_t), true);
				cfg80211_disconnected(ndev, 0, NULL, 0, GFP_KERNEL);
				wl_link_down(wl);
				wl_init_prof(wl, ndev);
			} else if (wl_get_drv_status(wl, CONNECTING, ndev)) {
				printk("link down, during connecting\n");
				wl_bss_connect_done(wl, ndev, e, data, false);
			}
			wl_clr_drv_status(wl, DISCONNECTING, ndev);

		} else if (wl_is_nonetwork(wl, e)) {
			printk("connect failed event=%d e->status 0x%x\n",
				event, (int)ntoh32(e->status));
			/* Clean up any pending scan request */
			if (wl->scan_request) {
				del_timer_sync(&wl->scan_timeout);
				if (wl->escan_on) {
					wl_notify_escan_complete(wl, ndev, true);
				} else
					wl_iscan_aborted(wl);
			}
			if (wl_get_drv_status(wl, CONNECTING, ndev))
				wl_bss_connect_done(wl, ndev, e, data, false);
		} else {
			printk("%s nothing\n", __FUNCTION__);
		}
	}
	return err;
}

static s32
wl_notify_roaming_status(struct wl_priv *wl, struct net_device *ndev,
	const wl_event_msg_t *e, void *data)
{
	bool act;
	s32 err = 0;
	u32 event = be32_to_cpu(e->event_type);
	u32 status = be32_to_cpu(e->status);
	WL_DBG(("Enter \n"));
	if (event == WLC_E_ROAM && status == WLC_E_STATUS_SUCCESS) {
		if (wl_get_drv_status(wl, CONNECTED, ndev))
			wl_bss_roaming_done(wl, ndev, e, data);
		else
			wl_bss_connect_done(wl, ndev, e, data, true);
		act = true;
		wl_update_prof(wl, ndev, e, &act, WL_PROF_ACT);
		wl_update_prof(wl, ndev, NULL, (void *)&e->addr, WL_PROF_BSSID);
	}
	return err;
}

static s32 wl_get_assoc_ies(struct wl_priv *wl, struct net_device *ndev)
{
	wl_assoc_info_t assoc_info;
	struct wl_connect_info *conn_info = wl_to_conn(wl);
	s32 err = 0;

	WL_DBG(("Enter \n"));
	err = wldev_iovar_getbuf(ndev, "assoc_info", NULL, 0, wl->extra_buf,
		WL_ASSOC_INFO_MAX, NULL);
	if (unlikely(err)) {
		WL_ERR(("could not get assoc info (%d)\n", err));
		return err;
	}
	memcpy(&assoc_info, wl->extra_buf, sizeof(wl_assoc_info_t));
	assoc_info.req_len = htod32(assoc_info.req_len);
	assoc_info.resp_len = htod32(assoc_info.resp_len);
	assoc_info.flags = htod32(assoc_info.flags);
	if (conn_info->req_ie_len) {
		conn_info->req_ie_len = 0;
		bzero(conn_info->req_ie, sizeof(conn_info->req_ie));
	}
	if (conn_info->resp_ie_len) {
		conn_info->resp_ie_len = 0;
		bzero(conn_info->resp_ie, sizeof(conn_info->resp_ie));
	}
	if (assoc_info.req_len) {
		err = wldev_iovar_getbuf(ndev, "assoc_req_ies", NULL, 0, wl->extra_buf,
			WL_ASSOC_INFO_MAX, NULL);
		if (unlikely(err)) {
			WL_ERR(("could not get assoc req (%d)\n", err));
			return err;
		}
		conn_info->req_ie_len = assoc_info.req_len - sizeof(struct dot11_assoc_req);
		if (assoc_info.flags & WLC_ASSOC_REQ_IS_REASSOC) {
			conn_info->req_ie_len -= ETHER_ADDR_LEN;
		}
		if (conn_info->req_ie_len <= MAX_REQ_LINE)
			memcpy(conn_info->req_ie, wl->extra_buf, conn_info->req_ie_len);
		else {
			WL_ERR(("%s IE size %d above max %d size \n",
				__FUNCTION__, conn_info->req_ie_len, MAX_REQ_LINE));
			return err;
		}
	} else {
		conn_info->req_ie_len = 0;
	}
	if (assoc_info.resp_len) {
		err = wldev_iovar_getbuf(ndev, "assoc_resp_ies", NULL, 0, wl->extra_buf,
			WL_ASSOC_INFO_MAX, NULL);
		if (unlikely(err)) {
			WL_ERR(("could not get assoc resp (%d)\n", err));
			return err;
		}
		conn_info->resp_ie_len = assoc_info.resp_len -sizeof(struct dot11_assoc_resp);
		if (conn_info->resp_ie_len <= MAX_REQ_LINE)
			memcpy(conn_info->resp_ie, wl->extra_buf, conn_info->resp_ie_len);
		else {
			WL_ERR(("%s IE size %d above max %d size \n",
				__FUNCTION__, conn_info->resp_ie_len, MAX_REQ_LINE));
			return err;
		}
	} else {
		conn_info->resp_ie_len = 0;
	}
	WL_DBG(("req len (%d) resp len (%d)\n", conn_info->req_ie_len,
		conn_info->resp_ie_len));

	return err;
}

static void wl_ch_to_chanspec(int ch, struct wl_join_params *join_params,
        size_t *join_params_size)
{
	chanspec_t chanspec = 0;

	if (ch != 0) {
		join_params->params.chanspec_num = 1;
		join_params->params.chanspec_list[0] = ch;

		if (join_params->params.chanspec_list[0] <= CH_MAX_2G_CHANNEL)
			chanspec |= WL_CHANSPEC_BAND_2G;
		else
			chanspec |= WL_CHANSPEC_BAND_5G;

		chanspec |= WL_CHANSPEC_BW_20;
		chanspec |= WL_CHANSPEC_CTL_SB_NONE;

		*join_params_size += WL_ASSOC_PARAMS_FIXED_SIZE +
			join_params->params.chanspec_num * sizeof(chanspec_t);

		join_params->params.chanspec_list[0]  &= WL_CHANSPEC_CHAN_MASK;
		join_params->params.chanspec_list[0] |= chanspec;
		join_params->params.chanspec_list[0] =
			htodchanspec(join_params->params.chanspec_list[0]);

		join_params->params.chanspec_num =
			htod32(join_params->params.chanspec_num);

		WL_DBG(("%s  join_params->params.chanspec_list[0]= %X\n",
			__FUNCTION__, join_params->params.chanspec_list[0]));

	}
}

static s32 wl_update_bss_info(struct wl_priv *wl, struct net_device *ndev)
{
	struct cfg80211_bss *bss;
	struct wl_bss_info *bi;
	struct wlc_ssid *ssid;
	struct bcm_tlv *tim;
	s32 beacon_interval;
	s32 dtim_period;
	size_t ie_len;
	u8 *ie;
	u8 *curbssid;
	s32 err = 0;
	struct wiphy *wiphy;
	wiphy = wl_to_wiphy(wl);

	if (wl_is_ibssmode(wl, ndev))
		return err;

	ssid = (struct wlc_ssid *)wl_read_prof(wl, ndev, WL_PROF_SSID);
	curbssid = wl_read_prof(wl, ndev, WL_PROF_BSSID);
	bss = cfg80211_get_bss(wiphy, NULL, curbssid,
		ssid->SSID, ssid->SSID_len, WLAN_CAPABILITY_ESS,
		WLAN_CAPABILITY_ESS);

	mutex_lock(&wl->usr_sync);
	if (!bss) {
		WL_DBG(("Could not find the AP\n"));
		*(u32 *) wl->extra_buf = htod32(WL_EXTRA_BUF_MAX);
		err = wldev_ioctl(ndev, WLC_GET_BSS_INFO,
			wl->extra_buf, WL_EXTRA_BUF_MAX, false);
		if (unlikely(err)) {
			WL_ERR(("Could not get bss info %d\n", err));
			goto update_bss_info_out;
		}
		bi = (struct wl_bss_info *)(wl->extra_buf + 4);
		if (memcmp(bi->BSSID.octet, curbssid, ETHER_ADDR_LEN)) {
			err = -EIO;
			goto update_bss_info_out;
		}
		err = wl_inform_single_bss(wl, bi);
		if (unlikely(err))
			goto update_bss_info_out;

		ie = ((u8 *)bi) + bi->ie_offset;
		ie_len = bi->ie_length;
		beacon_interval = cpu_to_le16(bi->beacon_period);
	} else {
		WL_DBG(("Found the AP in the list - BSSID %pM\n", bss->bssid));
		ie = bss->information_elements;
		ie_len = bss->len_information_elements;
		beacon_interval = bss->beacon_interval;
		cfg80211_put_bss(bss);
	}

	tim = bcm_parse_tlvs(ie, ie_len, WLAN_EID_TIM);
	if (tim) {
		dtim_period = tim->data[1];
	} else {
		/*
		* active scan was done so we could not get dtim
		* information out of probe response.
		* so we speficially query dtim information.
		*/
		err = wldev_ioctl(ndev, WLC_GET_DTIMPRD,
			&dtim_period, sizeof(dtim_period), false);
		if (unlikely(err)) {
			WL_ERR(("WLC_GET_DTIMPRD error (%d)\n", err));
			goto update_bss_info_out;
		}
	}

	wl_update_prof(wl, ndev, NULL, &beacon_interval, WL_PROF_BEACONINT);
	wl_update_prof(wl, ndev, NULL, &dtim_period, WL_PROF_DTIMPERIOD);

update_bss_info_out:
	mutex_unlock(&wl->usr_sync);
	return err;
}

static s32
wl_bss_roaming_done(struct wl_priv *wl, struct net_device *ndev,
	const wl_event_msg_t *e, void *data)
{
	struct wl_connect_info *conn_info = wl_to_conn(wl);
	s32 err = 0;
	u8 *curbssid;

	wl_get_assoc_ies(wl, ndev);
	wl_update_prof(wl, ndev, NULL, (void *)(e->addr.octet), WL_PROF_BSSID);
	curbssid = wl_read_prof(wl, ndev, WL_PROF_BSSID);
	wl_update_bss_info(wl, ndev);
	wl_update_pmklist(ndev, wl->pmk_list, err);
	cfg80211_roamed(ndev,
#if LINUX_VERSION_CODE > KERNEL_VERSION(2, 6, 39)
		NULL,
#endif
		curbssid,
		conn_info->req_ie, conn_info->req_ie_len,
		conn_info->resp_ie, conn_info->resp_ie_len, GFP_KERNEL);
	WL_DBG(("Report roaming result\n"));

	wl_set_drv_status(wl, CONNECTED, ndev);

	return err;
}

static s32
wl_bss_connect_done(struct wl_priv *wl, struct net_device *ndev,
	const wl_event_msg_t *e, void *data, bool completed)
{
	struct wl_connect_info *conn_info = wl_to_conn(wl);
	s32 err = 0;
	u8 *curbssid = wl_read_prof(wl, ndev, WL_PROF_BSSID);

	WL_DBG((" enter\n"));
	if (wl->scan_request) {
		wl_cfg80211_scan_abort(wl, ndev);
	}
	if (wl_get_drv_status(wl, CONNECTING, ndev)) {
		wl_clr_drv_status(wl, CONNECTING, ndev);
		if (completed) {
			wl_get_assoc_ies(wl, ndev);
			wl_update_prof(wl, ndev, NULL, (void *)(e->addr.octet), WL_PROF_BSSID);
			curbssid = wl_read_prof(wl, ndev, WL_PROF_BSSID);
			wl_update_bss_info(wl, ndev);
			wl_update_pmklist(ndev, wl->pmk_list, err);
			wl_set_drv_status(wl, CONNECTED, ndev);
		}
		cfg80211_connect_result(ndev,
			curbssid,
			conn_info->req_ie,
			conn_info->req_ie_len,
			conn_info->resp_ie,
			conn_info->resp_ie_len,
			completed ? WLAN_STATUS_SUCCESS : WLAN_STATUS_AUTH_TIMEOUT,
			GFP_KERNEL);
		if (completed)
			WL_INFO(("Report connect result - connection succeeded\n"));
		else
			WL_ERR(("Report connect result - connection failed\n"));
	}
	return err;
}

static s32
wl_notify_mic_status(struct wl_priv *wl, struct net_device *ndev,
	const wl_event_msg_t *e, void *data)
{
	u16 flags = ntoh16(e->flags);
	enum nl80211_key_type key_type;

	mutex_lock(&wl->usr_sync);
	if (flags & WLC_EVENT_MSG_GROUP)
		key_type = NL80211_KEYTYPE_GROUP;
	else
		key_type = NL80211_KEYTYPE_PAIRWISE;

	cfg80211_michael_mic_failure(ndev, (u8 *)&e->addr, key_type, -1,
		NULL, GFP_KERNEL);
	mutex_unlock(&wl->usr_sync);

	return 0;
}

static s32
wl_notify_pfn_status(struct wl_priv *wl, struct net_device *ndev,
	const wl_event_msg_t *e, void *data)
{
	WL_ERR((" PNO Event\n"));

	mutex_lock(&wl->usr_sync);
	/* TODO: Use cfg80211_sched_scan_results(wiphy); */
	cfg80211_disconnected(ndev, 0, NULL, 0, GFP_KERNEL);
	mutex_unlock(&wl->usr_sync);
	return 0;
}

static s32
wl_notify_scan_status(struct wl_priv *wl, struct net_device *ndev,
	const wl_event_msg_t *e, void *data)
{
	struct channel_info channel_inform;
	struct wl_scan_results *bss_list;
	u32 len = WL_SCAN_BUF_MAX;
	s32 err = 0;
	unsigned long flags;

	WL_DBG(("Enter \n"));
	if (!wl_get_drv_status(wl, SCANNING, ndev)) {
		WL_ERR(("scan is not ready \n"));
		return err;
	}
	if (wl->iscan_on && wl->iscan_kickstart)
		return wl_wakeup_iscan(wl_to_iscan(wl));

	mutex_lock(&wl->usr_sync);
	wl_clr_drv_status(wl, SCANNING, ndev);
	err = wldev_ioctl(ndev, WLC_GET_CHANNEL, &channel_inform,
		sizeof(channel_inform), false);
	if (unlikely(err)) {
		WL_ERR(("scan busy (%d)\n", err));
		goto scan_done_out;
	}
	channel_inform.scan_channel = dtoh32(channel_inform.scan_channel);
	if (unlikely(channel_inform.scan_channel)) {

		WL_DBG(("channel_inform.scan_channel (%d)\n",
			channel_inform.scan_channel));
	}
	wl->bss_list = wl->scan_results;
	bss_list = wl->bss_list;
	memset(bss_list, 0, len);
	bss_list->buflen = htod32(len);
	err = wldev_ioctl(ndev, WLC_SCAN_RESULTS, bss_list, len, false);
	if (unlikely(err)) {
		WL_ERR(("%s Scan_results error (%d)\n", ndev->name, err));
		err = -EINVAL;
		goto scan_done_out;
	}
	bss_list->buflen = dtoh32(bss_list->buflen);
	bss_list->version = dtoh32(bss_list->version);
	bss_list->count = dtoh32(bss_list->count);

	err = wl_inform_bss(wl);

scan_done_out:
	del_timer_sync(&wl->scan_timeout);
	spin_lock_irqsave(&wl->cfgdrv_lock, flags);
	if (wl->scan_request) {
		WL_DBG(("cfg80211_scan_done\n"));
		cfg80211_scan_done(wl->scan_request, false);
		wl->scan_request = NULL;
	}
	spin_unlock_irqrestore(&wl->cfgdrv_lock, flags);
	mutex_unlock(&wl->usr_sync);
	return err;
}
static s32
wl_frame_get_mgmt(u16 fc, const struct ether_addr *da,
	const struct ether_addr *sa, const struct ether_addr *bssid,
	u8 **pheader, u32 *body_len, u8 *pbody)
{
	struct dot11_management_header *hdr;
	u32 totlen = 0;
	s32 err = 0;
	u8 *offset;
	u32 prebody_len = *body_len;
	switch (fc) {
		case FC_ASSOC_REQ:
			/* capability , listen interval */
			totlen = DOT11_ASSOC_REQ_FIXED_LEN;
			*body_len += DOT11_ASSOC_REQ_FIXED_LEN;
			break;

		case FC_REASSOC_REQ:
			/* capability, listen inteval, ap address */
			totlen = DOT11_REASSOC_REQ_FIXED_LEN;
			*body_len += DOT11_REASSOC_REQ_FIXED_LEN;
			break;
	}
	totlen += DOT11_MGMT_HDR_LEN + prebody_len;
	*pheader = kzalloc(totlen, GFP_KERNEL);
	if (*pheader == NULL) {
		WL_ERR(("memory alloc failed \n"));
		return -ENOMEM;
	}
	hdr = (struct dot11_management_header *) (*pheader);
	hdr->fc = htol16(fc);
	hdr->durid = 0;
	hdr->seq = 0;
	offset = (u8*)(hdr + 1) + (totlen - DOT11_MGMT_HDR_LEN - prebody_len);
	bcopy((const char*)da, (u8*)&hdr->da, ETHER_ADDR_LEN);
	bcopy((const char*)sa, (u8*)&hdr->sa, ETHER_ADDR_LEN);
	bcopy((const char*)bssid, (u8*)&hdr->bssid, ETHER_ADDR_LEN);
	bcopy((const char*)pbody, offset, prebody_len);
	*body_len = totlen;
	return err;
}
static s32
wl_notify_rx_mgmt_frame(struct wl_priv *wl, struct net_device *ndev,
	const wl_event_msg_t *e, void *data)
{
	struct ieee80211_supported_band *band;
	struct wiphy *wiphy = wl_to_wiphy(wl);
	struct ether_addr da;
	struct ether_addr bssid;
	bool isfree = false;
	s32 err = 0;
	s32 freq;
	struct net_device *dev = NULL;
	wifi_p2p_pub_act_frame_t *act_frm = NULL;
	wifi_p2p_action_frame_t *p2p_act_frm = NULL;
	wifi_p2psd_gas_pub_act_frame_t *sd_act_frm = NULL;
	wl_event_rx_frame_data_t *rxframe =
		(wl_event_rx_frame_data_t*)data;
	u32 event = ntoh32(e->event_type);
	u8 *mgmt_frame;
	u8 bsscfgidx = e->bsscfgidx;
	u32 mgmt_frame_len = ntoh32(e->datalen) - sizeof(wl_event_rx_frame_data_t);
	u16 channel = ((ntoh16(rxframe->channel) & WL_CHANSPEC_CHAN_MASK));

	memset(&bssid, 0, ETHER_ADDR_LEN);

	if (wl->p2p_net == ndev) {
		dev = wl_to_prmry_ndev(wl);
	} else {
		dev = ndev;
	}

	if (channel <= CH_MAX_2G_CHANNEL)
		band = wiphy->bands[IEEE80211_BAND_2GHZ];
	else
		band = wiphy->bands[IEEE80211_BAND_5GHZ];

#if LINUX_VERSION_CODE == KERNEL_VERSION(2, 6, 38) && !defined(WL_COMPAT_WIRELESS)
	freq = ieee80211_channel_to_frequency(channel);
#else
	freq = ieee80211_channel_to_frequency(channel, band->band);
#endif
	if (event == WLC_E_ACTION_FRAME_RX) {
		wldev_iovar_getbuf_bsscfg(dev, "cur_etheraddr",
			NULL, 0, wl->ioctl_buf, WLC_IOCTL_MAXLEN, bsscfgidx, &wl->ioctl_buf_sync);

		wldev_ioctl(dev, WLC_GET_BSSID, &bssid, ETHER_ADDR_LEN, false);
		memcpy(da.octet, wl->ioctl_buf, ETHER_ADDR_LEN);
		err = wl_frame_get_mgmt(FC_ACTION, &da, &e->addr, &bssid,
			&mgmt_frame, &mgmt_frame_len,
			(u8 *)((wl_event_rx_frame_data_t *)rxframe + 1));
		if (err < 0) {
			WL_ERR(("%s: Error in receiving action frame len %d channel %d freq %d\n",
				__func__, mgmt_frame_len, channel, freq));
			goto exit;
		}
		isfree = true;
		if (wl_cfgp2p_is_pub_action(&mgmt_frame[DOT11_MGMT_HDR_LEN],
			mgmt_frame_len - DOT11_MGMT_HDR_LEN)) {
			act_frm = (wifi_p2p_pub_act_frame_t *)
					(&mgmt_frame[DOT11_MGMT_HDR_LEN]);
		} else if (wl_cfgp2p_is_p2p_action(&mgmt_frame[DOT11_MGMT_HDR_LEN],
			mgmt_frame_len - DOT11_MGMT_HDR_LEN)) {
			p2p_act_frm = (wifi_p2p_action_frame_t *)
					(&mgmt_frame[DOT11_MGMT_HDR_LEN]);
			(void) p2p_act_frm;
		} else if (wl_cfgp2p_is_gas_action(&mgmt_frame[DOT11_MGMT_HDR_LEN],
			mgmt_frame_len - DOT11_MGMT_HDR_LEN)) {
			sd_act_frm = (wifi_p2psd_gas_pub_act_frame_t *)
					(&mgmt_frame[DOT11_MGMT_HDR_LEN]);
			(void) sd_act_frm;
		}
		wl_cfgp2p_print_actframe(false, &mgmt_frame[DOT11_MGMT_HDR_LEN],
			mgmt_frame_len - DOT11_MGMT_HDR_LEN);
		/*
		 * After complete GO Negotiation, roll back to mpc mode
		 */
		if (act_frm && ((act_frm->subtype == P2P_PAF_GON_CONF) ||
		(act_frm->subtype == P2P_PAF_PROVDIS_RSP))) {
			wldev_iovar_setint(dev, "mpc", 1);
		}
	} else {
		mgmt_frame = (u8 *)((wl_event_rx_frame_data_t *)rxframe + 1);
	}

	cfg80211_rx_mgmt(ndev, freq, mgmt_frame, mgmt_frame_len, GFP_ATOMIC);

	WL_DBG(("%s: mgmt_frame_len (%d) , e->datalen (%d), channel (%d), freq (%d)\n", __func__,
		mgmt_frame_len, ntoh32(e->datalen), channel, freq));

	if (isfree)
		kfree(mgmt_frame);
exit:
	return 0;
}

static void wl_init_conf(struct wl_conf *conf)
{
	WL_DBG(("Enter \n"));
	conf->frag_threshold = (u32)-1;
	conf->rts_threshold = (u32)-1;
	conf->retry_short = (u32)-1;
	conf->retry_long = (u32)-1;
	conf->tx_power = -1;
}

static void wl_init_prof(struct wl_priv *wl, struct net_device *ndev)
{
	unsigned long flags;
	struct wl_profile *profile = wl_get_profile_by_netdev(wl, ndev);

	spin_lock_irqsave(&wl->cfgdrv_lock, flags);
	memset(profile, 0, sizeof(struct wl_profile));
	spin_unlock_irqrestore(&wl->cfgdrv_lock, flags);
}

static void wl_init_event_handler(struct wl_priv *wl)
{
	memset(wl->evt_handler, 0, sizeof(wl->evt_handler));

	wl->evt_handler[WLC_E_SCAN_COMPLETE] = wl_notify_scan_status;
	wl->evt_handler[WLC_E_LINK] = wl_notify_connect_status;
	wl->evt_handler[WLC_E_DEAUTH_IND] = wl_notify_connect_status;
	wl->evt_handler[WLC_E_DEAUTH] = wl_notify_connect_status;
	wl->evt_handler[WLC_E_DISASSOC_IND] = wl_notify_connect_status;
	wl->evt_handler[WLC_E_ASSOC_IND] = wl_notify_connect_status;
	wl->evt_handler[WLC_E_REASSOC_IND] = wl_notify_connect_status;
	wl->evt_handler[WLC_E_ROAM] = wl_notify_roaming_status;
	wl->evt_handler[WLC_E_MIC_ERROR] = wl_notify_mic_status;
	wl->evt_handler[WLC_E_SET_SSID] = wl_notify_connect_status;
	wl->evt_handler[WLC_E_ACTION_FRAME_RX] = wl_notify_rx_mgmt_frame;
	wl->evt_handler[WLC_E_PROBREQ_MSG] = wl_notify_rx_mgmt_frame;
	wl->evt_handler[WLC_E_P2P_PROBREQ_MSG] = wl_notify_rx_mgmt_frame;
	wl->evt_handler[WLC_E_P2P_DISC_LISTEN_COMPLETE] = wl_cfgp2p_listen_complete;
	wl->evt_handler[WLC_E_ACTION_FRAME_COMPLETE] = wl_cfgp2p_action_tx_complete;
	wl->evt_handler[WLC_E_ACTION_FRAME_OFF_CHAN_COMPLETE] = wl_cfgp2p_action_tx_complete;
	wl->evt_handler[WLC_E_PFN_NET_FOUND] = wl_notify_pfn_status;
}

static s32 wl_init_priv_mem(struct wl_priv *wl)
{
	WL_DBG(("Enter \n"));
	wl->scan_results = (void *)kzalloc(WL_SCAN_BUF_MAX, GFP_KERNEL);
	if (unlikely(!wl->scan_results)) {
		WL_ERR(("Scan results alloc failed\n"));
		goto init_priv_mem_out;
	}
	wl->conf = (void *)kzalloc(sizeof(*wl->conf), GFP_KERNEL);
	if (unlikely(!wl->conf)) {
		WL_ERR(("wl_conf alloc failed\n"));
		goto init_priv_mem_out;
	}
	wl->scan_req_int =
	    (void *)kzalloc(sizeof(*wl->scan_req_int), GFP_KERNEL);
	if (unlikely(!wl->scan_req_int)) {
		WL_ERR(("Scan req alloc failed\n"));
		goto init_priv_mem_out;
	}
	wl->ioctl_buf = (void *)kzalloc(WLC_IOCTL_MAXLEN, GFP_KERNEL);
	if (unlikely(!wl->ioctl_buf)) {
		WL_ERR(("Ioctl buf alloc failed\n"));
		goto init_priv_mem_out;
	}
	wl->escan_ioctl_buf = (void *)kzalloc(WLC_IOCTL_MAXLEN, GFP_KERNEL);
	if (unlikely(!wl->escan_ioctl_buf)) {
		WL_ERR(("Ioctl buf alloc failed\n"));
		goto init_priv_mem_out;
	}
	wl->extra_buf = (void *)kzalloc(WL_EXTRA_BUF_MAX, GFP_KERNEL);
	if (unlikely(!wl->extra_buf)) {
		WL_ERR(("Extra buf alloc failed\n"));
		goto init_priv_mem_out;
	}
	wl->iscan = (void *)kzalloc(sizeof(*wl->iscan), GFP_KERNEL);
	if (unlikely(!wl->iscan)) {
		WL_ERR(("Iscan buf alloc failed\n"));
		goto init_priv_mem_out;
	}
	wl->pmk_list = (void *)kzalloc(sizeof(*wl->pmk_list), GFP_KERNEL);
	if (unlikely(!wl->pmk_list)) {
		WL_ERR(("pmk list alloc failed\n"));
		goto init_priv_mem_out;
	}
	wl->sta_info = (void *)kzalloc(sizeof(*wl->sta_info), GFP_KERNEL);
	if (unlikely(!wl->sta_info)) {
		WL_ERR(("sta info  alloc failed\n"));
		goto init_priv_mem_out;
	}
	wl->afx_hdl = (void *)kzalloc(sizeof(*wl->afx_hdl), GFP_KERNEL);
	if (unlikely(!wl->afx_hdl)) {
		WL_ERR(("afx hdl  alloc failed\n"));
		goto init_priv_mem_out;
	} else {
		init_completion(&wl->act_frm_scan);
		INIT_WORK(&wl->afx_hdl->work, wl_cfg80211_afx_handler);
	}
	return 0;

init_priv_mem_out:
	wl_deinit_priv_mem(wl);

	return -ENOMEM;
}

static void wl_deinit_priv_mem(struct wl_priv *wl)
{
	kfree(wl->scan_results);
	wl->scan_results = NULL;
	kfree(wl->conf);
	wl->conf = NULL;
	kfree(wl->scan_req_int);
	wl->scan_req_int = NULL;
	kfree(wl->ioctl_buf);
	wl->ioctl_buf = NULL;
	kfree(wl->escan_ioctl_buf);
	wl->escan_ioctl_buf = NULL;
	kfree(wl->extra_buf);
	wl->extra_buf = NULL;
	kfree(wl->iscan);
	wl->iscan = NULL;
	kfree(wl->pmk_list);
	wl->pmk_list = NULL;
	kfree(wl->sta_info);
	wl->sta_info = NULL;
	if (wl->afx_hdl) {
		cancel_work_sync(&wl->afx_hdl->work);
		kfree(wl->afx_hdl);
		wl->afx_hdl = NULL;
	}

	if (wl->ap_info) {
		kfree(wl->ap_info->wpa_ie);
		kfree(wl->ap_info->rsn_ie);
		kfree(wl->ap_info->wps_ie);
		kfree(wl->ap_info);
		wl->ap_info = NULL;
	}
}

static s32 wl_create_event_handler(struct wl_priv *wl)
{
	int ret = 0;
	WL_DBG(("Enter \n"));

	/* Do not use DHD in cfg driver */
	wl->event_tsk.thr_pid = -1;
	PROC_START(wl_event_handler, wl, &wl->event_tsk, 0);
	if (wl->event_tsk.thr_pid < 0)
		ret = -ENOMEM;
	return ret;
}

static void wl_destroy_event_handler(struct wl_priv *wl)
{
	if (wl->event_tsk.thr_pid >= 0)
		PROC_STOP(&wl->event_tsk);
}

static void wl_term_iscan(struct wl_priv *wl)
{
	struct wl_iscan_ctrl *iscan = wl_to_iscan(wl);
	WL_TRACE(("In\n"));
	if (wl->iscan_on && iscan->tsk) {
		iscan->state = WL_ISCAN_STATE_IDLE;
		WL_INFO(("SIGTERM\n"));
		send_sig(SIGTERM, iscan->tsk, 1);
		WL_DBG(("kthread_stop\n"));
		kthread_stop(iscan->tsk);
		iscan->tsk = NULL;
	}
}

static void wl_notify_iscan_complete(struct wl_iscan_ctrl *iscan, bool aborted)
{
	struct wl_priv *wl = iscan_to_wl(iscan);
	struct net_device *ndev = wl_to_prmry_ndev(wl);
	unsigned long flags;

	WL_DBG(("Enter \n"));
	if (!wl_get_drv_status(wl, SCANNING, ndev)) {
		wl_clr_drv_status(wl, SCANNING, ndev);
		WL_ERR(("Scan complete while device not scanning\n"));
		return;
	}
	spin_lock_irqsave(&wl->cfgdrv_lock, flags);
	wl_clr_drv_status(wl, SCANNING, ndev);
	if (likely(wl->scan_request)) {
		cfg80211_scan_done(wl->scan_request, aborted);
		wl->scan_request = NULL;
	}
	spin_unlock_irqrestore(&wl->cfgdrv_lock, flags);
	wl->iscan_kickstart = false;
}

static s32 wl_wakeup_iscan(struct wl_iscan_ctrl *iscan)
{
	if (likely(iscan->state != WL_ISCAN_STATE_IDLE)) {
		WL_DBG(("wake up iscan\n"));
		up(&iscan->sync);
		return 0;
	}

	return -EIO;
}

static s32
wl_get_iscan_results(struct wl_iscan_ctrl *iscan, u32 *status,
	struct wl_scan_results **bss_list)
{
	struct wl_iscan_results list;
	struct wl_scan_results *results;
	struct wl_iscan_results *list_buf;
	s32 err = 0;

	WL_DBG(("Enter \n"));
	memset(iscan->scan_buf, 0, WL_ISCAN_BUF_MAX);
	list_buf = (struct wl_iscan_results *)iscan->scan_buf;
	results = &list_buf->results;
	results->buflen = WL_ISCAN_RESULTS_FIXED_SIZE;
	results->version = 0;
	results->count = 0;

	memset(&list, 0, sizeof(list));
	list.results.buflen = htod32(WL_ISCAN_BUF_MAX);
	err = wldev_iovar_getbuf(iscan->dev, "iscanresults", &list,
		WL_ISCAN_RESULTS_FIXED_SIZE, iscan->scan_buf,
		WL_ISCAN_BUF_MAX, NULL);
	if (unlikely(err)) {
		WL_ERR(("error (%d)\n", err));
		return err;
	}
	results->buflen = dtoh32(results->buflen);
	results->version = dtoh32(results->version);
	results->count = dtoh32(results->count);
	WL_DBG(("results->count = %d\n", results->count));
	WL_DBG(("results->buflen = %d\n", results->buflen));
	*status = dtoh32(list_buf->status);
	*bss_list = results;

	return err;
}

static s32 wl_iscan_done(struct wl_priv *wl)
{
	struct wl_iscan_ctrl *iscan = wl->iscan;
	s32 err = 0;

	iscan->state = WL_ISCAN_STATE_IDLE;
	mutex_lock(&wl->usr_sync);
	wl_inform_bss(wl);
	wl_notify_iscan_complete(iscan, false);
	mutex_unlock(&wl->usr_sync);

	return err;
}

static s32 wl_iscan_pending(struct wl_priv *wl)
{
	struct wl_iscan_ctrl *iscan = wl->iscan;
	s32 err = 0;

	/* Reschedule the timer */
	mod_timer(&iscan->timer, jiffies + iscan->timer_ms * HZ / 1000);
	iscan->timer_on = 1;

	return err;
}

static s32 wl_iscan_inprogress(struct wl_priv *wl)
{
	struct wl_iscan_ctrl *iscan = wl->iscan;
	s32 err = 0;

	mutex_lock(&wl->usr_sync);
	wl_inform_bss(wl);
	wl_run_iscan(iscan, NULL, WL_SCAN_ACTION_CONTINUE);
	mutex_unlock(&wl->usr_sync);
	/* Reschedule the timer */
	mod_timer(&iscan->timer, jiffies + iscan->timer_ms * HZ / 1000);
	iscan->timer_on = 1;

	return err;
}

static s32 wl_iscan_aborted(struct wl_priv *wl)
{
	struct wl_iscan_ctrl *iscan = wl->iscan;
	s32 err = 0;

	iscan->state = WL_ISCAN_STATE_IDLE;
	mutex_lock(&wl->usr_sync);
	wl_notify_iscan_complete(iscan, true);
	mutex_unlock(&wl->usr_sync);

	return err;
}

static s32 wl_iscan_thread(void *data)
{
	struct wl_iscan_ctrl *iscan = (struct wl_iscan_ctrl *)data;
	struct wl_priv *wl = iscan_to_wl(iscan);
	u32 status;
	int err = 0;

	allow_signal(SIGTERM);
	status = WL_SCAN_RESULTS_PARTIAL;
	while (likely(!down_interruptible(&iscan->sync))) {
		if (kthread_should_stop())
			break;
		if (iscan->timer_on) {
			del_timer_sync(&iscan->timer);
			iscan->timer_on = 0;
		}
		mutex_lock(&wl->usr_sync);
		err = wl_get_iscan_results(iscan, &status, &wl->bss_list);
		if (unlikely(err)) {
			status = WL_SCAN_RESULTS_ABORTED;
			WL_ERR(("Abort iscan\n"));
		}
		mutex_unlock(&wl->usr_sync);
		iscan->iscan_handler[status] (wl);
	}
	if (iscan->timer_on) {
		del_timer_sync(&iscan->timer);
		iscan->timer_on = 0;
	}
	WL_DBG(("%s was terminated\n", __func__));

	return 0;
}

static void wl_scan_timeout(unsigned long data)
{
	struct wl_priv *wl = (struct wl_priv *)data;

	if (wl->scan_request) {
		WL_ERR(("timer expired\n"));
		if (wl->escan_on)
			wl_notify_escan_complete(wl, wl->escan_info.ndev, true);
		else
			wl_notify_iscan_complete(wl_to_iscan(wl), true);
	}
}

static void wl_iscan_timer(unsigned long data)
{
	struct wl_iscan_ctrl *iscan = (struct wl_iscan_ctrl *)data;

	if (iscan) {
		iscan->timer_on = 0;
		WL_DBG(("timer expired\n"));
		wl_wakeup_iscan(iscan);
	}
}

static s32 wl_invoke_iscan(struct wl_priv *wl)
{
	struct wl_iscan_ctrl *iscan = wl_to_iscan(wl);
	int err = 0;

	if (wl->iscan_on && !iscan->tsk) {
		iscan->state = WL_ISCAN_STATE_IDLE;
		sema_init(&iscan->sync, 0);
		iscan->tsk = kthread_run(wl_iscan_thread, iscan, "wl_iscan");
		if (IS_ERR(iscan->tsk)) {
			WL_ERR(("Could not create iscan thread\n"));
			iscan->tsk = NULL;
			return -ENOMEM;
		}
	}

	return err;
}

static void wl_init_iscan_handler(struct wl_iscan_ctrl *iscan)
{
	memset(iscan->iscan_handler, 0, sizeof(iscan->iscan_handler));
	iscan->iscan_handler[WL_SCAN_RESULTS_SUCCESS] = wl_iscan_done;
	iscan->iscan_handler[WL_SCAN_RESULTS_PARTIAL] = wl_iscan_inprogress;
	iscan->iscan_handler[WL_SCAN_RESULTS_PENDING] = wl_iscan_pending;
	iscan->iscan_handler[WL_SCAN_RESULTS_ABORTED] = wl_iscan_aborted;
	iscan->iscan_handler[WL_SCAN_RESULTS_NO_MEM] = wl_iscan_aborted;
}

static s32
wl_cfg80211_netdev_notifier_call(struct notifier_block * nb,
	unsigned long state,
	void *ndev)
{
	struct net_device *dev = ndev;
	struct wireless_dev *wdev = dev->ieee80211_ptr;
	struct wl_priv *wl = wlcfg_drv_priv;

	WL_DBG(("Enter \n"));
	if (!wdev || dev == wl_to_prmry_ndev(wl))
		return NOTIFY_DONE;
	switch (state) {
		case NETDEV_UNREGISTER:
				/* after calling list_del_rcu(&wdev->list) */
				wl_dealloc_netinfo(wl, ndev);
				break;
	}
	return NOTIFY_DONE;
}
static struct notifier_block wl_cfg80211_netdev_notifier = {
	.notifier_call = wl_cfg80211_netdev_notifier_call,
};

static void wl_notify_escan_complete(struct wl_priv *wl,
	struct net_device *ndev,
	bool aborted)
{
	unsigned long flags;

	WL_DBG(("Enter \n"));
	wl_clr_drv_status(wl, SCANNING, ndev);
	if (p2p_is_on(wl))
		wl_clr_p2p_status(wl, SCANNING);

	spin_lock_irqsave(&wl->cfgdrv_lock, flags);
	if (likely(wl->scan_request)) {
		cfg80211_scan_done(wl->scan_request, aborted);
		wl->scan_request = NULL;
	}
	spin_unlock_irqrestore(&wl->cfgdrv_lock, flags);
}

static s32 wl_escan_handler(struct wl_priv *wl,
	struct net_device *ndev,
	const wl_event_msg_t *e, void *data)
{
	s32 err = BCME_OK;
	s32 status = ntoh32(e->status);
	wl_bss_info_t *bi;
	wl_escan_result_t *escan_result;
	wl_bss_info_t *bss = NULL;
	wl_scan_results_t *list;
	u32 bi_length;
	u32 i;
	u8 *p2p_dev_addr = NULL;

	WL_DBG((" enter event type : %d, status : %d \n",
		ntoh32(e->event_type), ntoh32(e->status)));
	/* P2P SCAN is coming from primary interface */
	if (wl_get_p2p_status(wl, SCANNING)) {
		if (wl_get_drv_status_all(wl, SENDING_ACT_FRM))
			ndev = wl->afx_hdl->dev;
		else
			ndev = wl->escan_info.ndev;

	}
	if (!ndev || !wl->escan_on ||
		!wl_get_drv_status(wl, SCANNING, ndev)) {
		WL_ERR(("escan is not ready ndev %p wl->escan_on %d drv_status 0x%x\n",
			ndev, wl->escan_on, wl_get_drv_status(wl, SCANNING, ndev)));
		return err;
	}

	if (status == WLC_E_STATUS_PARTIAL) {
		WL_INFO(("WLC_E_STATUS_PARTIAL \n"));
		escan_result = (wl_escan_result_t *) data;
		if (!escan_result) {
			WL_ERR(("Invalid escan result (NULL pointer)\n"));
			goto exit;
		}
		if (dtoh16(escan_result->bss_count) != 1) {
			WL_ERR(("Invalid bss_count %d: ignoring\n", escan_result->bss_count));
			goto exit;
		}
		bi = escan_result->bss_info;
		if (!bi) {
			WL_ERR(("Invalid escan bss info (NULL pointer)\n"));
			goto exit;
		}
		bi_length = dtoh32(bi->length);
		if (bi_length != (dtoh32(escan_result->buflen) - WL_ESCAN_RESULTS_FIXED_SIZE)) {
			WL_ERR(("Invalid bss_info length %d: ignoring\n", bi_length));
			goto exit;
		}

		if (!(wl_to_wiphy(wl)->interface_modes & BIT(NL80211_IFTYPE_ADHOC))) {
			if (dtoh16(bi->capability) & DOT11_CAP_IBSS) {
				WL_ERR(("Ignoring IBSS result\n"));
				goto exit;
			}
		}

		if (wl_get_drv_status_all(wl, SENDING_ACT_FRM)) {
			p2p_dev_addr = wl_cfgp2p_retreive_p2p_dev_addr(bi, bi_length);
			if (p2p_dev_addr && !memcmp(p2p_dev_addr,
				wl->afx_hdl->pending_tx_dst_addr.octet, ETHER_ADDR_LEN)) {
				s32 channel = CHSPEC_CHANNEL(dtohchanspec(bi->chanspec));
				WL_DBG(("ACTION FRAME SCAN : Peer found, channel : %d\n", channel));
				wl_clr_p2p_status(wl, SCANNING);
				wl->afx_hdl->peer_chan = channel;
				complete(&wl->act_frm_scan);
				goto exit;
			}

		} else {
			list = (wl_scan_results_t *)wl->escan_info.escan_buf;
			if (bi_length > ESCAN_BUF_SIZE - list->buflen) {
				WL_ERR(("Buffer is too small: ignoring\n"));
				goto exit;
			}
#define WLC_BSS_RSSI_ON_CHANNEL 0x0002
			for (i = 0; i < list->count; i++) {
				bss = bss ? (wl_bss_info_t *)((uintptr)bss + dtoh32(bss->length))
					: list->bss_info;

				if (!bcmp(&bi->BSSID, &bss->BSSID, ETHER_ADDR_LEN) &&
					CHSPEC_BAND(bi->chanspec) == CHSPEC_BAND(bss->chanspec) &&
					bi->SSID_len == bss->SSID_len &&
					!bcmp(bi->SSID, bss->SSID, bi->SSID_len)) {
					if ((bss->flags & WLC_BSS_RSSI_ON_CHANNEL) ==
						(bi->flags & WLC_BSS_RSSI_ON_CHANNEL)) {
						/* preserve max RSSI if the measurements are
						* both on-channel or both off-channel
						*/
						bss->RSSI = MAX(bss->RSSI, bi->RSSI);
					} else if ((bss->flags & WLC_BSS_RSSI_ON_CHANNEL) &&
						(bi->flags & WLC_BSS_RSSI_ON_CHANNEL) == 0) {
						/* preserve the on-channel rssi measurement
						* if the new measurement is off channel
						*/
						bss->RSSI = bi->RSSI;
						bss->flags |= WLC_BSS_RSSI_ON_CHANNEL;
					}

					goto exit;
				}
			}
			memcpy(&(wl->escan_info.escan_buf[list->buflen]), bi, bi_length);
			list->version = dtoh32(bi->version);
			list->buflen += bi_length;
			list->count++;

		}

	}
	else if (status == WLC_E_STATUS_SUCCESS) {
		wl->escan_info.escan_state = WL_ESCAN_STATE_IDLE;
		if (wl_get_drv_status_all(wl, SENDING_ACT_FRM)) {
			WL_INFO(("ACTION FRAME SCAN DONE\n"));
			wl_clr_p2p_status(wl, SCANNING);
			wl_clr_drv_status(wl, SCANNING, wl->afx_hdl->dev);
			if (wl->afx_hdl->peer_chan == WL_INVALID)
				complete(&wl->act_frm_scan);
		} else if (likely(wl->scan_request)) {
			mutex_lock(&wl->usr_sync);
			del_timer_sync(&wl->scan_timeout);
			WL_INFO(("ESCAN COMPLETED\n"));
			wl->bss_list = (wl_scan_results_t *)wl->escan_info.escan_buf;
			wl_inform_bss(wl);
			wl_notify_escan_complete(wl, ndev, false);
			mutex_unlock(&wl->usr_sync);
		}
	}
	else if (status == WLC_E_STATUS_ABORT) {
		wl->escan_info.escan_state = WL_ESCAN_STATE_IDLE;
		if (wl_get_drv_status_all(wl, SENDING_ACT_FRM)) {
			WL_INFO(("ACTION FRAME SCAN DONE\n"));
			wl_clr_drv_status(wl, SCANNING, wl->afx_hdl->dev);
			wl_clr_p2p_status(wl, SCANNING);
			if (wl->afx_hdl->peer_chan == WL_INVALID)
				complete(&wl->act_frm_scan);
		} else if (likely(wl->scan_request)) {
			mutex_lock(&wl->usr_sync);
			del_timer_sync(&wl->scan_timeout);
			WL_INFO(("ESCAN ABORTED\n"));
			wl->bss_list = (wl_scan_results_t *)wl->escan_info.escan_buf;
			wl_inform_bss(wl);
			wl_notify_escan_complete(wl, ndev, true);
			mutex_unlock(&wl->usr_sync);
		}
	}
	else {
		WL_ERR(("unexpected Escan Event %d : abort\n", status));
		wl->escan_info.escan_state = WL_ESCAN_STATE_IDLE;
		if (wl_get_drv_status_all(wl, SENDING_ACT_FRM)) {
			WL_INFO(("ACTION FRAME SCAN DONE\n"));
			wl_clr_p2p_status(wl, SCANNING);
			wl_clr_drv_status(wl, SCANNING, wl->afx_hdl->dev);
			if (wl->afx_hdl->peer_chan == WL_INVALID)
				complete(&wl->act_frm_scan);
		} else if (likely(wl->scan_request)) {
			mutex_lock(&wl->usr_sync);
			del_timer_sync(&wl->scan_timeout);
			wl->bss_list = (wl_scan_results_t *)wl->escan_info.escan_buf;
			wl_inform_bss(wl);
			wl_notify_escan_complete(wl, ndev, true);
			mutex_unlock(&wl->usr_sync);
		}
	}
exit:
	return err;
}

static s32 wl_init_scan(struct wl_priv *wl)
{
	struct wl_iscan_ctrl *iscan = wl_to_iscan(wl);
	int err = 0;

	if (wl->iscan_on) {
		iscan->dev = wl_to_prmry_ndev(wl);
		iscan->state = WL_ISCAN_STATE_IDLE;
		wl_init_iscan_handler(iscan);
		iscan->timer_ms = WL_ISCAN_TIMER_INTERVAL_MS;
		init_timer(&iscan->timer);
		iscan->timer.data = (unsigned long) iscan;
		iscan->timer.function = wl_iscan_timer;
		sema_init(&iscan->sync, 0);
		iscan->tsk = kthread_run(wl_iscan_thread, iscan, "wl_iscan");
		if (IS_ERR(iscan->tsk)) {
			WL_ERR(("Could not create iscan thread\n"));
			iscan->tsk = NULL;
			return -ENOMEM;
		}
		iscan->data = wl;
	} else if (wl->escan_on) {
		wl->evt_handler[WLC_E_ESCAN_RESULT] = wl_escan_handler;
		wl->escan_info.escan_state = WL_ESCAN_STATE_IDLE;
	}
	/* Init scan_timeout timer */
	init_timer(&wl->scan_timeout);
	wl->scan_timeout.data = (unsigned long) wl;
	wl->scan_timeout.function = wl_scan_timeout;

	return err;
}

static s32 wl_init_priv(struct wl_priv *wl)
{
	struct wiphy *wiphy = wl_to_wiphy(wl);
	struct net_device *ndev = wl_to_prmry_ndev(wl);
	s32 err = 0;

	wl->scan_request = NULL;
	wl->pwr_save = !!(wiphy->flags & WIPHY_FLAG_PS_ON_BY_DEFAULT);
	wl->iscan_on = false;
	wl->escan_on = true;
	wl->roam_on = false;
	wl->iscan_kickstart = false;
	wl->active_scan = true;
	wl->rf_blocked = false;
	spin_lock_init(&wl->cfgdrv_lock);
	mutex_init(&wl->ioctl_buf_sync);
	init_waitqueue_head(&wl->netif_change_event);
	wl_init_eq(wl);
	err = wl_init_priv_mem(wl);
	if (err)
		return err;
	if (wl_create_event_handler(wl))
		return -ENOMEM;
	wl_init_event_handler(wl);
	mutex_init(&wl->usr_sync);
	err = wl_init_scan(wl);
	if (err)
		return err;
	wl_init_conf(wl->conf);
	wl_init_prof(wl, ndev);
	wl_link_down(wl);
	DNGL_FUNC(dhd_cfg80211_init, (wl));

	return err;
}

static void wl_deinit_priv(struct wl_priv *wl)
{
	DNGL_FUNC(dhd_cfg80211_deinit, (wl));
	wl_destroy_event_handler(wl);
	wl_flush_eq(wl);
	wl_link_down(wl);
	del_timer_sync(&wl->scan_timeout);
	wl_term_iscan(wl);
	wl_deinit_priv_mem(wl);
	unregister_netdevice_notifier(&wl_cfg80211_netdev_notifier);
}

#if defined(WLP2P) && ENABLE_P2P_INTERFACE
static s32 wl_cfg80211_attach_p2p(void)
{
	struct wl_priv *wl = wlcfg_drv_priv;

	WL_TRACE(("Enter \n"));

	if (wl_cfgp2p_register_ndev(wl) < 0) {
		WL_ERR(("%s: P2P attach failed. \n", __func__));
		return -ENODEV;
	}

	return 0;
}

static s32  wl_cfg80211_detach_p2p(void)
{
	struct wl_priv *wl = wlcfg_drv_priv;
	struct wireless_dev *wdev = wl->p2p_wdev;

	WL_DBG(("Enter \n"));
	if (!wdev || !wl) {
		WL_ERR(("Invalid Ptr\n"));
		return -EINVAL;
	}

	wl_cfgp2p_unregister_ndev(wl);

	wl->p2p_wdev = NULL;
	wl->p2p_net = NULL;
	WL_DBG(("Freeing 0x%08x \n", (unsigned int)wdev));
	kfree(wdev);

	return 0;
}
#endif /* defined(WLP2P) && (ENABLE_P2P_INTERFACE) */

s32 wl_cfg80211_attach_post(struct net_device *ndev)
{
	struct wl_priv * wl = NULL;
	s32 err = 0;
	WL_TRACE(("In\n"));
	if (unlikely(!ndev)) {
		WL_ERR(("ndev is invaild\n"));
		return -ENODEV;
	}
	wl = wlcfg_drv_priv;
	if (wl && !wl_get_drv_status(wl, READY, ndev)) {
			if (wl->wdev &&
				wl_cfgp2p_supported(wl, ndev)) {
#if !ENABLE_P2P_INTERFACE
				wl->wdev->wiphy->interface_modes |=
					(BIT(NL80211_IFTYPE_P2P_CLIENT)|
					BIT(NL80211_IFTYPE_P2P_GO));
#endif
				if ((err = wl_cfgp2p_init_priv(wl)) != 0)
					goto fail;

#if defined(WLP2P) && ENABLE_P2P_INTERFACE
				if (wl->p2p_net) {
					/* Update MAC addr for p2p0 interface here. */
					memcpy(wl->p2p_net->dev_addr, ndev->dev_addr, ETH_ALEN);
					wl->p2p_net->dev_addr[0] |= 0x02;
					printk("%s: p2p_dev_addr="MACSTR "\n",
						wl->p2p_net->name, MAC2STR(wl->p2p_net->dev_addr));
				} else {
					WL_ERR(("p2p_net not yet populated."
					" Couldn't update the MAC Address for p2p0 \n"));
					return -ENODEV;
				}
#endif /* defined(WLP2P) && (ENABLE_P2P_INTERFACE) */

				wl->p2p_supported = true;
			}
	} else
		return -ENODEV;
	wl_set_drv_status(wl, READY, ndev);
fail:
	return err;
}

s32 wl_cfg80211_attach(struct net_device *ndev, void *data)
{
	struct wireless_dev *wdev;
	struct wl_priv *wl;
	s32 err = 0;
	struct device *dev;

	WL_TRACE(("In\n"));
	if (!ndev) {
		WL_ERR(("ndev is invaild\n"));
		return -ENODEV;
	}
	WL_DBG(("func %p\n", wl_cfg80211_get_parent_dev()));
	dev = wl_cfg80211_get_parent_dev();

	wdev = kzalloc(sizeof(*wdev), GFP_KERNEL);
	if (unlikely(!wdev)) {
		WL_ERR(("Could not allocate wireless device\n"));
		return -ENOMEM;
	}
	err = wl_setup_wiphy(wdev, dev);
	if (unlikely(err)) {
		kfree(wdev);
		return -ENOMEM;
	}
	wdev->iftype = wl_mode_to_nl80211_iftype(WL_MODE_BSS);
	wl = (struct wl_priv *)wiphy_priv(wdev->wiphy);
	wl->wdev = wdev;
	wl->pub = data;
	INIT_LIST_HEAD(&wl->net_list);
	ndev->ieee80211_ptr = wdev;
	SET_NETDEV_DEV(ndev, wiphy_dev(wdev->wiphy));
	wdev->netdev = ndev;
	err = wl_alloc_netinfo(wl, ndev, wdev, WL_MODE_BSS);
	if (err) {
		WL_ERR(("Failed to alloc net_info (%d)\n", err));
		goto cfg80211_attach_out;
	}
	err = wl_init_priv(wl);
	if (err) {
		WL_ERR(("Failed to init iwm_priv (%d)\n", err));
		goto cfg80211_attach_out;
	}

	err = wl_setup_rfkill(wl, TRUE);
	if (err) {
		WL_ERR(("Failed to setup rfkill %d\n", err));
		goto cfg80211_attach_out;
	}
	err = register_netdevice_notifier(&wl_cfg80211_netdev_notifier);
	if (err) {
		WL_ERR(("Failed to register notifierl %d\n", err));
		goto cfg80211_attach_out;
	}
#if defined(COEX_DHCP)
	if (wl_cfg80211_btcoex_init(wl))
		goto cfg80211_attach_out;
#endif 

	wlcfg_drv_priv = wl;

#if defined(WLP2P) && ENABLE_P2P_INTERFACE
	err = wl_cfg80211_attach_p2p();
	if (err)
		goto cfg80211_attach_out;
#endif

	return err;

cfg80211_attach_out:
	err = wl_setup_rfkill(wl, FALSE);
	wl_free_wdev(wl);
	return err;
}

void wl_cfg80211_detach(void *para)
{
	struct wl_priv *wl;

	wl = wlcfg_drv_priv;

	WL_TRACE(("In\n"));

#if defined(COEX_DHCP)
	wl_cfg80211_btcoex_deinit(wl);
#endif 

#if defined(WLP2P) && ENABLE_P2P_INTERFACE
	wl_cfg80211_detach_p2p();
#endif
	wl_setup_rfkill(wl, FALSE);
	if (wl->p2p_supported)
		wl_cfgp2p_deinit_priv(wl);
	wl_deinit_priv(wl);
	wlcfg_drv_priv = NULL;
	wl_cfg80211_clear_parent_dev();
	wl_free_wdev(wl);
	 /* PLEASE do NOT call any function after wl_free_wdev, the driver's private structure "wl",
	  * which is the private part of wiphy, has been freed in wl_free_wdev !!!!!!!!!!!
	  */
}

static void wl_wakeup_event(struct wl_priv *wl)
{
	if (wl->event_tsk.thr_pid >= 0) {
		DHD_OS_WAKE_LOCK(wl->pub);
		up(&wl->event_tsk.sema);
	}
}

static int wl_is_p2p_event(struct wl_event_q *e)
{
	switch (e->etype) {
	/* We have to seperate out the P2P events received
	 * on primary interface so that it can be send up
	 * via p2p0 interface.
	*/
	case WLC_E_P2P_PROBREQ_MSG:
	case WLC_E_P2P_DISC_LISTEN_COMPLETE:
	case WLC_E_ACTION_FRAME_RX:
	case WLC_E_ACTION_FRAME_OFF_CHAN_COMPLETE:
	case WLC_E_ACTION_FRAME_COMPLETE:

		if (e->emsg.ifidx != 0) {
			WL_TRACE(("P2P Event on Virtual I/F (ifidx:%d) \n",
			e->emsg.ifidx));
			/* We are only bothered about the P2P events received
			 * on primary interface. For rest of them return false
			 * so that it is sent over the interface corresponding
			 * to the ifidx.
			 */
			return FALSE;
		} else {
			WL_TRACE(("P2P Event on Primary I/F (ifidx:%d)."
				" Sent it to p2p0 \n", e->emsg.ifidx));
			return TRUE;
		}
		break;

	default:
		WL_TRACE(("NON-P2P Event %d on ifidx (ifidx:%d) \n",
			e->etype, e->emsg.ifidx));
		return FALSE;
	}
}

static s32 wl_event_handler(void *data)
{
	struct net_device *netdev;
	struct wl_priv *wl = NULL;
	struct wl_event_q *e;
	tsk_ctl_t *tsk = (tsk_ctl_t *)data;

	wl = (struct wl_priv *)tsk->parent;

	DAEMONIZE("wl_event_handler");

	complete(&tsk->completed);

	while (down_interruptible (&tsk->sema) == 0) {
		SMP_RD_BARRIER_DEPENDS();
		if (tsk->terminated)
			break;
		while ((e = wl_deq_event(wl))) {
			WL_DBG(("event type (%d), if idx: %d\n", e->etype, e->emsg.ifidx));
			/* All P2P device address related events comes on primary interface since
			 * there is no corresponding bsscfg for P2P interface. Map it to p2p0
			 * interface.
			 */
			if ((wl_is_p2p_event(e) == TRUE) && (wl->p2p_net)) {
				netdev = wl->p2p_net;
			} else {
				netdev = dhd_idx2net((struct dhd_pub *)(wl->pub), e->emsg.ifidx);
			}
			if (!netdev)
				netdev = wl_to_prmry_ndev(wl);
			if (e->etype < WLC_E_LAST && wl->evt_handler[e->etype]) {
				wl->evt_handler[e->etype] (wl, netdev, &e->emsg, e->edata);
			} else {
				WL_DBG(("Unknown Event (%d): ignoring\n", e->etype));
			}
			wl_put_event(e);
		}
		DHD_OS_WAKE_UNLOCK(wl->pub);
	}
	WL_DBG(("%s was terminated\n", __func__));
	complete_and_exit(&tsk->completed, 0);
	return 0;
}

void
wl_cfg80211_event(struct net_device *ndev, const wl_event_msg_t * e, void *data)
{
	u32 event_type = ntoh32(e->event_type);
	struct wl_priv *wl = wlcfg_drv_priv;

#if (WL_DBG_LEVEL > 0)
	s8 *estr = (event_type <= sizeof(wl_dbg_estr) / WL_DBG_ESTR_MAX - 1) ?
	    wl_dbg_estr[event_type] : (s8 *) "Unknown";
	WL_DBG(("event_type (%d):" "WLC_E_" "%s\n", event_type, estr));
#endif /* (WL_DBG_LEVEL > 0) */

	if (likely(!wl_enq_event(wl, ndev, event_type, e, data)))
		wl_wakeup_event(wl);
}

static void wl_init_eq(struct wl_priv *wl)
{
	wl_init_eq_lock(wl);
	INIT_LIST_HEAD(&wl->eq_list);
}

static void wl_flush_eq(struct wl_priv *wl)
{
	struct wl_event_q *e;
	unsigned long flags;

	flags = wl_lock_eq(wl);
	while (!list_empty(&wl->eq_list)) {
		e = list_first_entry(&wl->eq_list, struct wl_event_q, eq_list);
		list_del(&e->eq_list);
		kfree(e);
	}
	wl_unlock_eq(wl, flags);
}

/*
* retrieve first queued event from head
*/

static struct wl_event_q *wl_deq_event(struct wl_priv *wl)
{
	struct wl_event_q *e = NULL;
	unsigned long flags;

	flags = wl_lock_eq(wl);
	if (likely(!list_empty(&wl->eq_list))) {
		e = list_first_entry(&wl->eq_list, struct wl_event_q, eq_list);
		list_del(&e->eq_list);
	}
	wl_unlock_eq(wl, flags);

	return e;
}

/*
 * push event to tail of the queue
 */

static s32
wl_enq_event(struct wl_priv *wl, struct net_device *ndev, u32 event, const wl_event_msg_t *msg,
	void *data)
{
	struct wl_event_q *e;
	s32 err = 0;
	uint32 evtq_size;
	uint32 data_len;
	unsigned long flags;
	gfp_t aflags;

	data_len = 0;
	if (data)
		data_len = ntoh32(msg->datalen);
	evtq_size = sizeof(struct wl_event_q) + data_len;
	aflags = (in_atomic()) ? GFP_ATOMIC : GFP_KERNEL;
	e = kzalloc(evtq_size, aflags);
	if (unlikely(!e)) {
		WL_ERR(("event alloc failed\n"));
		return -ENOMEM;
	}
	e->etype = event;
	memcpy(&e->emsg, msg, sizeof(wl_event_msg_t));
	if (data)
		memcpy(e->edata, data, data_len);
	flags = wl_lock_eq(wl);
	list_add_tail(&e->eq_list, &wl->eq_list);
	wl_unlock_eq(wl, flags);

	return err;
}

static void wl_put_event(struct wl_event_q *e)
{
	kfree(e);
}

static s32 wl_config_ifmode(struct wl_priv *wl, struct net_device *ndev, s32 iftype)
{
	s32 infra = 0;
	s32 err = 0;
	s32 mode = 0;
	switch (iftype) {
	case NL80211_IFTYPE_MONITOR:
	case NL80211_IFTYPE_WDS:
		WL_ERR(("type (%d) : currently we do not support this mode\n",
			iftype));
		err = -EINVAL;
		return err;
	case NL80211_IFTYPE_ADHOC:
		mode = WL_MODE_IBSS;
		break;
	case NL80211_IFTYPE_STATION:
	case NL80211_IFTYPE_P2P_CLIENT:
		mode = WL_MODE_BSS;
		infra = 1;
		break;
	case NL80211_IFTYPE_AP:
	case NL80211_IFTYPE_P2P_GO:
		mode = WL_MODE_AP;
		infra = 1;
		break;
	default:
		err = -EINVAL;
		WL_ERR(("invalid type (%d)\n", iftype));
		return err;
	}
	infra = htod32(infra);
	err = wldev_ioctl(ndev, WLC_SET_INFRA, &infra, sizeof(infra), true);
	if (unlikely(err)) {
		WL_ERR(("WLC_SET_INFRA error (%d)\n", err));
		return err;
	}

	wl_set_mode_by_netdev(wl, ndev, mode);

	return 0;
}

static s32 wl_add_remove_eventmsg(struct net_device *ndev, u16 event, bool add)
{
	s8 iovbuf[WL_EVENTING_MASK_LEN + 12];

	s8 eventmask[WL_EVENTING_MASK_LEN];
	s32 err = 0;

	/* Setup event_msgs */
	bcm_mkiovar("event_msgs", NULL, 0, iovbuf,
		sizeof(iovbuf));
	err = wldev_ioctl(ndev, WLC_GET_VAR, iovbuf, sizeof(iovbuf), false);
	if (unlikely(err)) {
		WL_ERR(("Get event_msgs error (%d)\n", err));
		goto eventmsg_out;
	}
	memcpy(eventmask, iovbuf, WL_EVENTING_MASK_LEN);
	if (add) {
		setbit(eventmask, event);
	} else {
		clrbit(eventmask, event);
	}
	bcm_mkiovar("event_msgs", eventmask, WL_EVENTING_MASK_LEN, iovbuf,
		sizeof(iovbuf));
	err = wldev_ioctl(ndev, WLC_SET_VAR, iovbuf, sizeof(iovbuf), true);
	if (unlikely(err)) {
		WL_ERR(("Set event_msgs error (%d)\n", err));
		goto eventmsg_out;
	}

eventmsg_out:
	return err;

}

s32 wl_update_wiphybands(struct wl_priv *wl)
{
	struct wiphy *wiphy;
	s8 phylist_buf[128];
	s8 *phy;
	s32 err = 0;

	err = wldev_ioctl(wl_to_prmry_ndev(wl), WLC_GET_PHYLIST, phylist_buf,
		sizeof(phylist_buf), false);
	if (unlikely(err)) {
		WL_ERR(("error (%d)\n", err));
		return err;
	}
	phy = phylist_buf;
	for (; *phy; phy++) {
		if (*phy == 'a' || *phy == 'n') {
			wiphy = wl_to_wiphy(wl);
			wiphy->bands[IEEE80211_BAND_5GHZ] =
				&__wl_band_5ghz_a;
		}
	}
	return err;
}

static s32 __wl_cfg80211_up(struct wl_priv *wl)
{
	s32 err = 0;
	struct net_device *ndev = wl_to_prmry_ndev(wl);
	struct wireless_dev *wdev = ndev->ieee80211_ptr;

	WL_TRACE(("In\n"));

	err = dhd_config_dongle(wl, false);
	if (unlikely(err))
		return err;

	err = wl_config_ifmode(wl, ndev, wdev->iftype);
	if (unlikely(err && err != -EINPROGRESS)) {
		WL_ERR(("wl_config_ifmode failed\n"));
	}
	err = wl_update_wiphybands(wl);
	if (unlikely(err)) {
		WL_ERR(("wl_update_wiphybands failed\n"));
	}

	err = dhd_monitor_init(wl->pub);
	err = wl_invoke_iscan(wl);
	wl_set_drv_status(wl, READY, ndev);
	return err;
}

static s32 __wl_cfg80211_down(struct wl_priv *wl)
{
	s32 err = 0;
	unsigned long flags;
	struct net_info *iter, *next;
	struct net_device *ndev = wl_to_prmry_ndev(wl);

	WL_TRACE(("In\n"));
	/* Check if cfg80211 interface is already down */
	if (!wl_get_drv_status(wl, READY, ndev))
		return err;	/* it is even not ready */
	for_each_ndev(wl, iter, next)
		wl_set_drv_status(wl, SCAN_ABORTING, iter->ndev);

	wl_term_iscan(wl);
	spin_lock_irqsave(&wl->cfgdrv_lock, flags);
	if (wl->scan_request) {
		cfg80211_scan_done(wl->scan_request, true);
		wl->scan_request = NULL;
	}
	for_each_ndev(wl, iter, next) {
		wl_clr_drv_status(wl, READY, iter->ndev);
		wl_clr_drv_status(wl, SCANNING, iter->ndev);
		wl_clr_drv_status(wl, SCAN_ABORTING, iter->ndev);
		wl_clr_drv_status(wl, CONNECTING, iter->ndev);
		wl_clr_drv_status(wl, CONNECTED, iter->ndev);
		wl_clr_drv_status(wl, DISCONNECTING, iter->ndev);
		wl_clr_drv_status(wl, AP_CREATED, iter->ndev);
		wl_clr_drv_status(wl, AP_CREATING, iter->ndev);
	}
	wl_to_prmry_ndev(wl)->ieee80211_ptr->iftype =
		NL80211_IFTYPE_STATION;
	spin_unlock_irqrestore(&wl->cfgdrv_lock, flags);

	DNGL_FUNC(dhd_cfg80211_down, (wl));
	wl_flush_eq(wl);
	wl_link_down(wl);
	if (wl->p2p_supported)
		wl_cfgp2p_down(wl);
	dhd_monitor_uninit();

	return err;
}

s32 wl_cfg80211_up(void *para)
{
	struct wl_priv *wl;
	s32 err = 0;

	WL_TRACE(("In\n"));
	wl = wlcfg_drv_priv;
	mutex_lock(&wl->usr_sync);
	wl_cfg80211_attach_post(wl_to_prmry_ndev(wl));
	err = __wl_cfg80211_up(wl);
	if (err)
		WL_ERR(("__wl_cfg80211_up failed\n"));
	mutex_unlock(&wl->usr_sync);
	return err;
}

/* Private Event to Supplicant with indication that chip hangs */
int wl_cfg80211_hang(struct net_device *dev, u16 reason)
{
	struct wl_priv *wl;
	wl = wlcfg_drv_priv;

	WL_ERR(("In : chip crash eventing\n"));
	cfg80211_disconnected(dev, reason, NULL, 0, GFP_KERNEL);
	if (wl != NULL) {
		wl_link_down(wl);
	}
	return 0;
}

s32 wl_cfg80211_down(void *para)
{
	struct wl_priv *wl;
	s32 err = 0;

	WL_TRACE(("In\n"));
	wl = wlcfg_drv_priv;
	mutex_lock(&wl->usr_sync);
	err = __wl_cfg80211_down(wl);
	mutex_unlock(&wl->usr_sync);

	return err;
}

static void *wl_read_prof(struct wl_priv *wl, struct net_device *ndev, s32 item)
{
	unsigned long flags;
	void *rptr = NULL;
	struct wl_profile *profile = wl_get_profile_by_netdev(wl, ndev);

	if (!profile)
		return NULL;
	spin_lock_irqsave(&wl->cfgdrv_lock, flags);
	switch (item) {
	case WL_PROF_SEC:
		rptr = &profile->sec;
		break;
	case WL_PROF_ACT:
		rptr = &profile->active;
		break;
	case WL_PROF_BSSID:
		rptr = profile->bssid;
		break;
	case WL_PROF_SSID:
		rptr = &profile->ssid;
		break;
	}
	spin_unlock_irqrestore(&wl->cfgdrv_lock, flags);
	if (!rptr)
		WL_ERR(("invalid item (%d)\n", item));
	return rptr;
}

static s32
wl_update_prof(struct wl_priv *wl, struct net_device *ndev,
	const wl_event_msg_t *e, void *data, s32 item)
{
	s32 err = 0;
	struct wlc_ssid *ssid;
	unsigned long flags;
	struct wl_profile *profile = wl_get_profile_by_netdev(wl, ndev);

	if (!profile)
		return WL_INVALID;
	spin_lock_irqsave(&wl->cfgdrv_lock, flags);
	switch (item) {
	case WL_PROF_SSID:
		ssid = (wlc_ssid_t *) data;
		memset(profile->ssid.SSID, 0,
			sizeof(profile->ssid.SSID));
		memcpy(profile->ssid.SSID, ssid->SSID, ssid->SSID_len);
		profile->ssid.SSID_len = ssid->SSID_len;
		break;
	case WL_PROF_BSSID:
		if (data)
			memcpy(profile->bssid, data, ETHER_ADDR_LEN);
		else
			memset(profile->bssid, 0, ETHER_ADDR_LEN);
		break;
	case WL_PROF_SEC:
		memcpy(&profile->sec, data, sizeof(profile->sec));
		break;
	case WL_PROF_ACT:
		profile->active = *(bool *)data;
		break;
	case WL_PROF_BEACONINT:
		profile->beacon_interval = *(u16 *)data;
		break;
	case WL_PROF_DTIMPERIOD:
		profile->dtim_period = *(u8 *)data;
		break;
	default:
		WL_ERR(("unsupported item (%d)\n", item));
		err = -EOPNOTSUPP;
		break;
	}
	spin_unlock_irqrestore(&wl->cfgdrv_lock, flags);
	return err;
}

void wl_cfg80211_dbg_level(u32 level)
{
	/*
	* prohibit to change debug level
	* by insmod parameter.
	* eventually debug level will be configured
	* in compile time by using CONFIG_XXX
	*/
	/* wl_dbg_level = level; */
}

static bool wl_is_ibssmode(struct wl_priv *wl, struct net_device *ndev)
{
	return wl_get_mode_by_netdev(wl, ndev) == WL_MODE_IBSS;
}

static __used bool wl_is_ibssstarter(struct wl_priv *wl)
{
	return wl->ibss_starter;
}

static void wl_rst_ie(struct wl_priv *wl)
{
	struct wl_ie *ie = wl_to_ie(wl);

	ie->offset = 0;
}

static __used s32 wl_add_ie(struct wl_priv *wl, u8 t, u8 l, u8 *v)
{
	struct wl_ie *ie = wl_to_ie(wl);
	s32 err = 0;

	if (unlikely(ie->offset + l + 2 > WL_TLV_INFO_MAX)) {
		WL_ERR(("ei crosses buffer boundary\n"));
		return -ENOSPC;
	}
	ie->buf[ie->offset] = t;
	ie->buf[ie->offset + 1] = l;
	memcpy(&ie->buf[ie->offset + 2], v, l);
	ie->offset += l + 2;

	return err;
}

static s32 wl_mrg_ie(struct wl_priv *wl, u8 *ie_stream, u16 ie_size)
{
	struct wl_ie *ie = wl_to_ie(wl);
	s32 err = 0;

	if (unlikely(ie->offset + ie_size > WL_TLV_INFO_MAX)) {
		WL_ERR(("ei_stream crosses buffer boundary\n"));
		return -ENOSPC;
	}
	memcpy(&ie->buf[ie->offset], ie_stream, ie_size);
	ie->offset += ie_size;

	return err;
}

static s32 wl_cp_ie(struct wl_priv *wl, u8 *dst, u16 dst_size)
{
	struct wl_ie *ie = wl_to_ie(wl);
	s32 err = 0;

	if (unlikely(ie->offset > dst_size)) {
		WL_ERR(("dst_size is not enough\n"));
		return -ENOSPC;
	}
	memcpy(dst, &ie->buf[0], ie->offset);

	return err;
}

static u32 wl_get_ielen(struct wl_priv *wl)
{
	struct wl_ie *ie = wl_to_ie(wl);

	return ie->offset;
}

static void wl_link_up(struct wl_priv *wl)
{
	wl->link_up = true;
}

static void wl_link_down(struct wl_priv *wl)
{
	struct wl_connect_info *conn_info = wl_to_conn(wl);

	WL_DBG(("In\n"));
	wl->link_up = false;
	conn_info->req_ie_len = 0;
	conn_info->resp_ie_len = 0;
}

static unsigned long wl_lock_eq(struct wl_priv *wl)
{
	unsigned long flags;

	spin_lock_irqsave(&wl->eq_lock, flags);
	return flags;
}

static void wl_unlock_eq(struct wl_priv *wl, unsigned long flags)
{
	spin_unlock_irqrestore(&wl->eq_lock, flags);
}

static void wl_init_eq_lock(struct wl_priv *wl)
{
	spin_lock_init(&wl->eq_lock);
}

static void wl_delay(u32 ms)
{
	if (ms < 1000 / HZ) {
		cond_resched();
		mdelay(ms);
	} else {
		msleep(ms);
	}
}

s32 wl_cfg80211_get_p2p_dev_addr(struct net_device *net, struct ether_addr *p2pdev_addr)
{
	struct wl_priv *wl = wlcfg_drv_priv;
	struct ether_addr p2pif_addr;
	struct ether_addr primary_mac;

	if (!wl->p2p)
		return -1;
	if (!p2p_is_on(wl)) {
		get_primary_mac(wl, &primary_mac);
		wl_cfgp2p_generate_bss_mac(&primary_mac, p2pdev_addr, &p2pif_addr);
	} else {
		memcpy(p2pdev_addr->octet,
			wl->p2p->dev_addr.octet, ETHER_ADDR_LEN);
	}

	return 0;
}
s32 wl_cfg80211_set_p2p_noa(struct net_device *net, char* buf, int len)
{
	struct wl_priv *wl;

	wl = wlcfg_drv_priv;

	return wl_cfgp2p_set_p2p_noa(wl, net, buf, len);
}

s32 wl_cfg80211_get_p2p_noa(struct net_device *net, char* buf, int len)
{
	struct wl_priv *wl;
	wl = wlcfg_drv_priv;

	return wl_cfgp2p_get_p2p_noa(wl, net, buf, len);
}

s32 wl_cfg80211_set_p2p_ps(struct net_device *net, char* buf, int len)
{
	struct wl_priv *wl;
	wl = wlcfg_drv_priv;

	return wl_cfgp2p_set_p2p_ps(wl, net, buf, len);
}

s32 wl_cfg80211_set_wps_p2p_ie(struct net_device *net, char *buf, int len,
	enum wl_management_type type)
{
	struct wl_priv *wl;
	struct net_device *ndev = NULL;
	s32 ret = 0;
	s32 bssidx = 0;
	s32 pktflag = 0;
	wl = wlcfg_drv_priv;
	if (wl->p2p && wl->p2p->vif_created) {
		ndev = wl_to_p2p_bss_ndev(wl, P2PAPI_BSSCFG_CONNECTION);
		bssidx = wl_to_p2p_bss_bssidx(wl, P2PAPI_BSSCFG_CONNECTION);
	} else if (wl_get_drv_status(wl, AP_CREATING, net) ||
		wl_get_drv_status(wl, AP_CREATED, net)) {
		ndev = net;
		bssidx = 0;
	}
	if (ndev != NULL) {
		switch (type) {
			case WL_BEACON:
				pktflag = VNDR_IE_BEACON_FLAG;
				break;
			case WL_PROBE_RESP:
				pktflag = VNDR_IE_PRBRSP_FLAG;
				break;
			case WL_ASSOC_RESP:
				pktflag = VNDR_IE_ASSOCRSP_FLAG;
				break;
		}
		if (pktflag)
			ret = wl_cfgp2p_set_management_ie(wl, ndev, bssidx, pktflag, buf, len);
	}

	return ret;
}

static const struct rfkill_ops wl_rfkill_ops = {
	.set_block = wl_rfkill_set
};

static int wl_rfkill_set(void *data, bool blocked)
{
	struct wl_priv *wl = (struct wl_priv *)data;

	WL_DBG(("Enter \n"));
	WL_DBG(("RF %s\n", blocked ? "blocked" : "unblocked"));

	if (!wl)
		return -EINVAL;

	wl->rf_blocked = blocked;

	return 0;
}

static int wl_setup_rfkill(struct wl_priv *wl, bool setup)
{
	s32 err = 0;

	WL_DBG(("Enter \n"));
	if (!wl)
		return -EINVAL;
	if (setup) {
		wl->rfkill = rfkill_alloc("brcmfmac-wifi",
			wl_cfg80211_get_parent_dev(),
			RFKILL_TYPE_WLAN, &wl_rfkill_ops, (void *)wl);

		if (!wl->rfkill) {
			err = -ENOMEM;
			goto err_out;
		}

		err = rfkill_register(wl->rfkill);

		if (err)
			rfkill_destroy(wl->rfkill);
	} else {
		if (!wl->rfkill) {
			err = -ENOMEM;
			goto err_out;
		}

		rfkill_unregister(wl->rfkill);
		rfkill_destroy(wl->rfkill);
	}

err_out:
	return err;
}

struct device *wl_cfg80211_get_parent_dev(void)
{
	return cfg80211_parent_dev;
}

void wl_cfg80211_set_parent_dev(void *dev)
{
	cfg80211_parent_dev = dev;
}

static void wl_cfg80211_clear_parent_dev(void)
{
	cfg80211_parent_dev = NULL;
}

static void get_primary_mac(struct wl_priv *wl, struct ether_addr *mac)
{
	wldev_iovar_getbuf_bsscfg(wl_to_prmry_ndev(wl), "cur_etheraddr", NULL,
		0, wl->ioctl_buf, WLC_IOCTL_MAXLEN, 0, &wl->ioctl_buf_sync);
	memcpy(mac->octet, wl->ioctl_buf, ETHER_ADDR_LEN);
}

int wl_cfg80211_do_driver_init(struct net_device *net)
{
	struct wl_priv *wl = *(struct wl_priv **)netdev_priv(net);

	if (!wl || !wl->wdev)
		return -EINVAL;

	if (dhd_do_driver_init(wl->wdev->netdev) < 0)
		return -1;

	return 0;
}

void wl_cfg80211_enable_trace(int level)
{
	wl_dbg_level |= WL_DBG_DBG;
}<|MERGE_RESOLUTION|>--- conflicted
+++ resolved
@@ -1176,10 +1176,7 @@
 	params->passive_time = htod32(params->passive_time);
 	params->home_time = htod32(params->home_time);
 
-<<<<<<< HEAD
-=======
 	/* if request is null just exit so it will be all channel broadcast scan */
->>>>>>> 7fcf91d7
 	if (!request)
 		return;
 
@@ -1535,11 +1532,7 @@
 		return -EAGAIN;
 	}
 	if (request && request->n_ssids > WL_SCAN_PARAMS_SSID_MAX) {
-<<<<<<< HEAD
-		WL_ERR(("n_ssids > WL_SCAN_PARAMS_SSID_MAX\n"));
-=======
 		WL_ERR(("request null or n_ssids > WL_SCAN_PARAMS_SSID_MAX\n"));
->>>>>>> 7fcf91d7
 		return -EOPNOTSUPP;
 	}
 
