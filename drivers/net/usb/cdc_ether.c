--- conflicted
+++ resolved
@@ -32,13 +32,9 @@
 #include <linux/usb/cdc.h>
 #include <linux/usb/usbnet.h>
 #include <linux/usb/oob_wake.h>
-<<<<<<< HEAD
-
-=======
 #ifdef CONFIG_HAS_WAKELOCK
 #include <linux/wakelock.h>
 #endif /* CONFIG_HAS_WAKELOCK */
->>>>>>> 6963abee
 
 #if defined(CONFIG_USB_NET_RNDIS_HOST) || defined(CONFIG_USB_NET_RNDIS_HOST_MODULE)
 
@@ -491,31 +487,6 @@
 };
 
 #ifdef CONFIG_USB_OOBWAKE
-<<<<<<< HEAD
-/* out of band wake devices */
-static void oob_wake_cdc_unbind(struct usbnet *dev, struct usb_interface *intf)
-{
-	pr_info("%s: unregister interface for out of band wakeups\n", __func__);
-	oob_wake_unregister(intf);
-	usbnet_cdc_unbind(dev, intf);
-}
-
-static int oob_wake_cdc_bind(struct usbnet *dev, struct usb_interface *intf)
-{
-	int status;
-
-	pr_info("%s: register interface for out of band wakeups\n", __func__);
-	status = cdc_bind(dev, intf);
-	oob_wake_register(intf);
-	return status;
-}
-
-static const struct driver_info	oob_wake_cdc_info = {
-	.description =	"Motorola Wrigley LTE CDC Ethernet Device",
-	.flags =	FLAG_ETHER,
-	.bind =		oob_wake_cdc_bind,
-	.unbind =	oob_wake_cdc_unbind,
-=======
 /* Motorola Wrigley LTE CDC Ethernet Device */
 static void wrigley_cdc_unbind(struct usbnet *dev, struct usb_interface *intf)
 {
@@ -546,7 +517,6 @@
 	.flags =	FLAG_ETHER | FLAG_WAKELOCK,
 	.bind =		wrigley_cdc_bind,
 	.unbind =	wrigley_cdc_unbind,
->>>>>>> 6963abee
 	.status =	cdc_status,
 	.manage_power =	cdc_manage_power,
 };
@@ -658,17 +628,10 @@
  */
 #ifdef CONFIG_USB_OOBWAKE
 {
-<<<<<<< HEAD
-	/* Motorola Wrigley LTE Modem */
-	USB_DEVICE_AND_INTERFACE_INFO(0x22b8, 0x4267, USB_CLASS_COMM,
-		USB_CDC_SUBCLASS_ETHERNET, USB_CDC_PROTO_NONE),
-	.driver_info = (unsigned long) &oob_wake_cdc_info,
-=======
 	/* Motorola Wrigley LTE CDC Ethernet Device */
 	USB_DEVICE_AND_INTERFACE_INFO(0x22b8, 0x4267, USB_CLASS_COMM,
 		USB_CDC_SUBCLASS_ETHERNET, USB_CDC_PROTO_NONE),
 	.driver_info = (unsigned long) &wrigley_cdc_info,
->>>>>>> 6963abee
 },
 #endif /* CONFIG_USB_OOBWAKE */
 {
