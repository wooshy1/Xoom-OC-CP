--- conflicted
+++ resolved
@@ -45,10 +45,7 @@
 #include "epautoconf.c"
 #include "composite.c"
 
-<<<<<<< HEAD
-=======
 #include "f_audio_source.c"
->>>>>>> fd343aa7
 #include "f_mass_storage.c"
 #include "u_serial.c"
 #include "f_acm.c"
@@ -87,14 +84,11 @@
 	int (*init)(struct android_usb_function *, struct usb_composite_dev *);
 	/* Optional: cleanup during gadget unbind */
 	void (*cleanup)(struct android_usb_function *);
-<<<<<<< HEAD
-=======
 	/* Optional: called when the function is added the list of
 	 *		enabled functions */
 	void (*enable)(struct android_usb_function *);
 	/* Optional: called when it is removed */
 	void (*disable)(struct android_usb_function *);
->>>>>>> fd343aa7
 
 	int (*bind_config)(struct android_usb_function *, struct usb_configuration *);
 
@@ -113,11 +107,8 @@
 	struct device *dev;
 
 	bool enabled;
-<<<<<<< HEAD
-=======
 	int disable_depth;
 	struct mutex mutex;
->>>>>>> fd343aa7
 	bool connected;
 	bool sw_connected;
 	struct work_struct work;
@@ -181,75 +172,6 @@
 	char *disconnected[2] = { "USB_STATE=DISCONNECTED", NULL };
 	char *connected[2]    = { "USB_STATE=CONNECTED", NULL };
 	char *configured[2]   = { "USB_STATE=CONFIGURED", NULL };
-<<<<<<< HEAD
-	unsigned long flags;
-
-	spin_lock_irqsave(&cdev->lock, flags);
-        if (cdev->config) {
-		spin_unlock_irqrestore(&cdev->lock, flags);
-		kobject_uevent_env(&dev->dev->kobj, KOBJ_CHANGE,
-							configured);
-		return;
-	}
-	if (dev->connected != dev->sw_connected) {
-		dev->sw_connected = dev->connected;
-		spin_unlock_irqrestore(&cdev->lock, flags);
-		kobject_uevent_env(&dev->dev->kobj, KOBJ_CHANGE,
-				dev->sw_connected ? connected : disconnected);
-	} else {
-		spin_unlock_irqrestore(&cdev->lock, flags);
-	}
-}
-
-
-/*-------------------------------------------------------------------------*/
-/* Supported functions initialization */
-
-static int adb_function_init(struct android_usb_function *f, struct usb_composite_dev *cdev)
-{
-	return adb_setup();
-}
-
-static void adb_function_cleanup(struct android_usb_function *f)
-{
-	adb_cleanup();
-}
-
-static int adb_function_bind_config(struct android_usb_function *f, struct usb_configuration *c)
-{
-	return adb_bind_config(c);
-}
-
-static struct android_usb_function adb_function = {
-	.name		= "adb",
-	.init		= adb_function_init,
-	.cleanup	= adb_function_cleanup,
-	.bind_config	= adb_function_bind_config,
-};
-
-
-#define MAX_ACM_INSTANCES 4
-struct acm_function_config {
-	int instances;
-};
-
-static int acm_function_init(struct android_usb_function *f, struct usb_composite_dev *cdev)
-{
-	f->config = kzalloc(sizeof(struct acm_function_config), GFP_KERNEL);
-	if (!f->config)
-		return -ENOMEM;
-
-	return gserial_setup(cdev->gadget, MAX_ACM_INSTANCES);
-}
-
-static void acm_function_cleanup(struct android_usb_function *f)
-{
-	gserial_cleanup();
-	kfree(f->config);
-	f->config = NULL;
-}
-
-=======
 	char **uevent_envp = NULL;
 	unsigned long flags;
 
@@ -411,7 +333,6 @@
 	f->config = NULL;
 }
 
->>>>>>> fd343aa7
 static int acm_function_bind_config(struct android_usb_function *f, struct usb_configuration *c)
 {
 	int i;
@@ -500,7 +421,6 @@
 {
 	return mtp_ctrlrequest(cdev, c);
 }
-<<<<<<< HEAD
 
 static struct android_usb_function mtp_function = {
 	.name		= "mtp",
@@ -519,26 +439,6 @@
 };
 
 
-=======
-
-static struct android_usb_function mtp_function = {
-	.name		= "mtp",
-	.init		= mtp_function_init,
-	.cleanup	= mtp_function_cleanup,
-	.bind_config	= mtp_function_bind_config,
-	.ctrlrequest	= mtp_function_ctrlrequest,
-};
-
-/* PTP function is same as MTP with slightly different interface descriptor */
-static struct android_usb_function ptp_function = {
-	.name		= "ptp",
-	.init		= ptp_function_init,
-	.cleanup	= ptp_function_cleanup,
-	.bind_config	= ptp_function_bind_config,
-};
-
-
->>>>>>> fd343aa7
 struct rndis_function_config {
 	u8      ethaddr[ETH_ALEN];
 	u32     vendorID;
@@ -634,7 +534,6 @@
 	struct rndis_function_config *config = f->config;
 	return sprintf(buf, "%d\n", config->wceis);
 }
-<<<<<<< HEAD
 
 static ssize_t rndis_wceis_store(struct device *dev,
 		struct device_attribute *attr, const char *buf, size_t size)
@@ -723,96 +622,6 @@
 };
 
 
-=======
-
-static ssize_t rndis_wceis_store(struct device *dev,
-		struct device_attribute *attr, const char *buf, size_t size)
-{
-	struct android_usb_function *f = dev_get_drvdata(dev);
-	struct rndis_function_config *config = f->config;
-	int value;
-
-	if (sscanf(buf, "%d", &value) == 1) {
-		config->wceis = value;
-		return size;
-	}
-	return -EINVAL;
-}
-
-static DEVICE_ATTR(wceis, S_IRUGO | S_IWUSR, rndis_wceis_show,
-					     rndis_wceis_store);
-
-static ssize_t rndis_ethaddr_show(struct device *dev,
-		struct device_attribute *attr, char *buf)
-{
-	struct android_usb_function *f = dev_get_drvdata(dev);
-	struct rndis_function_config *rndis = f->config;
-	return sprintf(buf, "%02x:%02x:%02x:%02x:%02x:%02x\n",
-		rndis->ethaddr[0], rndis->ethaddr[1], rndis->ethaddr[2],
-		rndis->ethaddr[3], rndis->ethaddr[4], rndis->ethaddr[5]);
-}
-
-static ssize_t rndis_ethaddr_store(struct device *dev,
-		struct device_attribute *attr, const char *buf, size_t size)
-{
-	struct android_usb_function *f = dev_get_drvdata(dev);
-	struct rndis_function_config *rndis = f->config;
-
-	if (sscanf(buf, "%02x:%02x:%02x:%02x:%02x:%02x\n",
-		    (int *)&rndis->ethaddr[0], (int *)&rndis->ethaddr[1],
-		    (int *)&rndis->ethaddr[2], (int *)&rndis->ethaddr[3],
-		    (int *)&rndis->ethaddr[4], (int *)&rndis->ethaddr[5]) == 6)
-		return size;
-	return -EINVAL;
-}
-
-static DEVICE_ATTR(ethaddr, S_IRUGO | S_IWUSR, rndis_ethaddr_show,
-					       rndis_ethaddr_store);
-
-static ssize_t rndis_vendorID_show(struct device *dev,
-		struct device_attribute *attr, char *buf)
-{
-	struct android_usb_function *f = dev_get_drvdata(dev);
-	struct rndis_function_config *config = f->config;
-	return sprintf(buf, "%04x\n", config->vendorID);
-}
-
-static ssize_t rndis_vendorID_store(struct device *dev,
-		struct device_attribute *attr, const char *buf, size_t size)
-{
-	struct android_usb_function *f = dev_get_drvdata(dev);
-	struct rndis_function_config *config = f->config;
-	int value;
-
-	if (sscanf(buf, "%04x", &value) == 1) {
-		config->vendorID = value;
-		return size;
-	}
-	return -EINVAL;
-}
-
-static DEVICE_ATTR(vendorID, S_IRUGO | S_IWUSR, rndis_vendorID_show,
-						rndis_vendorID_store);
-
-static struct device_attribute *rndis_function_attributes[] = {
-	&dev_attr_manufacturer,
-	&dev_attr_wceis,
-	&dev_attr_ethaddr,
-	&dev_attr_vendorID,
-	NULL
-};
-
-static struct android_usb_function rndis_function = {
-	.name		= "rndis",
-	.init		= rndis_function_init,
-	.cleanup	= rndis_function_cleanup,
-	.bind_config	= rndis_function_bind_config,
-	.unbind_config	= rndis_function_unbind_config,
-	.attributes	= rndis_function_attributes,
-};
-
-
->>>>>>> fd343aa7
 struct mass_storage_function_config {
 	struct fsg_config fsg;
 	struct fsg_common *common;
@@ -857,7 +666,6 @@
 	kfree(f->config);
 	f->config = NULL;
 }
-<<<<<<< HEAD
 
 static int mass_storage_function_bind_config(struct android_usb_function *f,
 						struct usb_configuration *c)
@@ -866,16 +674,6 @@
 	return fsg_bind_config(c->cdev, c, config->common);
 }
 
-=======
-
-static int mass_storage_function_bind_config(struct android_usb_function *f,
-						struct usb_configuration *c)
-{
-	struct mass_storage_function_config *config = f->config;
-	return fsg_bind_config(c->cdev, c, config->common);
-}
-
->>>>>>> fd343aa7
 static ssize_t mass_storage_inquiry_show(struct device *dev,
 				struct device_attribute *attr, char *buf)
 {
@@ -946,8 +744,6 @@
 	.ctrlrequest	= accessory_function_ctrlrequest,
 };
 
-<<<<<<< HEAD
-=======
 static int audio_source_function_init(struct android_usb_function *f,
 			struct usb_composite_dev *cdev)
 {
@@ -1009,7 +805,6 @@
 	.unbind_config	= audio_source_function_unbind_config,
 	.attributes	= audio_source_function_attributes,
 };
->>>>>>> fd343aa7
 
 static int usbnet_function_bind_config(struct android_usb_function *f, struct usb_configuration *c)
 {
@@ -1038,10 +833,7 @@
 	&mass_storage_function,
 	&accessory_function,
 	&usbnet_function,
-<<<<<<< HEAD
-=======
 	&audio_source_function,
->>>>>>> fd343aa7
 	NULL
 };
 
@@ -1165,18 +957,13 @@
 	struct android_usb_function *f;
 	char *buff = buf;
 
-<<<<<<< HEAD
+	mutex_lock(&dev->mutex);
+
 	list_for_each_entry(f, &dev->enabled_functions, enabled_list)
 		buff += sprintf(buff, "%s,", f->name);
-=======
-	mutex_lock(&dev->mutex);
-
-	list_for_each_entry(f, &dev->enabled_functions, enabled_list)
-		buff += sprintf(buff, "%s,", f->name);
 
 	mutex_unlock(&dev->mutex);
 
->>>>>>> fd343aa7
 	if (buff != buf)
 		*(buff-1) = '\n';
 	return buff - buf;
@@ -1191,8 +978,6 @@
 	char buf[256], *b;
 	int err;
 
-<<<<<<< HEAD
-=======
 	mutex_lock(&dev->mutex);
 
 	if (dev->enabled) {
@@ -1200,7 +985,6 @@
 		return -EBUSY;
 	}
 
->>>>>>> fd343aa7
 	INIT_LIST_HEAD(&dev->enabled_functions);
 
 	strncpy(buf, buff, sizeof(buf));
@@ -1215,11 +999,8 @@
 		}
 	}
 
-<<<<<<< HEAD
-=======
 	mutex_unlock(&dev->mutex);
 
->>>>>>> fd343aa7
 	return size;
 }
 
@@ -1235,16 +1016,11 @@
 {
 	struct android_dev *dev = dev_get_drvdata(pdev);
 	struct usb_composite_dev *cdev = dev->cdev;
-<<<<<<< HEAD
-	int enabled = 0;
-
-=======
 	struct android_usb_function *f;
 	int enabled = 0;
 
 	mutex_lock(&dev->mutex);
 
->>>>>>> fd343aa7
 	sscanf(buff, "%d", &enabled);
 	if (enabled && !dev->enabled) {
 		/* update values in composite driver's copy of device descriptor */
@@ -1254,17 +1030,6 @@
 		cdev->desc.bDeviceClass = device_desc.bDeviceClass;
 		cdev->desc.bDeviceSubClass = device_desc.bDeviceSubClass;
 		cdev->desc.bDeviceProtocol = device_desc.bDeviceProtocol;
-<<<<<<< HEAD
-		usb_add_config(cdev, &android_config_driver,
-					android_bind_config);
-		usb_gadget_connect(cdev->gadget);
-		dev->enabled = true;
-	} else if (!enabled && dev->enabled) {
-		usb_gadget_disconnect(cdev->gadget);
-		/* Cancel pending control requests */
-		usb_ep_dequeue(cdev->gadget->ep0, cdev->req);
-		usb_remove_config(cdev, &android_config_driver);
-=======
 		list_for_each_entry(f, &dev->enabled_functions, enabled_list) {
 			if (f->enable)
 				f->enable(f);
@@ -1277,17 +1042,13 @@
 			if (f->disable)
 				f->disable(f);
 		}
->>>>>>> fd343aa7
 		dev->enabled = false;
 	} else {
 		pr_err("android_usb: already %s\n",
 				dev->enabled ? "enabled" : "disabled");
 	}
-<<<<<<< HEAD
-=======
 
 	mutex_unlock(&dev->mutex);
->>>>>>> fd343aa7
 	return size;
 }
 
@@ -1321,15 +1082,9 @@
 }									\
 static ssize_t								\
 field ## _store(struct device *dev, struct device_attribute *attr,	\
-<<<<<<< HEAD
-		const char *buf, size_t size)		       		\
-{									\
-	int value;					       		\
-=======
 		const char *buf, size_t size)				\
 {									\
 	int value;							\
->>>>>>> fd343aa7
 	if (sscanf(buf, format_string, &value) == 1) {			\
 		device_desc.field = value;				\
 		return size;						\
@@ -1347,20 +1102,10 @@
 }									\
 static ssize_t								\
 field ## _store(struct device *dev, struct device_attribute *attr,	\
-<<<<<<< HEAD
-		const char *buf, size_t size)		       		\
+		const char *buf, size_t size)				\
 {									\
 	if (size >= sizeof(buffer)) return -EINVAL;			\
 	return strlcpy(buffer, buf, sizeof(buffer));			\
-=======
-		const char *buf, size_t size)				\
-{									\
-	if (size >= sizeof(buffer)) return -EINVAL;			\
-	if (sscanf(buf, "%s", buffer) == 1) {				\
-		return size;						\
-	}								\
-	return -1;							\
->>>>>>> fd343aa7
 }									\
 static DEVICE_ATTR(field, S_IRUGO | S_IWUSR, field ## _show, field ## _store);
 
@@ -1541,11 +1286,6 @@
 static void android_disconnect(struct usb_gadget *gadget)
 {
 	struct android_dev *dev = _android_dev;
-<<<<<<< HEAD
-	dev->connected = 0;
-	schedule_work(&dev->work);
-	composite_disconnect(gadget);
-=======
 	struct usb_composite_dev *cdev = get_gadget_data(gadget);
 	unsigned long flags;
 
@@ -1560,7 +1300,6 @@
 	dev->connected = 0;
 	schedule_work(&dev->work);
 	spin_unlock_irqrestore(&cdev->lock, flags);
->>>>>>> fd343aa7
 }
 
 static int android_create_device(struct android_dev *dev)
@@ -1600,17 +1339,11 @@
 	if (!dev)
 		return -ENOMEM;
 
-<<<<<<< HEAD
-	dev->functions = supported_functions;
-	INIT_LIST_HEAD(&dev->enabled_functions);
-	INIT_WORK(&dev->work, android_work);
-=======
 	dev->disable_depth = 1;
 	dev->functions = supported_functions;
 	INIT_LIST_HEAD(&dev->enabled_functions);
 	INIT_WORK(&dev->work, android_work);
 	mutex_init(&dev->mutex);
->>>>>>> fd343aa7
 
 	err = android_create_device(dev);
 	if (err) {
