--- conflicted
+++ resolved
@@ -408,11 +408,7 @@
 
 static int adb_open(struct inode *ip, struct file *fp)
 {
-<<<<<<< HEAD
-	printk(KERN_INFO "adb_open\n");
-=======
 	pr_info("adb_open\n");
->>>>>>> fd343aa7
 	if (!_adb_dev)
 		return -ENODEV;
 
@@ -431,14 +427,10 @@
 
 static int adb_release(struct inode *ip, struct file *fp)
 {
-<<<<<<< HEAD
-	printk(KERN_INFO "adb_release\n");
-=======
 	pr_info("adb_release\n");
 
 	adb_closed_callback();
 
->>>>>>> fd343aa7
 	adb_unlock(&_adb_dev->open_excl);
 	return 0;
 }
