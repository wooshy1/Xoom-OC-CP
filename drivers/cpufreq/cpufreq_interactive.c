/*
 * drivers/cpufreq/cpufreq_interactive.c
 *
 * Copyright (C) 2010 Google, Inc.
 *
 * This software is licensed under the terms of the GNU General Public
 * License version 2, as published by the Free Software Foundation, and
 * may be copied, distributed, and modified under those terms.
 *
 * This program is distributed in the hope that it will be useful,
 * but WITHOUT ANY WARRANTY; without even the implied warranty of
 * MERCHANTABILITY or FITNESS FOR A PARTICULAR PURPOSE.  See the
 * GNU General Public License for more details.
 *
 * Author: Mike Chan (mike@android.com)
 *
 */

#include <linux/cpu.h>
#include <linux/cpumask.h>
#include <linux/cpufreq.h>
#include <linux/mutex.h>
#include <linux/sched.h>
#include <linux/tick.h>
#include <linux/time.h>
#include <linux/timer.h>
#include <linux/workqueue.h>
#include <linux/kthread.h>
#include <linux/mutex.h>
#include <linux/slab.h>
#include <linux/input.h>

#include <asm/cputime.h>

static atomic_t active_count = ATOMIC_INIT(0);

struct cpufreq_interactive_cpuinfo {
	struct timer_list cpu_timer;
	int timer_idlecancel;
	u64 time_in_idle;
	u64 idle_exit_time;
	u64 timer_run_time;
	int idling;
	u64 target_set_time;
	u64 target_set_time_in_idle;
	struct cpufreq_policy *policy;
	struct cpufreq_frequency_table *freq_table;
	unsigned int target_freq;
	unsigned int floor_freq;
	u64 floor_validate_time;
	int governor_enabled;
};

static DEFINE_PER_CPU(struct cpufreq_interactive_cpuinfo, cpuinfo);

/* Workqueues handle frequency scaling */
static struct task_struct *up_task;
static struct workqueue_struct *down_wq;
static struct work_struct freq_scale_down_work;
static cpumask_t up_cpumask;
static spinlock_t up_cpumask_lock;
static cpumask_t down_cpumask;
static spinlock_t down_cpumask_lock;
static struct mutex set_speed_lock;

/* Hi speed to bump to from lo speed when load burst (default max) */
static u64 hispeed_freq;

/* Go to hi speed when CPU load at or above this value. */
#define DEFAULT_GO_HISPEED_LOAD 85
static unsigned long go_hispeed_load;

/*
 * The minimum amount of time to spend at a frequency before we can ramp down.
 */
#define DEFAULT_MIN_SAMPLE_TIME (80 * USEC_PER_MSEC)
static unsigned long min_sample_time;

/*
 * The sample rate of the timer used to increase frequency
 */
#define DEFAULT_TIMER_RATE (20 * USEC_PER_MSEC)
static unsigned long timer_rate;

/*
 * Wait this long before raising speed above hispeed, by default a single
 * timer interval.
 */
#define DEFAULT_ABOVE_HISPEED_DELAY DEFAULT_TIMER_RATE
static unsigned long above_hispeed_delay_val;

/*
 * Boost to hispeed on touchscreen input.
 */

static int input_boost_val;

struct cpufreq_interactive_inputopen {
	struct input_handle *handle;
	struct work_struct inputopen_work;
};

static struct cpufreq_interactive_inputopen inputopen;

static int cpufreq_governor_interactive(struct cpufreq_policy *policy,
		unsigned int event);

#ifndef CONFIG_CPU_FREQ_DEFAULT_GOV_INTERACTIVE
static
#endif
struct cpufreq_governor cpufreq_gov_interactive = {
	.name = "interactive",
	.governor = cpufreq_governor_interactive,
	.max_transition_latency = 10000000,
	.owner = THIS_MODULE,
};

static void cpufreq_interactive_timer(unsigned long data)
{
	unsigned int delta_idle;
	unsigned int delta_time;
	int cpu_load;
	int load_since_change;
	u64 time_in_idle;
	u64 idle_exit_time;
	struct cpufreq_interactive_cpuinfo *pcpu =
		&per_cpu(cpuinfo, data);
	u64 now_idle;
	unsigned int new_freq;
	unsigned int index;
	unsigned long flags;

	smp_rmb();

	if (!pcpu->governor_enabled)
		goto exit;

	/*
	 * Once pcpu->timer_run_time is updated to >= pcpu->idle_exit_time,
	 * this lets idle exit know the current idle time sample has
	 * been processed, and idle exit can generate a new sample and
	 * re-arm the timer.  This prevents a concurrent idle
	 * exit on that CPU from writing a new set of info at the same time
	 * the timer function runs (the timer function can't use that info
	 * until more time passes).
	 */
	time_in_idle = pcpu->time_in_idle;
	idle_exit_time = pcpu->idle_exit_time;
	now_idle = get_cpu_idle_time_us(data, &pcpu->timer_run_time);
	smp_wmb();

	/* If we raced with cancelling a timer, skip. */
	if (!idle_exit_time)
		goto exit;

	delta_idle = (unsigned int) cputime64_sub(now_idle, time_in_idle);
	delta_time = (unsigned int) cputime64_sub(pcpu->timer_run_time,
						  idle_exit_time);

	/*
	 * If timer ran less than 1ms after short-term sample started, retry.
	 */
	if (delta_time < 1000)
		goto rearm;

	if (delta_idle > delta_time)
		cpu_load = 0;
	else
		cpu_load = 100 * (delta_time - delta_idle) / delta_time;

	delta_idle = (unsigned int) cputime64_sub(now_idle,
						pcpu->target_set_time_in_idle);
	delta_time = (unsigned int) cputime64_sub(pcpu->timer_run_time,
						  pcpu->target_set_time);

	if ((delta_time == 0) || (delta_idle > delta_time))
		load_since_change = 0;
	else
		load_since_change =
			100 * (delta_time - delta_idle) / delta_time;

	/*
	 * Choose greater of short-term load (since last idle timer
	 * started or timer function re-armed itself) or long-term load
	 * (since last frequency change).
	 */
	if (load_since_change > cpu_load)
		cpu_load = load_since_change;

	if (cpu_load >= go_hispeed_load) {
<<<<<<< HEAD
		if (pcpu->policy->cur == pcpu->policy->min) {
=======
		if (pcpu->target_freq <= pcpu->policy->min) {
>>>>>>> 9b15760d
			new_freq = hispeed_freq;
		} else {
			new_freq = pcpu->policy->max * cpu_load / 100;

			if (new_freq < hispeed_freq)
				new_freq = hispeed_freq;
<<<<<<< HEAD
=======

			if (pcpu->target_freq == hispeed_freq &&
			    new_freq > hispeed_freq &&
			    cputime64_sub(pcpu->timer_run_time,
					  pcpu->target_set_time)
			    < above_hispeed_delay_val) {
				goto rearm;
			}
>>>>>>> 9b15760d
		}
	} else {
		new_freq = pcpu->policy->max * cpu_load / 100;
	}

	if (cpufreq_frequency_table_target(pcpu->policy, pcpu->freq_table,
					   new_freq, CPUFREQ_RELATION_H,
					   &index)) {
		pr_warn_once("timer %d: cpufreq_frequency_table_target error\n",
			     (int) data);
		goto rearm;
	}

	new_freq = pcpu->freq_table[index].frequency;

<<<<<<< HEAD

=======
>>>>>>> 9b15760d
	/*
	 * Do not scale below floor_freq unless we have been at or above the
	 * floor frequency for the minimum sample time since last validated.
	 */
<<<<<<< HEAD
	if (new_freq < pcpu->target_freq) {
		if (cputime64_sub(pcpu->timer_run_time, pcpu->target_set_time)
		    < min_sample_time)
=======
	if (new_freq < pcpu->floor_freq) {
		if (cputime64_sub(pcpu->timer_run_time,
				  pcpu->floor_validate_time)
		    < min_sample_time) {
>>>>>>> 9b15760d
			goto rearm;
		}
	}

<<<<<<< HEAD
	pcpu->target_set_time_in_idle = now_idle;
	pcpu->target_set_time = pcpu->timer_run_time;
=======
	pcpu->floor_freq = new_freq;
	pcpu->floor_validate_time = pcpu->timer_run_time;
>>>>>>> 9b15760d

	if (pcpu->target_freq == new_freq) {
		goto rearm_if_notmax;
	}

<<<<<<< HEAD
=======
	pcpu->target_set_time_in_idle = now_idle;
	pcpu->target_set_time = pcpu->timer_run_time;

>>>>>>> 9b15760d
	if (new_freq < pcpu->target_freq) {
		pcpu->target_freq = new_freq;
		spin_lock_irqsave(&down_cpumask_lock, flags);
		cpumask_set_cpu(data, &down_cpumask);
		spin_unlock_irqrestore(&down_cpumask_lock, flags);
		queue_work(down_wq, &freq_scale_down_work);
	} else {
		pcpu->target_freq = new_freq;
		spin_lock_irqsave(&up_cpumask_lock, flags);
		cpumask_set_cpu(data, &up_cpumask);
		spin_unlock_irqrestore(&up_cpumask_lock, flags);
		wake_up_process(up_task);
	}

rearm_if_notmax:
	/*
	 * Already set max speed and don't see a need to change that,
	 * wait until next idle to re-evaluate, don't need timer.
	 */
	if (pcpu->target_freq == pcpu->policy->max)
		goto exit;

rearm:
	if (!timer_pending(&pcpu->cpu_timer)) {
		/*
		 * If already at min: if that CPU is idle, don't set timer.
		 * Else cancel the timer if that CPU goes idle.  We don't
		 * need to re-evaluate speed until the next idle exit.
		 */
		if (pcpu->target_freq == pcpu->policy->min) {
			smp_rmb();

			if (pcpu->idling)
				goto exit;

			pcpu->timer_idlecancel = 1;
		}

		pcpu->time_in_idle = get_cpu_idle_time_us(
			data, &pcpu->idle_exit_time);
		mod_timer(&pcpu->cpu_timer,
			  jiffies + usecs_to_jiffies(timer_rate));
	}

exit:
	return;
}

static void cpufreq_interactive_idle_start(void)
{
	struct cpufreq_interactive_cpuinfo *pcpu =
		&per_cpu(cpuinfo, smp_processor_id());
	int pending;

	if (!pcpu->governor_enabled)
		return;

	pcpu->idling = 1;
	smp_wmb();
	pending = timer_pending(&pcpu->cpu_timer);

	if (pcpu->target_freq != pcpu->policy->min) {
#ifdef CONFIG_SMP
		/*
		 * Entering idle while not at lowest speed.  On some
		 * platforms this can hold the other CPU(s) at that speed
		 * even though the CPU is idle. Set a timer to re-evaluate
		 * speed so this idle CPU doesn't hold the other CPUs above
		 * min indefinitely.  This should probably be a quirk of
		 * the CPUFreq driver.
		 */
		if (!pending) {
			pcpu->time_in_idle = get_cpu_idle_time_us(
				smp_processor_id(), &pcpu->idle_exit_time);
			pcpu->timer_idlecancel = 0;
			mod_timer(&pcpu->cpu_timer,
				  jiffies + usecs_to_jiffies(timer_rate));
		}
#endif
	} else {
		/*
		 * If at min speed and entering idle after load has
		 * already been evaluated, and a timer has been set just in
		 * case the CPU suddenly goes busy, cancel that timer.  The
		 * CPU didn't go busy; we'll recheck things upon idle exit.
		 */
		if (pending && pcpu->timer_idlecancel) {
			del_timer(&pcpu->cpu_timer);
			/*
			 * Ensure last timer run time is after current idle
			 * sample start time, so next idle exit will always
			 * start a new idle sampling period.
			 */
			pcpu->idle_exit_time = 0;
			pcpu->timer_idlecancel = 0;
		}
	}

}

static void cpufreq_interactive_idle_end(void)
{
	struct cpufreq_interactive_cpuinfo *pcpu =
		&per_cpu(cpuinfo, smp_processor_id());

	pcpu->idling = 0;
	smp_wmb();

	/*
	 * Arm the timer for 1-2 ticks later if not already, and if the timer
	 * function has already processed the previous load sampling
	 * interval.  (If the timer is not pending but has not processed
	 * the previous interval, it is probably racing with us on another
	 * CPU.  Let it compute load based on the previous sample and then
	 * re-arm the timer for another interval when it's done, rather
	 * than updating the interval start time to be "now", which doesn't
	 * give the timer function enough time to make a decision on this
	 * run.)
	 */
	if (timer_pending(&pcpu->cpu_timer) == 0 &&
	    pcpu->timer_run_time >= pcpu->idle_exit_time &&
	    pcpu->governor_enabled) {
		pcpu->time_in_idle =
			get_cpu_idle_time_us(smp_processor_id(),
					     &pcpu->idle_exit_time);
		pcpu->timer_idlecancel = 0;
		mod_timer(&pcpu->cpu_timer,
			  jiffies + usecs_to_jiffies(timer_rate));
	}

}

static int cpufreq_interactive_up_task(void *data)
{
	unsigned int cpu;
	cpumask_t tmp_mask;
	unsigned long flags;
	struct cpufreq_interactive_cpuinfo *pcpu;

	while (1) {
		set_current_state(TASK_INTERRUPTIBLE);
		spin_lock_irqsave(&up_cpumask_lock, flags);

		if (cpumask_empty(&up_cpumask)) {
			spin_unlock_irqrestore(&up_cpumask_lock, flags);
			schedule();

			if (kthread_should_stop())
				break;

			spin_lock_irqsave(&up_cpumask_lock, flags);
		}

		set_current_state(TASK_RUNNING);

		tmp_mask = up_cpumask;
		cpumask_clear(&up_cpumask);
		spin_unlock_irqrestore(&up_cpumask_lock, flags);

		for_each_cpu(cpu, &tmp_mask) {
			unsigned int j;
			unsigned int max_freq = 0;

			pcpu = &per_cpu(cpuinfo, cpu);

			smp_rmb();

			if (!pcpu->governor_enabled)
				continue;

			mutex_lock(&set_speed_lock);

			for_each_cpu(j, pcpu->policy->cpus) {
				struct cpufreq_interactive_cpuinfo *pjcpu =
					&per_cpu(cpuinfo, j);

				if (pjcpu->target_freq > max_freq)
					max_freq = pjcpu->target_freq;
			}

			if (max_freq != pcpu->policy->cur)
				__cpufreq_driver_target(pcpu->policy,
							max_freq,
							CPUFREQ_RELATION_H);
			mutex_unlock(&set_speed_lock);
		}
	}

	return 0;
}

static void cpufreq_interactive_freq_down(struct work_struct *work)
{
	unsigned int cpu;
	cpumask_t tmp_mask;
	unsigned long flags;
	struct cpufreq_interactive_cpuinfo *pcpu;

	spin_lock_irqsave(&down_cpumask_lock, flags);
	tmp_mask = down_cpumask;
	cpumask_clear(&down_cpumask);
	spin_unlock_irqrestore(&down_cpumask_lock, flags);

	for_each_cpu(cpu, &tmp_mask) {
		unsigned int j;
		unsigned int max_freq = 0;

		pcpu = &per_cpu(cpuinfo, cpu);
		smp_rmb();

		if (!pcpu->governor_enabled)
			continue;

		mutex_lock(&set_speed_lock);

		for_each_cpu(j, pcpu->policy->cpus) {
			struct cpufreq_interactive_cpuinfo *pjcpu =
				&per_cpu(cpuinfo, j);

			if (pjcpu->target_freq > max_freq)
				max_freq = pjcpu->target_freq;
		}

		if (max_freq != pcpu->policy->cur)
			__cpufreq_driver_target(pcpu->policy, max_freq,
						CPUFREQ_RELATION_H);

		mutex_unlock(&set_speed_lock);
	}
}

static void cpufreq_interactive_boost(void)
{
	int i;
	int anyboost = 0;
	unsigned long flags;
	struct cpufreq_interactive_cpuinfo *pcpu;

	spin_lock_irqsave(&up_cpumask_lock, flags);

	for_each_online_cpu(i) {
		pcpu = &per_cpu(cpuinfo, i);

		if (pcpu->target_freq < hispeed_freq) {
			pcpu->target_freq = hispeed_freq;
			cpumask_set_cpu(i, &up_cpumask);
			pcpu->target_set_time_in_idle =
				get_cpu_idle_time_us(i, &pcpu->target_set_time);
			anyboost = 1;
		}

		/*
		 * Set floor freq and (re)start timer for when last
		 * validated.
		 */

		pcpu->floor_freq = hispeed_freq;
		pcpu->floor_validate_time = ktime_to_us(ktime_get());
	}

	spin_unlock_irqrestore(&up_cpumask_lock, flags);

	if (anyboost)
		wake_up_process(up_task);
}

static void cpufreq_interactive_input_event(struct input_handle *handle,
					    unsigned int type,
					    unsigned int code, int value)
{
	if (input_boost_val && type == EV_SYN && code == SYN_REPORT)
		cpufreq_interactive_boost();
}

static void cpufreq_interactive_input_open(struct work_struct *w)
{
	struct cpufreq_interactive_inputopen *io =
		container_of(w, struct cpufreq_interactive_inputopen,
			     inputopen_work);
	int error;

	error = input_open_device(io->handle);
	if (error)
		input_unregister_handle(io->handle);
}

static int cpufreq_interactive_input_connect(struct input_handler *handler,
					     struct input_dev *dev,
					     const struct input_device_id *id)
{
	struct input_handle *handle;
	int error;

	pr_info("%s: connect to %s\n", __func__, dev->name);
	handle = kzalloc(sizeof(struct input_handle), GFP_KERNEL);
	if (!handle)
		return -ENOMEM;

	handle->dev = dev;
	handle->handler = handler;
	handle->name = "cpufreq_interactive";

	error = input_register_handle(handle);
	if (error)
		goto err;

	inputopen.handle = handle;
	queue_work(down_wq, &inputopen.inputopen_work);
	return 0;
err:
	kfree(handle);
	return error;
}

static void cpufreq_interactive_input_disconnect(struct input_handle *handle)
{
	input_close_device(handle);
	input_unregister_handle(handle);
	kfree(handle);
}

static const struct input_device_id cpufreq_interactive_ids[] = {
	{
		.flags = INPUT_DEVICE_ID_MATCH_EVBIT |
			 INPUT_DEVICE_ID_MATCH_ABSBIT,
		.evbit = { BIT_MASK(EV_ABS) },
		.absbit = { [BIT_WORD(ABS_MT_POSITION_X)] =
			    BIT_MASK(ABS_MT_POSITION_X) |
			    BIT_MASK(ABS_MT_POSITION_Y) },
	}, /* multi-touch touchscreen */
	{
		.flags = INPUT_DEVICE_ID_MATCH_KEYBIT |
			 INPUT_DEVICE_ID_MATCH_ABSBIT,
		.keybit = { [BIT_WORD(BTN_TOUCH)] = BIT_MASK(BTN_TOUCH) },
		.absbit = { [BIT_WORD(ABS_X)] =
			    BIT_MASK(ABS_X) | BIT_MASK(ABS_Y) },
	}, /* touchpad */
	{ },
};

static struct input_handler cpufreq_interactive_input_handler = {
	.event          = cpufreq_interactive_input_event,
	.connect        = cpufreq_interactive_input_connect,
	.disconnect     = cpufreq_interactive_input_disconnect,
	.name           = "cpufreq_interactive",
	.id_table       = cpufreq_interactive_ids,
};

static ssize_t show_hispeed_freq(struct kobject *kobj,
				 struct attribute *attr, char *buf)
{
	return sprintf(buf, "%llu\n", hispeed_freq);
}

static ssize_t store_hispeed_freq(struct kobject *kobj,
				  struct attribute *attr, const char *buf,
				  size_t count)
{
	int ret;
	u64 val;

	ret = strict_strtoull(buf, 0, &val);
	if (ret < 0)
		return ret;
	hispeed_freq = val;
	return count;
}

static struct global_attr hispeed_freq_attr = __ATTR(hispeed_freq, 0644,
		show_hispeed_freq, store_hispeed_freq);


static ssize_t show_go_hispeed_load(struct kobject *kobj,
				     struct attribute *attr, char *buf)
{
	return sprintf(buf, "%lu\n", go_hispeed_load);
}

static ssize_t store_go_hispeed_load(struct kobject *kobj,
			struct attribute *attr, const char *buf, size_t count)
{
	int ret;
	unsigned long val;

	ret = strict_strtoul(buf, 0, &val);
	if (ret < 0)
		return ret;
	go_hispeed_load = val;
	return count;
}

static struct global_attr go_hispeed_load_attr = __ATTR(go_hispeed_load, 0644,
		show_go_hispeed_load, store_go_hispeed_load);

static ssize_t show_min_sample_time(struct kobject *kobj,
				struct attribute *attr, char *buf)
{
	return sprintf(buf, "%lu\n", min_sample_time);
}

static ssize_t store_min_sample_time(struct kobject *kobj,
			struct attribute *attr, const char *buf, size_t count)
{
	int ret;
	unsigned long val;

	ret = strict_strtoul(buf, 0, &val);
	if (ret < 0)
		return ret;
	min_sample_time = val;
	return count;
}

static struct global_attr min_sample_time_attr = __ATTR(min_sample_time, 0644,
		show_min_sample_time, store_min_sample_time);

static ssize_t show_above_hispeed_delay(struct kobject *kobj,
					struct attribute *attr, char *buf)
{
	return sprintf(buf, "%lu\n", above_hispeed_delay_val);
}

static ssize_t store_above_hispeed_delay(struct kobject *kobj,
					 struct attribute *attr,
					 const char *buf, size_t count)
{
	int ret;
	unsigned long val;

	ret = strict_strtoul(buf, 0, &val);
	if (ret < 0)
		return ret;
	above_hispeed_delay_val = val;
	return count;
}

define_one_global_rw(above_hispeed_delay);

static ssize_t show_timer_rate(struct kobject *kobj,
			struct attribute *attr, char *buf)
{
	return sprintf(buf, "%lu\n", timer_rate);
}

static ssize_t store_timer_rate(struct kobject *kobj,
			struct attribute *attr, const char *buf, size_t count)
{
	int ret;
	unsigned long val;

	ret = strict_strtoul(buf, 0, &val);
	if (ret < 0)
		return ret;
	timer_rate = val;
	return count;
}

static struct global_attr timer_rate_attr = __ATTR(timer_rate, 0644,
		show_timer_rate, store_timer_rate);

static ssize_t show_input_boost(struct kobject *kobj, struct attribute *attr,
				char *buf)
{
	return sprintf(buf, "%u\n", input_boost_val);
}

static ssize_t store_input_boost(struct kobject *kobj, struct attribute *attr,
				 const char *buf, size_t count)
{
	int ret;
	unsigned long val;

	ret = strict_strtoul(buf, 0, &val);
	if (ret < 0)
		return ret;
	input_boost_val = val;
	return count;
}

define_one_global_rw(input_boost);

static struct attribute *interactive_attributes[] = {
	&hispeed_freq_attr.attr,
	&go_hispeed_load_attr.attr,
	&above_hispeed_delay.attr,
	&min_sample_time_attr.attr,
	&timer_rate_attr.attr,
	&input_boost.attr,
	NULL,
};

static struct attribute_group interactive_attr_group = {
	.attrs = interactive_attributes,
	.name = "interactive",
};

static int cpufreq_governor_interactive(struct cpufreq_policy *policy,
		unsigned int event)
{
	int rc;
	unsigned int j;
	struct cpufreq_interactive_cpuinfo *pcpu;
	struct cpufreq_frequency_table *freq_table;

	switch (event) {
	case CPUFREQ_GOV_START:
		if (!cpu_online(policy->cpu))
			return -EINVAL;

		freq_table =
			cpufreq_frequency_get_table(policy->cpu);

		for_each_cpu(j, policy->cpus) {
			pcpu = &per_cpu(cpuinfo, j);
			pcpu->policy = policy;
			pcpu->target_freq = policy->cur;
			pcpu->freq_table = freq_table;
			pcpu->target_set_time_in_idle =
				get_cpu_idle_time_us(j,
					     &pcpu->target_set_time);
<<<<<<< HEAD
=======
			pcpu->floor_freq = pcpu->target_freq;
			pcpu->floor_validate_time =
				pcpu->target_set_time;
>>>>>>> 9b15760d
			pcpu->governor_enabled = 1;
			smp_wmb();
		}

		if (!hispeed_freq)
			hispeed_freq = policy->max;

		/*
		 * Do not register the idle hook and create sysfs
		 * entries if we have already done so.
		 */
		if (atomic_inc_return(&active_count) > 1)
			return 0;

		rc = sysfs_create_group(cpufreq_global_kobject,
				&interactive_attr_group);
		if (rc)
			return rc;

		rc = input_register_handler(&cpufreq_interactive_input_handler);
		if (rc)
			pr_warn("%s: failed to register input handler\n",
				__func__);

		break;

	case CPUFREQ_GOV_STOP:
		for_each_cpu(j, policy->cpus) {
			pcpu = &per_cpu(cpuinfo, j);
			pcpu->governor_enabled = 0;
			smp_wmb();
			del_timer_sync(&pcpu->cpu_timer);

			/*
			 * Reset idle exit time since we may cancel the timer
			 * before it can run after the last idle exit time,
			 * to avoid tripping the check in idle exit for a timer
			 * that is trying to run.
			 */
			pcpu->idle_exit_time = 0;
		}

		flush_work(&freq_scale_down_work);
		if (atomic_dec_return(&active_count) > 0)
			return 0;

		input_unregister_handler(&cpufreq_interactive_input_handler);
		sysfs_remove_group(cpufreq_global_kobject,
				&interactive_attr_group);

		break;

	case CPUFREQ_GOV_LIMITS:
		if (policy->max < policy->cur)
			__cpufreq_driver_target(policy,
					policy->max, CPUFREQ_RELATION_H);
		else if (policy->min > policy->cur)
			__cpufreq_driver_target(policy,
					policy->min, CPUFREQ_RELATION_L);
		break;
	}
	return 0;
}

static int cpufreq_interactive_idle_notifier(struct notifier_block *nb,
					     unsigned long val,
					     void *data)
{
	switch (val) {
	case IDLE_START:
		cpufreq_interactive_idle_start();
		break;
	case IDLE_END:
		cpufreq_interactive_idle_end();
		break;
	}

	return 0;
}

static struct notifier_block cpufreq_interactive_idle_nb = {
	.notifier_call = cpufreq_interactive_idle_notifier,
};

static int __init cpufreq_interactive_init(void)
{
	unsigned int i;
	struct cpufreq_interactive_cpuinfo *pcpu;
	struct sched_param param = { .sched_priority = MAX_RT_PRIO-1 };

	go_hispeed_load = DEFAULT_GO_HISPEED_LOAD;
	min_sample_time = DEFAULT_MIN_SAMPLE_TIME;
	above_hispeed_delay_val = DEFAULT_ABOVE_HISPEED_DELAY;
	timer_rate = DEFAULT_TIMER_RATE;

	/* Initalize per-cpu timers */
	for_each_possible_cpu(i) {
		pcpu = &per_cpu(cpuinfo, i);
		init_timer(&pcpu->cpu_timer);
		pcpu->cpu_timer.function = cpufreq_interactive_timer;
		pcpu->cpu_timer.data = i;
	}

	up_task = kthread_create(cpufreq_interactive_up_task, NULL,
				 "kinteractiveup");
	if (IS_ERR(up_task))
		return PTR_ERR(up_task);

	sched_setscheduler_nocheck(up_task, SCHED_FIFO, &param);
	get_task_struct(up_task);

	/* No rescuer thread, bind to CPU queuing the work for possibly
	   warm cache (probably doesn't matter much). */
	down_wq = alloc_workqueue("knteractive_down", 0, 1);

	if (!down_wq)
		goto err_freeuptask;

	INIT_WORK(&freq_scale_down_work,
		  cpufreq_interactive_freq_down);

	spin_lock_init(&up_cpumask_lock);
	spin_lock_init(&down_cpumask_lock);
	mutex_init(&set_speed_lock);

	idle_notifier_register(&cpufreq_interactive_idle_nb);
	INIT_WORK(&inputopen.inputopen_work, cpufreq_interactive_input_open);
	return cpufreq_register_governor(&cpufreq_gov_interactive);

err_freeuptask:
	put_task_struct(up_task);
	return -ENOMEM;
}

#ifdef CONFIG_CPU_FREQ_DEFAULT_GOV_INTERACTIVE
fs_initcall(cpufreq_interactive_init);
#else
module_init(cpufreq_interactive_init);
#endif

static void __exit cpufreq_interactive_exit(void)
{
	cpufreq_unregister_governor(&cpufreq_gov_interactive);
	kthread_stop(up_task);
	put_task_struct(up_task);
	destroy_workqueue(down_wq);
}

module_exit(cpufreq_interactive_exit);

MODULE_AUTHOR("Mike Chan <mike@android.com>");
MODULE_DESCRIPTION("'cpufreq_interactive' - A cpufreq governor for "
	"Latency sensitive workloads");
MODULE_LICENSE("GPL");<|MERGE_RESOLUTION|>--- conflicted
+++ resolved
@@ -188,19 +188,13 @@
 		cpu_load = load_since_change;
 
 	if (cpu_load >= go_hispeed_load) {
-<<<<<<< HEAD
-		if (pcpu->policy->cur == pcpu->policy->min) {
-=======
 		if (pcpu->target_freq <= pcpu->policy->min) {
->>>>>>> 9b15760d
 			new_freq = hispeed_freq;
 		} else {
 			new_freq = pcpu->policy->max * cpu_load / 100;
 
 			if (new_freq < hispeed_freq)
 				new_freq = hispeed_freq;
-<<<<<<< HEAD
-=======
 
 			if (pcpu->target_freq == hispeed_freq &&
 			    new_freq > hispeed_freq &&
@@ -209,7 +203,6 @@
 			    < above_hispeed_delay_val) {
 				goto rearm;
 			}
->>>>>>> 9b15760d
 		}
 	} else {
 		new_freq = pcpu->policy->max * cpu_load / 100;
@@ -225,46 +218,28 @@
 
 	new_freq = pcpu->freq_table[index].frequency;
 
-<<<<<<< HEAD
-
-=======
->>>>>>> 9b15760d
 	/*
 	 * Do not scale below floor_freq unless we have been at or above the
 	 * floor frequency for the minimum sample time since last validated.
 	 */
-<<<<<<< HEAD
-	if (new_freq < pcpu->target_freq) {
-		if (cputime64_sub(pcpu->timer_run_time, pcpu->target_set_time)
-		    < min_sample_time)
-=======
 	if (new_freq < pcpu->floor_freq) {
 		if (cputime64_sub(pcpu->timer_run_time,
 				  pcpu->floor_validate_time)
 		    < min_sample_time) {
->>>>>>> 9b15760d
 			goto rearm;
 		}
 	}
 
-<<<<<<< HEAD
+	pcpu->floor_freq = new_freq;
+	pcpu->floor_validate_time = pcpu->timer_run_time;
+
+	if (pcpu->target_freq == new_freq) {
+		goto rearm_if_notmax;
+	}
+
 	pcpu->target_set_time_in_idle = now_idle;
 	pcpu->target_set_time = pcpu->timer_run_time;
-=======
-	pcpu->floor_freq = new_freq;
-	pcpu->floor_validate_time = pcpu->timer_run_time;
->>>>>>> 9b15760d
-
-	if (pcpu->target_freq == new_freq) {
-		goto rearm_if_notmax;
-	}
-
-<<<<<<< HEAD
-=======
-	pcpu->target_set_time_in_idle = now_idle;
-	pcpu->target_set_time = pcpu->timer_run_time;
-
->>>>>>> 9b15760d
+
 	if (new_freq < pcpu->target_freq) {
 		pcpu->target_freq = new_freq;
 		spin_lock_irqsave(&down_cpumask_lock, flags);
@@ -785,12 +760,9 @@
 			pcpu->target_set_time_in_idle =
 				get_cpu_idle_time_us(j,
 					     &pcpu->target_set_time);
-<<<<<<< HEAD
-=======
 			pcpu->floor_freq = pcpu->target_freq;
 			pcpu->floor_validate_time =
 				pcpu->target_set_time;
->>>>>>> 9b15760d
 			pcpu->governor_enabled = 1;
 			smp_wmb();
 		}
