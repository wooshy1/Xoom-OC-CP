/*
 *  linux/drivers/mmc/host/sdhci.c - Secure Digital Host Controller Interface driver
 *
 *  Copyright (C) 2005-2008 Pierre Ossman, All Rights Reserved.
 *
 * This program is free software; you can redistribute it and/or modify
 * it under the terms of the GNU General Public License as published by
 * the Free Software Foundation; either version 2 of the License, or (at
 * your option) any later version.
 *
 * Thanks to the following companies for their support:
 *
 *     - JMicron (hardware and technical support)
 */

#include <linux/delay.h>
#include <linux/highmem.h>
#include <linux/io.h>
#include <linux/dma-mapping.h>
#include <linux/slab.h>
#include <linux/scatterlist.h>
#include <linux/regulator/consumer.h>

#include <linux/leds.h>

#include <linux/mmc/mmc.h>
#include <linux/mmc/host.h>
#include <linux/mmc/card.h>

#include "sdhci.h"

#define DRIVER_NAME "sdhci"

#define DBG(f, x...) \
	pr_debug(DRIVER_NAME " [%s()]: " f, __func__,## x)

#if defined(CONFIG_LEDS_CLASS) || (defined(CONFIG_LEDS_CLASS_MODULE) && \
	defined(CONFIG_MMC_SDHCI_MODULE))
#define SDHCI_USE_LEDS_CLASS
#endif

#define MAX_TUNING_LOOP 40

static unsigned int debug_quirks = 0;

static void sdhci_finish_data(struct sdhci_host *);

static void sdhci_send_command(struct sdhci_host *, struct mmc_command *);
static void sdhci_finish_command(struct sdhci_host *);
static int sdhci_execute_tuning(struct mmc_host *mmc);
static void sdhci_tuning_timer(unsigned long data);

static void sdhci_dumpregs(struct sdhci_host *host)
{
	printk(KERN_DEBUG DRIVER_NAME ": =========== REGISTER DUMP (%s)===========\n",
		mmc_hostname(host->mmc));

	printk(KERN_DEBUG DRIVER_NAME ": Sys addr: 0x%08x | Version:  0x%08x\n",
		sdhci_readl(host, SDHCI_DMA_ADDRESS),
		sdhci_readw(host, SDHCI_HOST_VERSION));
	printk(KERN_DEBUG DRIVER_NAME ": Blk size: 0x%08x | Blk cnt:  0x%08x\n",
		sdhci_readw(host, SDHCI_BLOCK_SIZE),
		sdhci_readw(host, SDHCI_BLOCK_COUNT));
	printk(KERN_DEBUG DRIVER_NAME ": Argument: 0x%08x | Trn mode: 0x%08x\n",
		sdhci_readl(host, SDHCI_ARGUMENT),
		sdhci_readw(host, SDHCI_TRANSFER_MODE));
	printk(KERN_DEBUG DRIVER_NAME ": Present:  0x%08x | Host ctl: 0x%08x\n",
		sdhci_readl(host, SDHCI_PRESENT_STATE),
		sdhci_readb(host, SDHCI_HOST_CONTROL));
	printk(KERN_DEBUG DRIVER_NAME ": Power:    0x%08x | Blk gap:  0x%08x\n",
		sdhci_readb(host, SDHCI_POWER_CONTROL),
		sdhci_readb(host, SDHCI_BLOCK_GAP_CONTROL));
	printk(KERN_DEBUG DRIVER_NAME ": Wake-up:  0x%08x | Clock:    0x%08x\n",
		sdhci_readb(host, SDHCI_WAKE_UP_CONTROL),
		sdhci_readw(host, SDHCI_CLOCK_CONTROL));
	printk(KERN_DEBUG DRIVER_NAME ": Timeout:  0x%08x | Int stat: 0x%08x\n",
		sdhci_readb(host, SDHCI_TIMEOUT_CONTROL),
		sdhci_readl(host, SDHCI_INT_STATUS));
	printk(KERN_DEBUG DRIVER_NAME ": Int enab: 0x%08x | Sig enab: 0x%08x\n",
		sdhci_readl(host, SDHCI_INT_ENABLE),
		sdhci_readl(host, SDHCI_SIGNAL_ENABLE));
	printk(KERN_DEBUG DRIVER_NAME ": AC12 err: 0x%08x | Slot int: 0x%08x\n",
		sdhci_readw(host, SDHCI_ACMD12_ERR),
		sdhci_readw(host, SDHCI_SLOT_INT_STATUS));
	printk(KERN_DEBUG DRIVER_NAME ": Caps:     0x%08x | Caps_1:   0x%08x\n",
		sdhci_readl(host, SDHCI_CAPABILITIES),
		sdhci_readl(host, SDHCI_CAPABILITIES_1));
	printk(KERN_DEBUG DRIVER_NAME ": Cmd:      0x%08x | Max curr: 0x%08x\n",
		sdhci_readw(host, SDHCI_COMMAND),
		sdhci_readl(host, SDHCI_MAX_CURRENT));
	printk(KERN_DEBUG DRIVER_NAME ": Host ctl2: 0x%08x\n",
		sdhci_readw(host, SDHCI_HOST_CONTROL2));

	if (host->flags & SDHCI_USE_ADMA)
		printk(KERN_DEBUG DRIVER_NAME ": ADMA Err: 0x%08x | ADMA Ptr: 0x%08x\n",
		       readl(host->ioaddr + SDHCI_ADMA_ERROR),
		       readl(host->ioaddr + SDHCI_ADMA_ADDRESS));

	printk(KERN_DEBUG DRIVER_NAME ": ===========================================\n");
}

/*****************************************************************************\
 *                                                                           *
 * Low level functions                                                       *
 *                                                                           *
\*****************************************************************************/

static void sdhci_clear_set_irqs(struct sdhci_host *host, u32 clear, u32 set)
{
	u32 ier;

	ier = sdhci_readl(host, SDHCI_INT_ENABLE);
	ier &= ~clear;
	ier |= set;
	sdhci_writel(host, ier, SDHCI_INT_ENABLE);
	sdhci_writel(host, ier, SDHCI_SIGNAL_ENABLE);
}

static void sdhci_unmask_irqs(struct sdhci_host *host, u32 irqs)
{
	sdhci_clear_set_irqs(host, 0, irqs);
}

static void sdhci_mask_irqs(struct sdhci_host *host, u32 irqs)
{
	sdhci_clear_set_irqs(host, irqs, 0);
}

static void sdhci_set_card_detection(struct sdhci_host *host, bool enable)
{
	u32 irqs = SDHCI_INT_CARD_REMOVE | SDHCI_INT_CARD_INSERT;

	if (host->quirks & SDHCI_QUIRK_BROKEN_CARD_DETECTION)
		return;

	if (enable)
		sdhci_unmask_irqs(host, irqs);
	else
		sdhci_mask_irqs(host, irqs);
}

static void sdhci_enable_card_detection(struct sdhci_host *host)
{
	sdhci_set_card_detection(host, true);
}

static void sdhci_disable_card_detection(struct sdhci_host *host)
{
	sdhci_set_card_detection(host, false);
}

static void sdhci_reset(struct sdhci_host *host, u8 mask)
{
	unsigned long timeout;
	u32 uninitialized_var(ier);

	if (host->quirks & SDHCI_QUIRK_NO_CARD_NO_RESET) {
		if (!(sdhci_readl(host, SDHCI_PRESENT_STATE) &
			SDHCI_CARD_PRESENT))
			return;
	}

	if (host->quirks & SDHCI_QUIRK_RESTORE_IRQS_AFTER_RESET)
		ier = sdhci_readl(host, SDHCI_INT_ENABLE);

	if (host->ops->platform_reset_enter)
		host->ops->platform_reset_enter(host, mask);

	sdhci_writeb(host, mask, SDHCI_SOFTWARE_RESET);

	if (mask & SDHCI_RESET_ALL)
		host->clock = 0;

	/* Wait max 100 ms */
	timeout = 100;

	/* hw clears the bit when it's done */
	while (sdhci_readb(host, SDHCI_SOFTWARE_RESET) & mask) {
		if (timeout == 0) {
			printk(KERN_ERR "%s: Reset 0x%x never completed.\n",
				mmc_hostname(host->mmc), (int)mask);
			sdhci_dumpregs(host);
			return;
		}
		timeout--;
		mdelay(1);
	}

	if (host->ops->platform_reset_exit)
		host->ops->platform_reset_exit(host, mask);

	if (host->quirks & SDHCI_QUIRK_RESTORE_IRQS_AFTER_RESET)
		sdhci_clear_set_irqs(host, SDHCI_INT_ALL_MASK, ier);
}

static void sdhci_set_ios(struct mmc_host *mmc, struct mmc_ios *ios);

static void sdhci_init(struct sdhci_host *host, int soft)
{
	if (soft)
		sdhci_reset(host, SDHCI_RESET_CMD|SDHCI_RESET_DATA);
	else
		sdhci_reset(host, SDHCI_RESET_ALL);

	sdhci_clear_set_irqs(host, SDHCI_INT_ALL_MASK,
		SDHCI_INT_BUS_POWER | SDHCI_INT_DATA_END_BIT |
		SDHCI_INT_DATA_CRC | SDHCI_INT_DATA_TIMEOUT | SDHCI_INT_INDEX |
		SDHCI_INT_END_BIT | SDHCI_INT_CRC | SDHCI_INT_TIMEOUT |
		SDHCI_INT_DATA_END | SDHCI_INT_RESPONSE);

	if (soft) {
		/* force clock reconfiguration */
		host->clock = 0;
		sdhci_set_ios(host->mmc, &host->mmc->ios);
	}
}

static void sdhci_reinit(struct sdhci_host *host)
{
	sdhci_init(host, 0);
	sdhci_enable_card_detection(host);
}

static void sdhci_activate_led(struct sdhci_host *host)
{
	u8 ctrl;

	ctrl = sdhci_readb(host, SDHCI_HOST_CONTROL);
	ctrl |= SDHCI_CTRL_LED;
	sdhci_writeb(host, ctrl, SDHCI_HOST_CONTROL);
}

static void sdhci_deactivate_led(struct sdhci_host *host)
{
	u8 ctrl;

	ctrl = sdhci_readb(host, SDHCI_HOST_CONTROL);
	ctrl &= ~SDHCI_CTRL_LED;
	sdhci_writeb(host, ctrl, SDHCI_HOST_CONTROL);
}

#ifdef SDHCI_USE_LEDS_CLASS
static void sdhci_led_control(struct led_classdev *led,
	enum led_brightness brightness)
{
	struct sdhci_host *host = container_of(led, struct sdhci_host, led);
	unsigned long flags;

	spin_lock_irqsave(&host->lock, flags);

	if (brightness == LED_OFF)
		sdhci_deactivate_led(host);
	else
		sdhci_activate_led(host);

	spin_unlock_irqrestore(&host->lock, flags);
}
#endif

/*****************************************************************************\
 *                                                                           *
 * Core functions                                                            *
 *                                                                           *
\*****************************************************************************/

static void sdhci_read_block_pio(struct sdhci_host *host)
{
	unsigned long flags;
	size_t blksize, len, chunk;
	u32 uninitialized_var(scratch);
	u8 *buf;

	DBG("PIO reading\n");

	blksize = host->data->blksz;
	chunk = 0;

	local_irq_save(flags);

	while (blksize) {
		if (!sg_miter_next(&host->sg_miter))
			BUG();

		len = min(host->sg_miter.length, blksize);

		blksize -= len;
		host->sg_miter.consumed = len;

		buf = host->sg_miter.addr;

		while (len) {
			if (chunk == 0) {
				scratch = sdhci_readl(host, SDHCI_BUFFER);
				chunk = 4;
			}

			*buf = scratch & 0xFF;

			buf++;
			scratch >>= 8;
			chunk--;
			len--;
		}
	}

	sg_miter_stop(&host->sg_miter);

	local_irq_restore(flags);
}

static void sdhci_write_block_pio(struct sdhci_host *host)
{
	unsigned long flags;
	size_t blksize, len, chunk;
	u32 scratch;
	u8 *buf;

	DBG("PIO writing\n");

	blksize = host->data->blksz;
	chunk = 0;
	scratch = 0;

	local_irq_save(flags);

	while (blksize) {
		if (!sg_miter_next(&host->sg_miter))
			BUG();

		len = min(host->sg_miter.length, blksize);

		blksize -= len;
		host->sg_miter.consumed = len;

		buf = host->sg_miter.addr;

		while (len) {
			scratch |= (u32)*buf << (chunk * 8);

			buf++;
			chunk++;
			len--;

			if ((chunk == 4) || ((len == 0) && (blksize == 0))) {
				sdhci_writel(host, scratch, SDHCI_BUFFER);
				chunk = 0;
				scratch = 0;
			}
		}
	}

	sg_miter_stop(&host->sg_miter);

	local_irq_restore(flags);
}

static void sdhci_transfer_pio(struct sdhci_host *host)
{
	u32 mask;

	BUG_ON(!host->data);

	if (host->blocks == 0)
		return;

	if (host->data->flags & MMC_DATA_READ)
		mask = SDHCI_DATA_AVAILABLE;
	else
		mask = SDHCI_SPACE_AVAILABLE;

	/*
	 * Some controllers (JMicron JMB38x) mess up the buffer bits
	 * for transfers < 4 bytes. As long as it is just one block,
	 * we can ignore the bits.
	 */
	if ((host->quirks & SDHCI_QUIRK_BROKEN_SMALL_PIO) &&
		(host->data->blocks == 1))
		mask = ~0;

	while (sdhci_readl(host, SDHCI_PRESENT_STATE) & mask) {
		if (host->quirks & SDHCI_QUIRK_PIO_NEEDS_DELAY)
			udelay(100);

		if (host->data->flags & MMC_DATA_READ)
			sdhci_read_block_pio(host);
		else
			sdhci_write_block_pio(host);

		host->blocks--;
		if (host->blocks == 0)
			break;
	}

	DBG("PIO transfer complete.\n");
}

static char *sdhci_kmap_atomic(struct scatterlist *sg, unsigned long *flags)
{
	local_irq_save(*flags);
	return kmap_atomic(sg_page(sg), KM_BIO_SRC_IRQ) + sg->offset;
}

static void sdhci_kunmap_atomic(void *buffer, unsigned long *flags)
{
	kunmap_atomic(buffer, KM_BIO_SRC_IRQ);
	local_irq_restore(*flags);
}

static void sdhci_set_adma_desc(u8 *desc, u32 addr, int len, unsigned cmd)
{
	__le32 *dataddr = (__le32 __force *)(desc + 4);
	__le16 *cmdlen = (__le16 __force *)desc;

	/* SDHCI specification says ADMA descriptors should be 4 byte
	 * aligned, so using 16 or 32bit operations should be safe. */

	cmdlen[0] = cpu_to_le16(cmd);
	cmdlen[1] = cpu_to_le16(len);

	dataddr[0] = cpu_to_le32(addr);
}

static int sdhci_adma_table_pre(struct sdhci_host *host,
	struct mmc_data *data)
{
	int direction;

	u8 *desc;
	u8 *align;
	dma_addr_t addr;
	dma_addr_t align_addr;
	int len, offset;

	struct scatterlist *sg;
	int i;
	char *buffer;
	unsigned long flags;

	/*
	 * The spec does not specify endianness of descriptor table.
	 * We currently guess that it is LE.
	 */

	if (data->flags & MMC_DATA_READ)
		direction = DMA_FROM_DEVICE;
	else
		direction = DMA_TO_DEVICE;

	/*
	 * The ADMA descriptor table is mapped further down as we
	 * need to fill it with data first.
	 */

	host->align_addr = dma_map_single(mmc_dev(host->mmc),
		host->align_buffer, 128 * 4, direction);
	if (dma_mapping_error(mmc_dev(host->mmc), host->align_addr))
		goto fail;
	BUG_ON(host->align_addr & 0x3);

	host->sg_count = dma_map_sg(mmc_dev(host->mmc),
		data->sg, data->sg_len, direction);
	if (host->sg_count == 0)
		goto unmap_align;

	desc = host->adma_desc;
	align = host->align_buffer;

	align_addr = host->align_addr;

	for_each_sg(data->sg, sg, host->sg_count, i) {
		addr = sg_dma_address(sg);
		len = sg_dma_len(sg);

		/*
		 * The SDHCI specification states that ADMA
		 * addresses must be 32-bit aligned. If they
		 * aren't, then we use a bounce buffer for
		 * the (up to three) bytes that screw up the
		 * alignment.
		 */
		offset = (4 - (addr & 0x3)) & 0x3;
		if (offset) {
			if (data->flags & MMC_DATA_WRITE) {
				buffer = sdhci_kmap_atomic(sg, &flags);
				WARN_ON(((long)buffer & PAGE_MASK) > (PAGE_SIZE - 3));
				memcpy(align, buffer, offset);
				sdhci_kunmap_atomic(buffer, &flags);
			}

			/* tran, valid */
			sdhci_set_adma_desc(desc, align_addr, offset, 0x21);

			BUG_ON(offset > 65536);

			align += 4;
			align_addr += 4;

			desc += 8;

			addr += offset;
			len -= offset;
		}

		BUG_ON(len > 65536);

		/* tran, valid */
		sdhci_set_adma_desc(desc, addr, len, 0x21);
		desc += 8;

		/*
		 * If this triggers then we have a calculation bug
		 * somewhere. :/
		 */
		WARN_ON((desc - host->adma_desc) > (128 * 2 + 1) * 4);
	}

	if (host->quirks & SDHCI_QUIRK_NO_ENDATTR_IN_NOPDESC) {
		/*
		* Mark the last descriptor as the terminating descriptor
		*/
		if (desc != host->adma_desc) {
			desc -= 8;
			desc[0] |= 0x2; /* end */
		}
	} else {
		/*
		* Add a terminating entry.
		*/

		/* nop, end, valid */
		sdhci_set_adma_desc(desc, 0, 0, 0x3);
	}

	/*
	 * Resync align buffer as we might have changed it.
	 */
	if (data->flags & MMC_DATA_WRITE) {
		dma_sync_single_for_device(mmc_dev(host->mmc),
			host->align_addr, 128 * 4, direction);
	}

	host->adma_addr = dma_map_single(mmc_dev(host->mmc),
		host->adma_desc, (128 * 2 + 1) * 4, DMA_TO_DEVICE);
	if (dma_mapping_error(mmc_dev(host->mmc), host->adma_addr))
		goto unmap_entries;
	BUG_ON(host->adma_addr & 0x3);

	return 0;

unmap_entries:
	dma_unmap_sg(mmc_dev(host->mmc), data->sg,
		data->sg_len, direction);
unmap_align:
	dma_unmap_single(mmc_dev(host->mmc), host->align_addr,
		128 * 4, direction);
fail:
	return -EINVAL;
}

static void sdhci_adma_table_post(struct sdhci_host *host,
	struct mmc_data *data)
{
	int direction;

	struct scatterlist *sg;
	int i, size;
	u8 *align;
	char *buffer;
	unsigned long flags;

	if (data->flags & MMC_DATA_READ)
		direction = DMA_FROM_DEVICE;
	else
		direction = DMA_TO_DEVICE;

	dma_unmap_single(mmc_dev(host->mmc), host->adma_addr,
		(128 * 2 + 1) * 4, DMA_TO_DEVICE);

	dma_unmap_single(mmc_dev(host->mmc), host->align_addr,
		128 * 4, direction);

	if (data->flags & MMC_DATA_READ) {
		dma_sync_sg_for_cpu(mmc_dev(host->mmc), data->sg,
			data->sg_len, direction);

		align = host->align_buffer;

		for_each_sg(data->sg, sg, host->sg_count, i) {
			if (sg_dma_address(sg) & 0x3) {
				size = 4 - (sg_dma_address(sg) & 0x3);

				buffer = sdhci_kmap_atomic(sg, &flags);
				WARN_ON(((long)buffer & PAGE_MASK) > (PAGE_SIZE - 3));
				memcpy(buffer, align, size);
				sdhci_kunmap_atomic(buffer, &flags);

				align += 4;
			}
		}
	}

	dma_unmap_sg(mmc_dev(host->mmc), data->sg,
		data->sg_len, direction);
}

static u8 sdhci_calc_timeout(struct sdhci_host *host, struct mmc_command *cmd)
{
	u8 count;
	struct mmc_data *data = cmd->data;
	unsigned target_timeout, current_timeout;

	/*
	 * If the host controller provides us with an incorrect timeout
	 * value, just skip the check and use 0xE.  The hardware may take
	 * longer to time out, but that's much better than having a too-short
	 * timeout value.
	 */
	if (host->quirks & SDHCI_QUIRK_BROKEN_TIMEOUT_VAL)
		return 0xE;

	/* Unspecified timeout, assume max */
	if (!data && !cmd->cmd_timeout_ms)
		return 0xE;

	/* timeout in us */
	if (!data)
		target_timeout = cmd->cmd_timeout_ms * 1000;
	else
		target_timeout = data->timeout_ns / 1000 +
			data->timeout_clks / host->clock;

	if (host->quirks & SDHCI_QUIRK_DATA_TIMEOUT_USES_SDCLK)
		host->timeout_clk = host->clock / 1000;

	/*
	 * Figure out needed cycles.
	 * We do this in steps in order to fit inside a 32 bit int.
	 * The first step is the minimum timeout, which will have a
	 * minimum resolution of 6 bits:
	 * (1) 2^13*1000 > 2^22,
	 * (2) host->timeout_clk < 2^16
	 *     =>
	 *     (1) / (2) > 2^6
	 */
	BUG_ON(!host->timeout_clk);
	count = 0;
	current_timeout = (1 << 13) * 1000 / host->timeout_clk;
	while (current_timeout < target_timeout) {
		count++;
		current_timeout <<= 1;
		if (count >= 0xF)
			break;
	}

	if (count >= 0xF) {
		printk(KERN_WARNING "%s: Too large timeout requested for CMD%d!\n",
		       mmc_hostname(host->mmc), cmd->opcode);
		count = 0xE;
	}

	return count;
}

static void sdhci_set_transfer_irqs(struct sdhci_host *host)
{
	u32 pio_irqs = SDHCI_INT_DATA_AVAIL | SDHCI_INT_SPACE_AVAIL;
	u32 dma_irqs = SDHCI_INT_DMA_END | SDHCI_INT_ADMA_ERROR;

	if (host->flags & SDHCI_REQ_USE_DMA)
		sdhci_clear_set_irqs(host, pio_irqs, dma_irqs);
	else
		sdhci_clear_set_irqs(host, dma_irqs, pio_irqs);
}

static void sdhci_prepare_data(struct sdhci_host *host, struct mmc_command *cmd)
{
	u8 count;
	u8 ctrl;
	struct mmc_data *data = cmd->data;
	int ret;

	WARN_ON(host->data);

	if (data || (cmd->flags & MMC_RSP_BUSY)) {
		count = sdhci_calc_timeout(host, cmd);
		sdhci_writeb(host, count, SDHCI_TIMEOUT_CONTROL);
	}

	if (!data)
		return;

	/* Sanity checks */
	BUG_ON(data->blksz * data->blocks > 524288);
	BUG_ON(data->blksz > host->mmc->max_blk_size);
	BUG_ON(data->blocks > 65535);

	host->data = data;
	host->data_early = 0;
	host->data->bytes_xfered = 0;

	if (host->flags & (SDHCI_USE_SDMA | SDHCI_USE_ADMA))
		host->flags |= SDHCI_REQ_USE_DMA;

	/*
	 * FIXME: This doesn't account for merging when mapping the
	 * scatterlist.
	 */
	if (host->flags & SDHCI_REQ_USE_DMA) {
		int broken, i;
		struct scatterlist *sg;

		broken = 0;
		if (host->flags & SDHCI_USE_ADMA) {
			if (host->quirks & SDHCI_QUIRK_32BIT_ADMA_SIZE)
				broken = 1;
		} else {
			if (host->quirks & SDHCI_QUIRK_32BIT_DMA_SIZE)
				broken = 1;
		}

		if (unlikely(broken)) {
			for_each_sg(data->sg, sg, data->sg_len, i) {
				if (sg->length & 0x3) {
					DBG("Reverting to PIO because of "
						"transfer size (%d)\n",
						sg->length);
					host->flags &= ~SDHCI_REQ_USE_DMA;
					break;
				}
			}
		}
	}

	/*
	 * The assumption here being that alignment is the same after
	 * translation to device address space.
	 */
	if (host->flags & SDHCI_REQ_USE_DMA) {
		int broken, i;
		struct scatterlist *sg;

		broken = 0;
		if (host->flags & SDHCI_USE_ADMA) {
			/*
			 * As we use 3 byte chunks to work around
			 * alignment problems, we need to check this
			 * quirk.
			 */
			if (host->quirks & SDHCI_QUIRK_32BIT_ADMA_SIZE)
				broken = 1;
		} else {
			if (host->quirks & SDHCI_QUIRK_32BIT_DMA_ADDR)
				broken = 1;
		}

		if (unlikely(broken)) {
			for_each_sg(data->sg, sg, data->sg_len, i) {
				if (sg->offset & 0x3) {
					DBG("Reverting to PIO because of "
						"bad alignment\n");
					host->flags &= ~SDHCI_REQ_USE_DMA;
					break;
				}
			}
		}
	}

	if (host->flags & SDHCI_REQ_USE_DMA) {
		if (host->flags & SDHCI_USE_ADMA) {
			ret = sdhci_adma_table_pre(host, data);
			if (ret) {
				/*
				 * This only happens when someone fed
				 * us an invalid request.
				 */
				WARN_ON(1);
				host->flags &= ~SDHCI_REQ_USE_DMA;
			} else {
				sdhci_writel(host, host->adma_addr,
					SDHCI_ADMA_ADDRESS);
			}
		} else {
			int sg_cnt;

			sg_cnt = dma_map_sg(mmc_dev(host->mmc),
					data->sg, data->sg_len,
					(data->flags & MMC_DATA_READ) ?
						DMA_FROM_DEVICE :
						DMA_TO_DEVICE);
			if (sg_cnt == 0) {
				/*
				 * This only happens when someone fed
				 * us an invalid request.
				 */
				WARN_ON(1);
				host->flags &= ~SDHCI_REQ_USE_DMA;
			} else {
				WARN_ON(sg_cnt != 1);
				sdhci_writel(host, sg_dma_address(data->sg),
					SDHCI_DMA_ADDRESS);
			}
		}
	}

	/*
	 * Always adjust the DMA selection as some controllers
	 * (e.g. JMicron) can't do PIO properly when the selection
	 * is ADMA.
	 */
	if (host->version >= SDHCI_SPEC_200) {
		ctrl = sdhci_readb(host, SDHCI_HOST_CONTROL);
		ctrl &= ~SDHCI_CTRL_DMA_MASK;
		if ((host->flags & SDHCI_REQ_USE_DMA) &&
			(host->flags & SDHCI_USE_ADMA))
			ctrl |= SDHCI_CTRL_ADMA32;
		else
			ctrl |= SDHCI_CTRL_SDMA;
		sdhci_writeb(host, ctrl, SDHCI_HOST_CONTROL);
	}

	if (!(host->flags & SDHCI_REQ_USE_DMA)) {
		int flags;

		flags = SG_MITER_ATOMIC;
		if (host->data->flags & MMC_DATA_READ)
			flags |= SG_MITER_TO_SG;
		else
			flags |= SG_MITER_FROM_SG;
		sg_miter_start(&host->sg_miter, data->sg, data->sg_len, flags);
		host->blocks = data->blocks;
	}

	sdhci_set_transfer_irqs(host);

	/* Set the DMA boundary value and block size */
	sdhci_writew(host, SDHCI_MAKE_BLKSZ(SDHCI_DEFAULT_BOUNDARY_ARG,
		data->blksz), SDHCI_BLOCK_SIZE);
	sdhci_writew(host, data->blocks, SDHCI_BLOCK_COUNT);
}

static void sdhci_set_transfer_mode(struct sdhci_host *host,
	struct mmc_command *cmd)
{
	u16 mode;
	struct mmc_data *data = cmd->data;

	if (data == NULL)
		return;

	WARN_ON(!host->data);

	mode = SDHCI_TRNS_BLK_CNT_EN;
	if (mmc_op_multi(cmd->opcode) || data->blocks > 1) {
		mode |= SDHCI_TRNS_MULTI;
		/*
		 * If we are sending CMD23, CMD12 never gets sent
		 * on successful completion (so no Auto-CMD12).
		 */
		if (!host->mrq->sbc && (host->flags & SDHCI_AUTO_CMD12))
			mode |= SDHCI_TRNS_AUTO_CMD12;
		else if (host->mrq->sbc && (host->flags & SDHCI_AUTO_CMD23)) {
			mode |= SDHCI_TRNS_AUTO_CMD23;
			sdhci_writel(host, host->mrq->sbc->arg, SDHCI_ARGUMENT2);
		}
	}

	if (data->flags & MMC_DATA_READ)
		mode |= SDHCI_TRNS_READ;
	if (host->flags & SDHCI_REQ_USE_DMA)
		mode |= SDHCI_TRNS_DMA;

	sdhci_writew(host, mode, SDHCI_TRANSFER_MODE);
}

static void sdhci_finish_data(struct sdhci_host *host)
{
	struct mmc_data *data;

	BUG_ON(!host->data);

	data = host->data;
	host->data = NULL;

	if (host->flags & SDHCI_REQ_USE_DMA) {
		if (host->flags & SDHCI_USE_ADMA)
			sdhci_adma_table_post(host, data);
		else {
			dma_unmap_sg(mmc_dev(host->mmc), data->sg,
				data->sg_len, (data->flags & MMC_DATA_READ) ?
					DMA_FROM_DEVICE : DMA_TO_DEVICE);
		}
	}

	/*
	 * The specification states that the block count register must
	 * be updated, but it does not specify at what point in the
	 * data flow. That makes the register entirely useless to read
	 * back so we have to assume that nothing made it to the card
	 * in the event of an error.
	 */
	if (data->error)
		data->bytes_xfered = 0;
	else
		data->bytes_xfered = data->blksz * data->blocks;

	/*
	 * Need to send CMD12 if -
	 * a) open-ended multiblock transfer (no CMD23)
	 * b) error in multiblock transfer
	 */
	if (data->stop &&
	    (data->error ||
	     !host->mrq->sbc)) {

		/*
		 * The controller needs a reset of internal state machines
		 * upon error conditions.
		 */
		if (data->error) {
			sdhci_reset(host, SDHCI_RESET_CMD);
			sdhci_reset(host, SDHCI_RESET_DATA);
		}

		sdhci_send_command(host, data->stop);
	} else
		tasklet_schedule(&host->finish_tasklet);
}

static void sdhci_send_command(struct sdhci_host *host, struct mmc_command *cmd)
{
	int flags;
	u32 mask;
	unsigned long timeout;

	WARN_ON(host->cmd);

	/* Wait max 10 ms */
	timeout = 10;

	mask = SDHCI_CMD_INHIBIT;
	if ((cmd->data != NULL) || (cmd->flags & MMC_RSP_BUSY))
		mask |= SDHCI_DATA_INHIBIT;

	/* We shouldn't wait for data inihibit for stop commands, even
	   though they might use busy signaling */
	if (host->mrq->data && (cmd == host->mrq->data->stop))
		mask &= ~SDHCI_DATA_INHIBIT;

	while (sdhci_readl(host, SDHCI_PRESENT_STATE) & mask) {
		if (timeout == 0) {
			printk(KERN_ERR "%s: Controller never released "
				"inhibit bit(s).\n", mmc_hostname(host->mmc));
			sdhci_dumpregs(host);
			cmd->error = -EIO;
			tasklet_schedule(&host->finish_tasklet);
			return;
		}
		timeout--;
		mdelay(1);
	}

	mod_timer(&host->timer, jiffies + 10 * HZ);

	host->cmd = cmd;

	sdhci_prepare_data(host, cmd);

	sdhci_writel(host, cmd->arg, SDHCI_ARGUMENT);

	sdhci_set_transfer_mode(host, cmd);

	if ((cmd->flags & MMC_RSP_136) && (cmd->flags & MMC_RSP_BUSY)) {
		printk(KERN_ERR "%s: Unsupported response type!\n",
			mmc_hostname(host->mmc));
		cmd->error = -EINVAL;
		tasklet_schedule(&host->finish_tasklet);
		return;
	}

	if (!(cmd->flags & MMC_RSP_PRESENT))
		flags = SDHCI_CMD_RESP_NONE;
	else if (cmd->flags & MMC_RSP_136)
		flags = SDHCI_CMD_RESP_LONG;
	else if (cmd->flags & MMC_RSP_BUSY)
		flags = SDHCI_CMD_RESP_SHORT_BUSY;
	else
		flags = SDHCI_CMD_RESP_SHORT;

	if (cmd->flags & MMC_RSP_CRC)
		flags |= SDHCI_CMD_CRC;
	if (cmd->flags & MMC_RSP_OPCODE)
		flags |= SDHCI_CMD_INDEX;

	/* CMD19 is special in that the Data Present Select should be set */
	if (cmd->data || (cmd->opcode == MMC_SEND_TUNING_BLOCK))
		flags |= SDHCI_CMD_DATA;

	sdhci_writew(host, SDHCI_MAKE_CMD(cmd->opcode, flags), SDHCI_COMMAND);
}

static void sdhci_finish_command(struct sdhci_host *host)
{
	int i;

	BUG_ON(host->cmd == NULL);

	if (host->cmd->flags & MMC_RSP_PRESENT) {
		if (host->cmd->flags & MMC_RSP_136) {
			/* CRC is stripped so we need to do some shifting. */
			for (i = 0;i < 4;i++) {
				host->cmd->resp[i] = sdhci_readl(host,
					SDHCI_RESPONSE + (3-i)*4) << 8;
				if (i != 3)
					host->cmd->resp[i] |=
						sdhci_readb(host,
						SDHCI_RESPONSE + (3-i)*4-1);
			}
		} else {
			host->cmd->resp[0] = sdhci_readl(host, SDHCI_RESPONSE);
		}
	}

	host->cmd->error = 0;

	/* Finished CMD23, now send actual command. */
	if (host->cmd == host->mrq->sbc) {
		host->cmd = NULL;
		sdhci_send_command(host, host->mrq->cmd);
	} else {

		/* Processed actual command. */
		if (host->data && host->data_early)
			sdhci_finish_data(host);

		if (!host->cmd->data)
			tasklet_schedule(&host->finish_tasklet);

		host->cmd = NULL;
	}
}

static void sdhci_set_clock(struct sdhci_host *host, unsigned int clock)
{
	int div = 0; /* Initialized for compiler warning */
	u16 clk = 0;
	unsigned long timeout;

	if (clock && clock == host->clock)
		return;

	if (host->ops->set_clock) {
		host->ops->set_clock(host, clock);
		if (host->quirks & SDHCI_QUIRK_NONSTANDARD_CLOCK)
			return;
	}

	sdhci_writew(host, 0, SDHCI_CLOCK_CONTROL);

	if (clock == 0)
		goto out;

	if (host->version >= SDHCI_SPEC_300) {
		/*
		 * Check if the Host Controller supports Programmable Clock
		 * Mode.
		 */
		if (host->clk_mul) {
			u16 ctrl;

			/*
			 * We need to figure out whether the Host Driver needs
			 * to select Programmable Clock Mode, or the value can
			 * be set automatically by the Host Controller based on
			 * the Preset Value registers.
			 */
			ctrl = sdhci_readw(host, SDHCI_HOST_CONTROL2);
			if (!(ctrl & SDHCI_CTRL_PRESET_VAL_ENABLE)) {
				for (div = 1; div <= 1024; div++) {
					if (((host->max_clk * host->clk_mul) /
					      div) <= clock)
						break;
				}
				/*
				 * Set Programmable Clock Mode in the Clock
				 * Control register.
				 */
				clk = SDHCI_PROG_CLOCK_MODE;
				div--;
			}
		} else {
			/* Version 3.00 divisors must be a multiple of 2. */
			if (host->max_clk <= clock)
				div = 1;
			else {
				for (div = 2; div < SDHCI_MAX_DIV_SPEC_300;
				     div += 2) {
					if ((host->max_clk / div) <= clock)
						break;
				}
			}
			div >>= 1;
		}
	} else {
		/* Version 2.00 divisors must be a power of 2. */
		for (div = 1; div < SDHCI_MAX_DIV_SPEC_200; div *= 2) {
			if ((host->max_clk / div) <= clock)
				break;
		}
		div >>= 1;
	}

	clk |= (div & SDHCI_DIV_MASK) << SDHCI_DIVIDER_SHIFT;
	clk |= ((div & SDHCI_DIV_HI_MASK) >> SDHCI_DIV_MASK_LEN)
		<< SDHCI_DIVIDER_HI_SHIFT;
	clk |= SDHCI_CLOCK_INT_EN;
	sdhci_writew(host, clk, SDHCI_CLOCK_CONTROL);

	/* Wait max 20 ms */
	timeout = 20;
	while (!((clk = sdhci_readw(host, SDHCI_CLOCK_CONTROL))
		& SDHCI_CLOCK_INT_STABLE)) {
		if (timeout == 0) {
			printk(KERN_ERR "%s: Internal clock never "
				"stabilised.\n", mmc_hostname(host->mmc));
			sdhci_dumpregs(host);
			return;
		}
		timeout--;
		mdelay(1);
	}

	clk |= SDHCI_CLOCK_CARD_EN;
	sdhci_writew(host, clk, SDHCI_CLOCK_CONTROL);

out:
	host->clock = clock;
}

static void sdhci_set_power(struct sdhci_host *host, unsigned short power)
{
	u8 pwr = 0;

	if (power != (unsigned short)-1) {
		switch (1 << power) {
		case MMC_VDD_165_195:
			pwr = SDHCI_POWER_180;
			break;
		case MMC_VDD_29_30:
		case MMC_VDD_30_31:
			pwr = SDHCI_POWER_300;
			break;
		case MMC_VDD_32_33:
		case MMC_VDD_33_34:
			pwr = SDHCI_POWER_330;
			break;
		default:
			BUG();
		}
	}

	if (host->pwr == pwr)
		return;

	host->pwr = pwr;

	if (pwr == 0) {
		sdhci_writeb(host, 0, SDHCI_POWER_CONTROL);
		return;
	}

	/*
	 * Spec says that we should clear the power reg before setting
	 * a new value. Some controllers don't seem to like this though.
	 */
	if (!(host->quirks & SDHCI_QUIRK_SINGLE_POWER_WRITE))
		sdhci_writeb(host, 0, SDHCI_POWER_CONTROL);

	/*
	 * At least the Marvell CaFe chip gets confused if we set the voltage
	 * and set turn on power at the same time, so set the voltage first.
	 */
	if (host->quirks & SDHCI_QUIRK_NO_SIMULT_VDD_AND_POWER)
		sdhci_writeb(host, pwr, SDHCI_POWER_CONTROL);

	pwr |= SDHCI_POWER_ON;

	sdhci_writeb(host, pwr, SDHCI_POWER_CONTROL);

	/*
	 * Some controllers need an extra 10ms delay of 10ms before they
	 * can apply clock after applying power
	 */
	if (host->quirks & SDHCI_QUIRK_DELAY_AFTER_POWER)
		mdelay(10);
}

/*****************************************************************************\
 *                                                                           *
 * MMC callbacks                                                             *
 *                                                                           *
\*****************************************************************************/

static void sdhci_request(struct mmc_host *mmc, struct mmc_request *mrq)
{
	struct sdhci_host *host;
	bool present;
	unsigned long flags;

	host = mmc_priv(mmc);

	spin_lock_irqsave(&host->lock, flags);

	WARN_ON(host->mrq != NULL);

#ifndef SDHCI_USE_LEDS_CLASS
	sdhci_activate_led(host);
#endif

	/*
	 * Ensure we don't send the STOP for non-SET_BLOCK_COUNTED
	 * requests if Auto-CMD12 is enabled.
	 */
	if (!mrq->sbc && (host->flags & SDHCI_AUTO_CMD12)) {
		if (mrq->stop) {
			mrq->data->stop = NULL;
			mrq->stop = NULL;
		}
	}

	host->mrq = mrq;

	/* If polling, assume that the card is always present. */
	if (host->quirks & SDHCI_QUIRK_BROKEN_CARD_DETECTION)
		present = true;
	else
		present = sdhci_readl(host, SDHCI_PRESENT_STATE) &
				SDHCI_CARD_PRESENT;

	if (!present || host->flags & SDHCI_DEVICE_DEAD) {
		host->mrq->cmd->error = -ENOMEDIUM;
		tasklet_schedule(&host->finish_tasklet);
	} else {
		u32 present_state;

		present_state = sdhci_readl(host, SDHCI_PRESENT_STATE);
		/*
		 * Check if the re-tuning timer has already expired and there
		 * is no on-going data transfer. If so, we need to execute
		 * tuning procedure before sending command.
		 */
		if ((host->flags & SDHCI_NEEDS_RETUNING) &&
		    !(present_state & (SDHCI_DOING_WRITE | SDHCI_DOING_READ))) {
			spin_unlock_irqrestore(&host->lock, flags);
			sdhci_execute_tuning(mmc);
			spin_lock_irqsave(&host->lock, flags);

			/* Restore original mmc_request structure */
			host->mrq = mrq;
		}

		if (mrq->sbc && !(host->flags & SDHCI_AUTO_CMD23))
			sdhci_send_command(host, mrq->sbc);
		else
			sdhci_send_command(host, mrq->cmd);
	}

	mmiowb();
	spin_unlock_irqrestore(&host->lock, flags);
}

static void sdhci_set_ios(struct mmc_host *mmc, struct mmc_ios *ios)
{
	struct sdhci_host *host;
	unsigned long flags;
	u8 ctrl;

	host = mmc_priv(mmc);

	spin_lock_irqsave(&host->lock, flags);

	if (host->flags & SDHCI_DEVICE_DEAD)
		goto out;

	/*
	 * Reset the chip on each power off.
	 * Should clear out any weird states.
	 */
	if (ios->power_mode == MMC_POWER_OFF) {
		sdhci_writel(host, 0, SDHCI_SIGNAL_ENABLE);
		sdhci_reinit(host);
	}

	sdhci_set_clock(host, ios->clock);

	if (ios->power_mode == MMC_POWER_OFF)
		sdhci_set_power(host, -1);
	else
		sdhci_set_power(host, ios->vdd);

	if (host->ops->platform_send_init_74_clocks)
		host->ops->platform_send_init_74_clocks(host, ios->power_mode);

	/*
	 * If your platform has 8-bit width support but is not a v3 controller,
	 * or if it requires special setup code, you should implement that in
	 * platform_8bit_width().
	 */
	if (host->ops->platform_8bit_width)
		host->ops->platform_8bit_width(host, ios->bus_width);
	else {
		ctrl = sdhci_readb(host, SDHCI_HOST_CONTROL);
		if (ios->bus_width == MMC_BUS_WIDTH_8) {
			ctrl &= ~SDHCI_CTRL_4BITBUS;
			if (host->version >= SDHCI_SPEC_300)
				ctrl |= SDHCI_CTRL_8BITBUS;
		} else {
			if (host->version >= SDHCI_SPEC_300)
				ctrl &= ~SDHCI_CTRL_8BITBUS;
			if (ios->bus_width == MMC_BUS_WIDTH_4)
				ctrl |= SDHCI_CTRL_4BITBUS;
			else
				ctrl &= ~SDHCI_CTRL_4BITBUS;
		}
		sdhci_writeb(host, ctrl, SDHCI_HOST_CONTROL);
	}

	ctrl = sdhci_readb(host, SDHCI_HOST_CONTROL);

	if ((ios->timing == MMC_TIMING_SD_HS ||
	     ios->timing == MMC_TIMING_MMC_HS)
	    && !(host->quirks & SDHCI_QUIRK_NO_HISPD_BIT))
		ctrl |= SDHCI_CTRL_HISPD;
	else
		ctrl &= ~SDHCI_CTRL_HISPD;

	if (host->version >= SDHCI_SPEC_300) {
		u16 clk, ctrl_2;
		unsigned int clock;

		/* In case of UHS-I modes, set High Speed Enable */
		if ((ios->timing == MMC_TIMING_UHS_SDR50) ||
		    (ios->timing == MMC_TIMING_UHS_SDR104) ||
		    (ios->timing == MMC_TIMING_UHS_DDR50) ||
		    (ios->timing == MMC_TIMING_UHS_SDR25))
			ctrl |= SDHCI_CTRL_HISPD;

		ctrl_2 = sdhci_readw(host, SDHCI_HOST_CONTROL2);
		if (!(ctrl_2 & SDHCI_CTRL_PRESET_VAL_ENABLE)) {
			sdhci_writeb(host, ctrl, SDHCI_HOST_CONTROL);
			/*
			 * We only need to set Driver Strength if the
			 * preset value enable is not set.
			 */
			ctrl_2 &= ~SDHCI_CTRL_DRV_TYPE_MASK;
			if (ios->drv_type == MMC_SET_DRIVER_TYPE_A)
				ctrl_2 |= SDHCI_CTRL_DRV_TYPE_A;
			else if (ios->drv_type == MMC_SET_DRIVER_TYPE_C)
				ctrl_2 |= SDHCI_CTRL_DRV_TYPE_C;

			sdhci_writew(host, ctrl_2, SDHCI_HOST_CONTROL2);
		} else {
			/*
			 * According to SDHC Spec v3.00, if the Preset Value
			 * Enable in the Host Control 2 register is set, we
			 * need to reset SD Clock Enable before changing High
			 * Speed Enable to avoid generating clock gliches.
			 */

			/* Reset SD Clock Enable */
			clk = sdhci_readw(host, SDHCI_CLOCK_CONTROL);
			clk &= ~SDHCI_CLOCK_CARD_EN;
			sdhci_writew(host, clk, SDHCI_CLOCK_CONTROL);

			sdhci_writeb(host, ctrl, SDHCI_HOST_CONTROL);

			/* Re-enable SD Clock */
			clock = host->clock;
			host->clock = 0;
			sdhci_set_clock(host, clock);
		}


		/* Reset SD Clock Enable */
		clk = sdhci_readw(host, SDHCI_CLOCK_CONTROL);
		clk &= ~SDHCI_CLOCK_CARD_EN;
		sdhci_writew(host, clk, SDHCI_CLOCK_CONTROL);

		if (host->ops->set_uhs_signaling)
			host->ops->set_uhs_signaling(host, ios->timing);
		else {
			ctrl_2 = sdhci_readw(host, SDHCI_HOST_CONTROL2);
			/* Select Bus Speed Mode for host */
			ctrl_2 &= ~SDHCI_CTRL_UHS_MASK;
			if (ios->timing == MMC_TIMING_UHS_SDR12)
				ctrl_2 |= SDHCI_CTRL_UHS_SDR12;
			else if (ios->timing == MMC_TIMING_UHS_SDR25)
				ctrl_2 |= SDHCI_CTRL_UHS_SDR25;
			else if (ios->timing == MMC_TIMING_UHS_SDR50)
				ctrl_2 |= SDHCI_CTRL_UHS_SDR50;
			else if (ios->timing == MMC_TIMING_UHS_SDR104)
				ctrl_2 |= SDHCI_CTRL_UHS_SDR104;
			else if (ios->timing == MMC_TIMING_UHS_DDR50)
				ctrl_2 |= SDHCI_CTRL_UHS_DDR50;
			sdhci_writew(host, ctrl_2, SDHCI_HOST_CONTROL2);
		}

		/* Re-enable SD Clock */
		clock = host->clock;
		host->clock = 0;
		sdhci_set_clock(host, clock);
	} else
		sdhci_writeb(host, ctrl, SDHCI_HOST_CONTROL);

	/*
	 * Some (ENE) controllers go apeshit on some ios operation,
	 * signalling timeout and CRC errors even on CMD0. Resetting
	 * it on each ios seems to solve the problem.
	 */
	if(host->quirks & SDHCI_QUIRK_RESET_CMD_DATA_ON_IOS)
		sdhci_reset(host, SDHCI_RESET_CMD | SDHCI_RESET_DATA);

out:
	mmiowb();
	spin_unlock_irqrestore(&host->lock, flags);
}

static int check_ro(struct sdhci_host *host)
{
	unsigned long flags;
	int is_readonly;

	spin_lock_irqsave(&host->lock, flags);

	if (host->flags & SDHCI_DEVICE_DEAD)
		is_readonly = 0;
	else if (host->ops->get_ro)
		is_readonly = host->ops->get_ro(host);
	else
		is_readonly = !(sdhci_readl(host, SDHCI_PRESENT_STATE)
				& SDHCI_WRITE_PROTECT);

	spin_unlock_irqrestore(&host->lock, flags);

	/* This quirk needs to be replaced by a callback-function later */
	return host->quirks & SDHCI_QUIRK_INVERTED_WRITE_PROTECT ?
		!is_readonly : is_readonly;
}

#define SAMPLE_COUNT	5

static int sdhci_get_ro(struct mmc_host *mmc)
{
	struct sdhci_host *host;
	int i, ro_count;

	host = mmc_priv(mmc);

	if (!(host->quirks & SDHCI_QUIRK_UNSTABLE_RO_DETECT))
		return check_ro(host);

	ro_count = 0;
	for (i = 0; i < SAMPLE_COUNT; i++) {
		if (check_ro(host)) {
			if (++ro_count > SAMPLE_COUNT / 2)
				return 1;
		}
		msleep(30);
	}
	return 0;
}

static void sdhci_enable_sdio_irq(struct mmc_host *mmc, int enable)
{
	struct sdhci_host *host;
	unsigned long flags;

	host = mmc_priv(mmc);

	spin_lock_irqsave(&host->lock, flags);

	if (host->flags & SDHCI_DEVICE_DEAD)
		goto out;

	if (enable)
		sdhci_unmask_irqs(host, SDHCI_INT_CARD_INT);
	else
		sdhci_mask_irqs(host, SDHCI_INT_CARD_INT);
out:
	mmiowb();

	spin_unlock_irqrestore(&host->lock, flags);
}

static int sdhci_start_signal_voltage_switch(struct mmc_host *mmc,
	struct mmc_ios *ios)
{
	struct sdhci_host *host;
	u8 pwr;
	u16 clk, ctrl;
	u32 present_state;

	host = mmc_priv(mmc);

	/*
	 * Signal Voltage Switching is only applicable for Host Controllers
	 * v3.00 and above.
	 */
	if (host->version < SDHCI_SPEC_300)
		return 0;

	/*
	 * We first check whether the request is to set signalling voltage
	 * to 3.3V. If so, we change the voltage to 3.3V and return quickly.
	 */
	ctrl = sdhci_readw(host, SDHCI_HOST_CONTROL2);
	if (ios->signal_voltage == MMC_SIGNAL_VOLTAGE_330) {
		/* Set 1.8V Signal Enable in the Host Control2 register to 0 */
		ctrl &= ~SDHCI_CTRL_VDD_180;
		sdhci_writew(host, ctrl, SDHCI_HOST_CONTROL2);

		/* Wait for 5ms */
		usleep_range(5000, 5500);

		/* 3.3V regulator output should be stable within 5 ms */
		ctrl = sdhci_readw(host, SDHCI_HOST_CONTROL2);
		if (!(ctrl & SDHCI_CTRL_VDD_180))
			return 0;
		else {
			printk(KERN_INFO DRIVER_NAME ": Switching to 3.3V "
				"signalling voltage failed\n");
			return -EIO;
		}
	} else if (!(ctrl & SDHCI_CTRL_VDD_180) &&
		  (ios->signal_voltage == MMC_SIGNAL_VOLTAGE_180)) {
		/* Stop SDCLK */
		clk = sdhci_readw(host, SDHCI_CLOCK_CONTROL);
		clk &= ~SDHCI_CLOCK_CARD_EN;
		sdhci_writew(host, clk, SDHCI_CLOCK_CONTROL);

		/* Check whether DAT[3:0] is 0000 */
		present_state = sdhci_readl(host, SDHCI_PRESENT_STATE);
		if (!((present_state & SDHCI_DATA_LVL_MASK) >>
		       SDHCI_DATA_LVL_SHIFT)) {
			/*
			 * Enable 1.8V Signal Enable in the Host Control2
			 * register
			 */
			ctrl |= SDHCI_CTRL_VDD_180;
			sdhci_writew(host, ctrl, SDHCI_HOST_CONTROL2);

			/* Wait for 5ms */
			usleep_range(5000, 5500);

			ctrl = sdhci_readw(host, SDHCI_HOST_CONTROL2);
			if (ctrl & SDHCI_CTRL_VDD_180) {
				/* Provide SDCLK again and wait for 1ms*/
				clk = sdhci_readw(host, SDHCI_CLOCK_CONTROL);
				clk |= SDHCI_CLOCK_CARD_EN;
				sdhci_writew(host, clk, SDHCI_CLOCK_CONTROL);
				usleep_range(1000, 1500);

				/*
				 * If DAT[3:0] level is 1111b, then the card
				 * was successfully switched to 1.8V signaling.
				 */
				present_state = sdhci_readl(host,
							SDHCI_PRESENT_STATE);
				if ((present_state & SDHCI_DATA_LVL_MASK) ==
				     SDHCI_DATA_LVL_MASK)
					return 0;
			}
		}

		/*
		 * If we are here, that means the switch to 1.8V signaling
		 * failed. We power cycle the card, and retry initialization
		 * sequence by setting S18R to 0.
		 */
		pwr = sdhci_readb(host, SDHCI_POWER_CONTROL);
		pwr &= ~SDHCI_POWER_ON;
		sdhci_writeb(host, pwr, SDHCI_POWER_CONTROL);

		/* Wait for 1ms as per the spec */
		usleep_range(1000, 1500);
		pwr |= SDHCI_POWER_ON;
		sdhci_writeb(host, pwr, SDHCI_POWER_CONTROL);

		printk(KERN_INFO DRIVER_NAME ": Switching to 1.8V signalling "
			"voltage failed, retrying with S18R set to 0\n");
		return -EAGAIN;
	} else
		/* No signal voltage switch required */
		return 0;
}

static int sdhci_execute_tuning(struct mmc_host *mmc)
{
	struct sdhci_host *host;
	u16 ctrl;
	u32 ier;
	int tuning_loop_counter = MAX_TUNING_LOOP;
	unsigned long timeout;
	int err = 0;

	host = mmc_priv(mmc);

	disable_irq(host->irq);
	spin_lock(&host->lock);

	ctrl = sdhci_readw(host, SDHCI_HOST_CONTROL2);

	/*
	 * Host Controller needs tuning only in case of SDR104 mode
	 * and for SDR50 mode when Use Tuning for SDR50 is set in
	 * Capabilities register.
	 */
	if (((ctrl & SDHCI_CTRL_UHS_MASK) == SDHCI_CTRL_UHS_SDR104) ||
	    (((ctrl & SDHCI_CTRL_UHS_MASK) == SDHCI_CTRL_UHS_SDR50) &&
	    (host->flags & SDHCI_SDR50_NEEDS_TUNING)))
		ctrl |= SDHCI_CTRL_EXEC_TUNING;
	else {
		spin_unlock(&host->lock);
		enable_irq(host->irq);
		return 0;
	}

	sdhci_writew(host, ctrl, SDHCI_HOST_CONTROL2);

	/*
	 * As per the Host Controller spec v3.00, tuning command
	 * generates Buffer Read Ready interrupt, so enable that.
	 *
	 * Note: The spec clearly says that when tuning sequence
	 * is being performed, the controller does not generate
	 * interrupts other than Buffer Read Ready interrupt. But
	 * to make sure we don't hit a controller bug, we _only_
	 * enable Buffer Read Ready interrupt here.
	 */
	ier = sdhci_readl(host, SDHCI_INT_ENABLE);
	sdhci_clear_set_irqs(host, ier, SDHCI_INT_DATA_AVAIL);

	/*
	 * Issue CMD19 repeatedly till Execute Tuning is set to 0 or the number
	 * of loops reaches 40 times or a timeout of 150ms occurs.
	 */
	timeout = 150;
	do {
		struct mmc_command cmd = {0};
		struct mmc_request mrq = {0};

		if (!tuning_loop_counter && !timeout)
			break;

		cmd.opcode = MMC_SEND_TUNING_BLOCK;
		cmd.arg = 0;
		cmd.flags = MMC_RSP_R1 | MMC_CMD_ADTC;
		cmd.retries = 0;
		cmd.data = NULL;
		cmd.error = 0;

		mrq.cmd = &cmd;
		host->mrq = &mrq;

		/*
		 * In response to CMD19, the card sends 64 bytes of tuning
		 * block to the Host Controller. So we set the block size
		 * to 64 here.
		 */
		sdhci_writew(host, SDHCI_MAKE_BLKSZ(7, 64), SDHCI_BLOCK_SIZE);

		/*
		 * The tuning block is sent by the card to the host controller.
		 * So we set the TRNS_READ bit in the Transfer Mode register.
		 * This also takes care of setting DMA Enable and Multi Block
		 * Select in the same register to 0.
		 */
		sdhci_writew(host, SDHCI_TRNS_READ, SDHCI_TRANSFER_MODE);

		sdhci_send_command(host, &cmd);

		host->cmd = NULL;
		host->mrq = NULL;

		spin_unlock(&host->lock);
		enable_irq(host->irq);

		/* Wait for Buffer Read Ready interrupt */
		wait_event_interruptible_timeout(host->buf_ready_int,
					(host->tuning_done == 1),
					msecs_to_jiffies(50));
		disable_irq(host->irq);
		spin_lock(&host->lock);

		if (!host->tuning_done) {
			printk(KERN_INFO DRIVER_NAME ": Timeout waiting for "
				"Buffer Read Ready interrupt during tuning "
				"procedure, falling back to fixed sampling "
				"clock\n");
			ctrl = sdhci_readw(host, SDHCI_HOST_CONTROL2);
			ctrl &= ~SDHCI_CTRL_TUNED_CLK;
			ctrl &= ~SDHCI_CTRL_EXEC_TUNING;
			sdhci_writew(host, ctrl, SDHCI_HOST_CONTROL2);

			err = -EIO;
			goto out;
		}

		host->tuning_done = 0;

		ctrl = sdhci_readw(host, SDHCI_HOST_CONTROL2);
		tuning_loop_counter--;
		timeout--;
		mdelay(1);
	} while (ctrl & SDHCI_CTRL_EXEC_TUNING);

	/*
	 * The Host Driver has exhausted the maximum number of loops allowed,
	 * so use fixed sampling frequency.
	 */
	if (!tuning_loop_counter || !timeout) {
		ctrl &= ~SDHCI_CTRL_TUNED_CLK;
		sdhci_writew(host, ctrl, SDHCI_HOST_CONTROL2);
	} else {
		if (!(ctrl & SDHCI_CTRL_TUNED_CLK)) {
			printk(KERN_INFO DRIVER_NAME ": Tuning procedure"
				" failed, falling back to fixed sampling"
				" clock\n");
			err = -EIO;
		}
	}

out:
	/*
	 * If this is the very first time we are here, we start the retuning
	 * timer. Since only during the first time, SDHCI_NEEDS_RETUNING
	 * flag won't be set, we check this condition before actually starting
	 * the timer.
	 */
	if (!(host->flags & SDHCI_NEEDS_RETUNING) && host->tuning_count &&
	    (host->tuning_mode == SDHCI_TUNING_MODE_1)) {
		mod_timer(&host->tuning_timer, jiffies +
			host->tuning_count * HZ);
		/* Tuning mode 1 limits the maximum data length to 4MB */
		mmc->max_blk_count = (4 * 1024 * 1024) / mmc->max_blk_size;
	} else {
		host->flags &= ~SDHCI_NEEDS_RETUNING;
		/* Reload the new initial value for timer */
		if (host->tuning_mode == SDHCI_TUNING_MODE_1)
			mod_timer(&host->tuning_timer, jiffies +
				host->tuning_count * HZ);
	}

	/*
	 * In case tuning fails, host controllers which support re-tuning can
	 * try tuning again at a later time, when the re-tuning timer expires.
	 * So for these controllers, we return 0. Since there might be other
	 * controllers who do not have this capability, we return error for
	 * them.
	 */
	if (err && host->tuning_count &&
	    host->tuning_mode == SDHCI_TUNING_MODE_1)
		err = 0;

	sdhci_clear_set_irqs(host, SDHCI_INT_DATA_AVAIL, ier);
	spin_unlock(&host->lock);
	enable_irq(host->irq);

	return err;
}

static void sdhci_enable_preset_value(struct mmc_host *mmc, bool enable)
{
	struct sdhci_host *host;
	u16 ctrl;
	unsigned long flags;

	host = mmc_priv(mmc);

	/* Host Controller v3.00 defines preset value registers */
	if (host->version < SDHCI_SPEC_300)
		return;

	spin_lock_irqsave(&host->lock, flags);

	ctrl = sdhci_readw(host, SDHCI_HOST_CONTROL2);

	/*
	 * We only enable or disable Preset Value if they are not already
	 * enabled or disabled respectively. Otherwise, we bail out.
	 */
	if (enable && !(ctrl & SDHCI_CTRL_PRESET_VAL_ENABLE)) {
		ctrl |= SDHCI_CTRL_PRESET_VAL_ENABLE;
		sdhci_writew(host, ctrl, SDHCI_HOST_CONTROL2);
	} else if (!enable && (ctrl & SDHCI_CTRL_PRESET_VAL_ENABLE)) {
		ctrl &= ~SDHCI_CTRL_PRESET_VAL_ENABLE;
		sdhci_writew(host, ctrl, SDHCI_HOST_CONTROL2);
	}

	spin_unlock_irqrestore(&host->lock, flags);
}

static const struct mmc_host_ops sdhci_ops = {
	.request	= sdhci_request,
	.set_ios	= sdhci_set_ios,
	.get_ro		= sdhci_get_ro,
	.enable_sdio_irq = sdhci_enable_sdio_irq,
	.start_signal_voltage_switch	= sdhci_start_signal_voltage_switch,
	.execute_tuning			= sdhci_execute_tuning,
	.enable_preset_value		= sdhci_enable_preset_value,
};

/*****************************************************************************\
 *                                                                           *
 * Tasklets                                                                  *
 *                                                                           *
\*****************************************************************************/

static void sdhci_tasklet_card(unsigned long param)
{
	struct sdhci_host *host;
	unsigned long flags;

	host = (struct sdhci_host*)param;

	spin_lock_irqsave(&host->lock, flags);

	if (!(sdhci_readl(host, SDHCI_PRESENT_STATE) & SDHCI_CARD_PRESENT)) {
		if (host->mrq) {
			printk(KERN_ERR "%s: Card removed during transfer!\n",
				mmc_hostname(host->mmc));
			printk(KERN_ERR "%s: Resetting controller.\n",
				mmc_hostname(host->mmc));

			sdhci_reset(host, SDHCI_RESET_CMD);
			sdhci_reset(host, SDHCI_RESET_DATA);

			host->mrq->cmd->error = -ENOMEDIUM;
			tasklet_schedule(&host->finish_tasklet);
		}
	}

	spin_unlock_irqrestore(&host->lock, flags);

	mmc_detect_change(host->mmc, msecs_to_jiffies(200));
}

static void sdhci_tasklet_finish(unsigned long param)
{
	struct sdhci_host *host;
	unsigned long flags;
	struct mmc_request *mrq;

	host = (struct sdhci_host*)param;

        /*
         * If this tasklet gets rescheduled while running, it will
         * be run again afterwards but without any active request.
         */
	if (!host->mrq)
		return;

	spin_lock_irqsave(&host->lock, flags);

	del_timer(&host->timer);

	mrq = host->mrq;

	/*
	 * The controller needs a reset of internal state machines
	 * upon error conditions.
	 */
	if (!(host->flags & SDHCI_DEVICE_DEAD) &&
	    ((mrq->cmd && mrq->cmd->error) ||
		 (mrq->data && (mrq->data->error ||
		  (mrq->data->stop && mrq->data->stop->error))) ||
		   (host->quirks & SDHCI_QUIRK_RESET_AFTER_REQUEST))) {

		/* Some controllers need this kick or reset won't work here */
		if (host->quirks & SDHCI_QUIRK_CLOCK_BEFORE_RESET) {
			unsigned int clock;

			/* This is to force an update */
			clock = host->clock;
			host->clock = 0;
			sdhci_set_clock(host, clock);
		}

		/* Spec says we should do both at the same time, but Ricoh
		   controllers do not like that. */
		sdhci_reset(host, SDHCI_RESET_CMD);
		sdhci_reset(host, SDHCI_RESET_DATA);
	}

	host->mrq = NULL;
	host->cmd = NULL;
	host->data = NULL;

#ifndef SDHCI_USE_LEDS_CLASS
	sdhci_deactivate_led(host);
#endif

	mmiowb();
	spin_unlock_irqrestore(&host->lock, flags);

	mmc_request_done(host->mmc, mrq);
}

static void sdhci_timeout_timer(unsigned long data)
{
	struct sdhci_host *host;
	unsigned long flags;

	host = (struct sdhci_host*)data;

	spin_lock_irqsave(&host->lock, flags);

	if (host->mrq) {
		printk(KERN_ERR "%s: Timeout waiting for hardware "
			"interrupt.\n", mmc_hostname(host->mmc));
		sdhci_dumpregs(host);

		if (host->data) {
			host->data->error = -ETIMEDOUT;
			sdhci_finish_data(host);
		} else {
			if (host->cmd)
				host->cmd->error = -ETIMEDOUT;
			else
				host->mrq->cmd->error = -ETIMEDOUT;

			tasklet_schedule(&host->finish_tasklet);
		}
	}

	mmiowb();
	spin_unlock_irqrestore(&host->lock, flags);
}

static void sdhci_tuning_timer(unsigned long data)
{
	struct sdhci_host *host;
	unsigned long flags;

	host = (struct sdhci_host *)data;

	spin_lock_irqsave(&host->lock, flags);

	host->flags |= SDHCI_NEEDS_RETUNING;

	spin_unlock_irqrestore(&host->lock, flags);
}

/*****************************************************************************\
 *                                                                           *
 * Interrupt handling                                                        *
 *                                                                           *
\*****************************************************************************/

static void sdhci_cmd_irq(struct sdhci_host *host, u32 intmask)
{
	BUG_ON(intmask == 0);

	if (!host->cmd) {
		printk(KERN_ERR "%s: Got command interrupt 0x%08x even "
			"though no command operation was in progress.\n",
			mmc_hostname(host->mmc), (unsigned)intmask);
		sdhci_dumpregs(host);
		return;
	}

	if (intmask & SDHCI_INT_TIMEOUT)
		host->cmd->error = -ETIMEDOUT;
	else if (intmask & (SDHCI_INT_CRC | SDHCI_INT_END_BIT |
			SDHCI_INT_INDEX))
		host->cmd->error = -EILSEQ;

	if (host->cmd->error) {
		tasklet_schedule(&host->finish_tasklet);
		return;
	}

	/*
	 * The host can send and interrupt when the busy state has
	 * ended, allowing us to wait without wasting CPU cycles.
	 * Unfortunately this is overloaded on the "data complete"
	 * interrupt, so we need to take some care when handling
	 * it.
	 *
	 * Note: The 1.0 specification is a bit ambiguous about this
	 *       feature so there might be some problems with older
	 *       controllers.
	 */
	if (host->cmd->flags & MMC_RSP_BUSY) {
		if (host->cmd->data)
			DBG("Cannot wait for busy signal when also "
				"doing a data transfer");
		else if (!(host->quirks & SDHCI_QUIRK_NO_BUSY_IRQ))
			return;

		/* The controller does not support the end-of-busy IRQ,
		 * fall through and take the SDHCI_INT_RESPONSE */
	}

	if (intmask & SDHCI_INT_RESPONSE)
		sdhci_finish_command(host);
}

#ifdef CONFIG_MMC_DEBUG
static void sdhci_show_adma_error(struct sdhci_host *host)
{
	const char *name = mmc_hostname(host->mmc);
	u8 *desc = host->adma_desc;
	__le32 *dma;
	__le16 *len;
	u8 attr;

	sdhci_dumpregs(host);

	while (true) {
		dma = (__le32 *)(desc + 4);
		len = (__le16 *)(desc + 2);
		attr = *desc;

		DBG("%s: %p: DMA 0x%08x, LEN 0x%04x, Attr=0x%02x\n",
		    name, desc, le32_to_cpu(*dma), le16_to_cpu(*len), attr);

		desc += 8;

		if (attr & 2)
			break;
	}
}
#else
static void sdhci_show_adma_error(struct sdhci_host *host) { }
#endif

static void sdhci_data_irq(struct sdhci_host *host, u32 intmask)
{
	BUG_ON(intmask == 0);

	/* CMD19 generates _only_ Buffer Read Ready interrupt */
	if (intmask & SDHCI_INT_DATA_AVAIL) {
		if (SDHCI_GET_CMD(sdhci_readw(host, SDHCI_COMMAND)) ==
		    MMC_SEND_TUNING_BLOCK) {
			host->tuning_done = 1;
			wake_up(&host->buf_ready_int);
			return;
		}
	}

	if (!host->data) {
		/*
		 * The "data complete" interrupt is also used to
		 * indicate that a busy state has ended. See comment
		 * above in sdhci_cmd_irq().
		 */
		if (host->cmd && (host->cmd->flags & MMC_RSP_BUSY)) {
			if (intmask & SDHCI_INT_DATA_END) {
				sdhci_finish_command(host);
				return;
			}
		}

		printk(KERN_ERR "%s: Got data interrupt 0x%08x even "
			"though no data operation was in progress.\n",
			mmc_hostname(host->mmc), (unsigned)intmask);
		sdhci_dumpregs(host);

		return;
	}

	if (intmask & SDHCI_INT_DATA_TIMEOUT)
		host->data->error = -ETIMEDOUT;
	else if (intmask & SDHCI_INT_DATA_END_BIT)
		host->data->error = -EILSEQ;
	else if ((intmask & SDHCI_INT_DATA_CRC) &&
		SDHCI_GET_CMD(sdhci_readw(host, SDHCI_COMMAND))
			!= MMC_BUS_TEST_R)
		host->data->error = -EILSEQ;
	else if (intmask & SDHCI_INT_ADMA_ERROR) {
		printk(KERN_ERR "%s: ADMA error\n", mmc_hostname(host->mmc));
		sdhci_show_adma_error(host);
		host->data->error = -EIO;
	}

	if (host->data->error)
		sdhci_finish_data(host);
	else {
		if (intmask & (SDHCI_INT_DATA_AVAIL | SDHCI_INT_SPACE_AVAIL))
			sdhci_transfer_pio(host);

		/*
		 * We currently don't do anything fancy with DMA
		 * boundaries, but as we can't disable the feature
		 * we need to at least restart the transfer.
		 *
		 * According to the spec sdhci_readl(host, SDHCI_DMA_ADDRESS)
		 * should return a valid address to continue from, but as
		 * some controllers are faulty, don't trust them.
		 */
		if (intmask & SDHCI_INT_DMA_END) {
			u32 dmastart, dmanow;
			dmastart = sg_dma_address(host->data->sg);
			dmanow = dmastart + host->data->bytes_xfered;
			/*
			 * Force update to the next DMA block boundary.
			 */
			dmanow = (dmanow &
				~(SDHCI_DEFAULT_BOUNDARY_SIZE - 1)) +
				SDHCI_DEFAULT_BOUNDARY_SIZE;
			host->data->bytes_xfered = dmanow - dmastart;
			DBG("%s: DMA base 0x%08x, transferred 0x%06x bytes,"
				" next 0x%08x\n",
				mmc_hostname(host->mmc), dmastart,
				host->data->bytes_xfered, dmanow);
			sdhci_writel(host, dmanow, SDHCI_DMA_ADDRESS);
		}

		if (intmask & SDHCI_INT_DATA_END) {
			if (host->cmd) {
				/*
				 * Data managed to finish before the
				 * command completed. Make sure we do
				 * things in the proper order.
				 */
				host->data_early = 1;
			} else {
				sdhci_finish_data(host);
			}
		}
	}
}

static irqreturn_t sdhci_irq(int irq, void *dev_id)
{
	irqreturn_t result;
	struct sdhci_host* host = dev_id;
	u32 intmask;
	int cardint = 0;

	spin_lock(&host->lock);

	intmask = sdhci_readl(host, SDHCI_INT_STATUS);

	if (!intmask || intmask == 0xffffffff) {
		result = IRQ_NONE;
		goto out;
	}

	DBG("*** %s got interrupt: 0x%08x\n",
		mmc_hostname(host->mmc), intmask);

	if (intmask & (SDHCI_INT_CARD_INSERT | SDHCI_INT_CARD_REMOVE)) {
		sdhci_writel(host, intmask & (SDHCI_INT_CARD_INSERT |
			SDHCI_INT_CARD_REMOVE), SDHCI_INT_STATUS);
		if (host->quirks & SDHCI_QUIRK_BROKEN_CARD_DETECTION)
			pr_err("%s: Unexpected Card change bit is set\n",
				mmc_hostname(host->mmc));
		else
			tasklet_schedule(&host->card_tasklet);
	}

	intmask &= ~(SDHCI_INT_CARD_INSERT | SDHCI_INT_CARD_REMOVE);

	if (intmask & SDHCI_INT_CMD_MASK) {
		sdhci_writel(host, intmask & SDHCI_INT_CMD_MASK,
			SDHCI_INT_STATUS);
		sdhci_cmd_irq(host, intmask & SDHCI_INT_CMD_MASK);
	}

	if (intmask & SDHCI_INT_DATA_MASK) {
		sdhci_writel(host, intmask & SDHCI_INT_DATA_MASK,
			SDHCI_INT_STATUS);
		sdhci_data_irq(host, intmask & SDHCI_INT_DATA_MASK);
	}

	intmask &= ~(SDHCI_INT_CMD_MASK | SDHCI_INT_DATA_MASK);

	intmask &= ~SDHCI_INT_ERROR;

	if (intmask & SDHCI_INT_BUS_POWER) {
		printk(KERN_ERR "%s: Card is consuming too much power!\n",
			mmc_hostname(host->mmc));
		sdhci_writel(host, SDHCI_INT_BUS_POWER, SDHCI_INT_STATUS);
	}

	intmask &= ~SDHCI_INT_BUS_POWER;

	if (intmask & SDHCI_INT_CARD_INT)
		cardint = 1;

	intmask &= ~SDHCI_INT_CARD_INT;

	if (intmask) {
		printk(KERN_ERR "%s: Unexpected interrupt 0x%08x.\n",
			mmc_hostname(host->mmc), intmask);
		sdhci_dumpregs(host);

		sdhci_writel(host, intmask, SDHCI_INT_STATUS);
	}

	result = IRQ_HANDLED;

	mmiowb();
out:
	spin_unlock(&host->lock);

	/*
	 * We have to delay this as it calls back into the driver.
	 */
	if (cardint)
		mmc_signal_sdio_irq(host->mmc);

	return result;
}

/*****************************************************************************\
 *                                                                           *
 * Suspend/resume                                                            *
 *                                                                           *
\*****************************************************************************/

#ifdef CONFIG_PM

int sdhci_suspend_host(struct sdhci_host *host, pm_message_t state)
{
	int ret = 0;

	sdhci_disable_card_detection(host);

	/* Disable tuning since we are suspending */
	if (host->version >= SDHCI_SPEC_300 && host->tuning_count &&
	    host->tuning_mode == SDHCI_TUNING_MODE_1) {
		del_timer_sync(&host->tuning_timer);
		host->flags &= ~SDHCI_NEEDS_RETUNING;
	}

	ret = mmc_suspend_host(host->mmc);

	if (ret) {
		sdhci_enable_card_detection(host);
		return ret;
	}

	sdhci_mask_irqs(host, SDHCI_INT_ALL_MASK);

	if (host->vmmc)
		ret = regulator_disable(host->vmmc);

	if (host->irq)
		disable_irq(host->irq);

	return ret;
}

EXPORT_SYMBOL_GPL(sdhci_suspend_host);

int sdhci_resume_host(struct sdhci_host *host)
{
	int ret = 0;

	if (host->vmmc) {
		int ret = regulator_enable(host->vmmc);
		if (ret)
			return ret;
	}


	if (host->flags & (SDHCI_USE_SDMA | SDHCI_USE_ADMA)) {
		if (host->ops->enable_dma)
			host->ops->enable_dma(host);
	}

	if (host->irq)
		enable_irq(host->irq);

	sdhci_init(host, (host->mmc->pm_flags & MMC_PM_KEEP_POWER));
	mmiowb();

	ret = mmc_resume_host(host->mmc);

	sdhci_enable_card_detection(host);

	/* Set the re-tuning expiration flag */
	if ((host->version >= SDHCI_SPEC_300) && host->tuning_count &&
	    (host->tuning_mode == SDHCI_TUNING_MODE_1))
		host->flags |= SDHCI_NEEDS_RETUNING;

	return ret;
}

EXPORT_SYMBOL_GPL(sdhci_resume_host);

void sdhci_enable_irq_wakeups(struct sdhci_host *host)
{
	u8 val;
	val = sdhci_readb(host, SDHCI_WAKE_UP_CONTROL);
	val |= SDHCI_WAKE_ON_INT;
	sdhci_writeb(host, val, SDHCI_WAKE_UP_CONTROL);
}

EXPORT_SYMBOL_GPL(sdhci_enable_irq_wakeups);

#endif /* CONFIG_PM */

/*****************************************************************************\
 *                                                                           *
 * Device allocation/registration                                            *
 *                                                                           *
\*****************************************************************************/

struct sdhci_host *sdhci_alloc_host(struct device *dev,
	size_t priv_size)
{
	struct mmc_host *mmc;
	struct sdhci_host *host;

	WARN_ON(dev == NULL);

	mmc = mmc_alloc_host(sizeof(struct sdhci_host) + priv_size, dev);
	if (!mmc)
		return ERR_PTR(-ENOMEM);

	host = mmc_priv(mmc);
	host->mmc = mmc;

	return host;
}

EXPORT_SYMBOL_GPL(sdhci_alloc_host);

int sdhci_add_host(struct sdhci_host *host)
{
	struct mmc_host *mmc;
	u32 caps[2];
	u32 max_current_caps;
	unsigned int ocr_avail;
	int ret;

	WARN_ON(host == NULL);
	if (host == NULL)
		return -EINVAL;

	mmc = host->mmc;

	if (debug_quirks)
		host->quirks = debug_quirks;

	sdhci_reset(host, SDHCI_RESET_ALL);

	host->version = sdhci_readw(host, SDHCI_HOST_VERSION);
	host->version = (host->version & SDHCI_SPEC_VER_MASK)
				>> SDHCI_SPEC_VER_SHIFT;
	if (host->version > SDHCI_SPEC_300) {
		printk(KERN_ERR "%s: Unknown controller version (%d). "
			"You may experience problems.\n", mmc_hostname(mmc),
			host->version);
	}

	caps[0] = (host->quirks & SDHCI_QUIRK_MISSING_CAPS) ? host->caps :
		sdhci_readl(host, SDHCI_CAPABILITIES);

	caps[1] = (host->version >= SDHCI_SPEC_300) ?
		sdhci_readl(host, SDHCI_CAPABILITIES_1) : 0;

	if (host->quirks & SDHCI_QUIRK_FORCE_DMA)
		host->flags |= SDHCI_USE_SDMA;
	else if (!(caps[0] & SDHCI_CAN_DO_SDMA))
		DBG("Controller doesn't have SDMA capability\n");
	else
		host->flags |= SDHCI_USE_SDMA;

	if ((host->quirks & SDHCI_QUIRK_BROKEN_DMA) &&
		(host->flags & SDHCI_USE_SDMA)) {
		DBG("Disabling DMA as it is marked broken\n");
		host->flags &= ~SDHCI_USE_SDMA;
	}

	if ((host->version >= SDHCI_SPEC_200) &&
		(caps[0] & SDHCI_CAN_DO_ADMA2))
		host->flags |= SDHCI_USE_ADMA;

	if ((host->quirks & SDHCI_QUIRK_BROKEN_ADMA) &&
		(host->flags & SDHCI_USE_ADMA)) {
		DBG("Disabling ADMA as it is marked broken\n");
		host->flags &= ~SDHCI_USE_ADMA;
	}

	if (host->flags & (SDHCI_USE_SDMA | SDHCI_USE_ADMA)) {
		if (host->ops->enable_dma) {
			if (host->ops->enable_dma(host)) {
				printk(KERN_WARNING "%s: No suitable DMA "
					"available. Falling back to PIO.\n",
					mmc_hostname(mmc));
				host->flags &=
					~(SDHCI_USE_SDMA | SDHCI_USE_ADMA);
			}
		}
	}

	if (host->flags & SDHCI_USE_ADMA) {
		/*
		 * We need to allocate descriptors for all sg entries
		 * (128) and potentially one alignment transfer for
		 * each of those entries.
		 */
		host->adma_desc = kmalloc((128 * 2 + 1) * 4, GFP_KERNEL);
		host->align_buffer = kmalloc(128 * 4, GFP_KERNEL);
		if (!host->adma_desc || !host->align_buffer) {
			kfree(host->adma_desc);
			kfree(host->align_buffer);
			printk(KERN_WARNING "%s: Unable to allocate ADMA "
				"buffers. Falling back to standard DMA.\n",
				mmc_hostname(mmc));
			host->flags &= ~SDHCI_USE_ADMA;
		}
	}

	/*
	 * If we use DMA, then it's up to the caller to set the DMA
	 * mask, but PIO does not need the hw shim so we set a new
	 * mask here in that case.
	 */
	if (!(host->flags & (SDHCI_USE_SDMA | SDHCI_USE_ADMA))) {
		host->dma_mask = DMA_BIT_MASK(64);
		mmc_dev(host->mmc)->dma_mask = &host->dma_mask;
	}

	if (host->version >= SDHCI_SPEC_300)
		host->max_clk = (caps[0] & SDHCI_CLOCK_V3_BASE_MASK)
			>> SDHCI_CLOCK_BASE_SHIFT;
	else
		host->max_clk = (caps[0] & SDHCI_CLOCK_BASE_MASK)
			>> SDHCI_CLOCK_BASE_SHIFT;

	host->max_clk *= 1000000;
	if (host->max_clk == 0 || host->quirks &
			SDHCI_QUIRK_CAP_CLOCK_BASE_BROKEN) {
		if (!host->ops->get_max_clock) {
			printk(KERN_ERR
			       "%s: Hardware doesn't specify base clock "
			       "frequency.\n", mmc_hostname(mmc));
			return -ENODEV;
		}
		host->max_clk = host->ops->get_max_clock(host);
	}

	host->timeout_clk =
		(caps[0] & SDHCI_TIMEOUT_CLK_MASK) >> SDHCI_TIMEOUT_CLK_SHIFT;
	if (host->timeout_clk == 0) {
		if (host->ops->get_timeout_clock) {
			host->timeout_clk = host->ops->get_timeout_clock(host);
		} else if (!(host->quirks &
				SDHCI_QUIRK_DATA_TIMEOUT_USES_SDCLK)) {
			printk(KERN_ERR
			       "%s: Hardware doesn't specify timeout clock "
			       "frequency.\n", mmc_hostname(mmc));
			return -ENODEV;
		}
	}
	if (caps[0] & SDHCI_TIMEOUT_CLK_UNIT)
		host->timeout_clk *= 1000;

	/*
	 * In case of Host Controller v3.00, find out whether clock
	 * multiplier is supported.
	 */
	host->clk_mul = (caps[1] & SDHCI_CLOCK_MUL_MASK) >>
			SDHCI_CLOCK_MUL_SHIFT;

	/*
	 * In case the value in Clock Multiplier is 0, then programmable
	 * clock mode is not supported, otherwise the actual clock
	 * multiplier is one more than the value of Clock Multiplier
	 * in the Capabilities Register.
	 */
	if (host->clk_mul)
		host->clk_mul += 1;

	/*
	 * Set host parameters.
	 */
	mmc->ops = &sdhci_ops;
	mmc->f_max = host->max_clk;
	if (host->ops->get_min_clock)
		mmc->f_min = host->ops->get_min_clock(host);
	else if (host->version >= SDHCI_SPEC_300) {
		if (host->clk_mul) {
			mmc->f_min = (host->max_clk * host->clk_mul) / 1024;
			mmc->f_max = host->max_clk * host->clk_mul;
		} else
			mmc->f_min = host->max_clk / SDHCI_MAX_DIV_SPEC_300;
	} else
		mmc->f_min = host->max_clk / SDHCI_MAX_DIV_SPEC_200;

<<<<<<< HEAD
	mmc->f_max = host->max_clk;
=======
	mmc->caps |= MMC_CAP_SDIO_IRQ | MMC_CAP_ERASE | MMC_CAP_CMD23;

	if (host->quirks & SDHCI_QUIRK_MULTIBLOCK_READ_ACMD12)
		host->flags |= SDHCI_AUTO_CMD12;

	/* Auto-CMD23 stuff only works in ADMA or PIO. */
	if ((host->version >= SDHCI_SPEC_300) &&
	    ((host->flags & SDHCI_USE_ADMA) ||
	     !(host->flags & SDHCI_USE_SDMA))) {
		host->flags |= SDHCI_AUTO_CMD23;
		DBG("%s: Auto-CMD23 available\n", mmc_hostname(mmc));
	} else {
		DBG("%s: Auto-CMD23 unavailable\n", mmc_hostname(mmc));
	}
>>>>>>> 9b15760d

	/*
	 * A controller may support 8-bit width, but the board itself
	 * might not have the pins brought out.  Boards that support
	 * 8-bit width must set "mmc->caps |= MMC_CAP_8_BIT_DATA;" in
	 * their platform code before calling sdhci_add_host(), and we
	 * won't assume 8-bit width for hosts without that CAP.
	 */
	if (!(host->quirks & SDHCI_QUIRK_FORCE_1_BIT_DATA))
		mmc->caps |= MMC_CAP_4_BIT_DATA;

	if (caps[0] & SDHCI_CAN_DO_HISPD)
		mmc->caps |= MMC_CAP_SD_HIGHSPEED | MMC_CAP_MMC_HIGHSPEED;

	if ((host->quirks & SDHCI_QUIRK_BROKEN_CARD_DETECTION) &&
	    mmc_card_is_removable(mmc))
		mmc->caps |= MMC_CAP_NEEDS_POLL;

	/* UHS-I mode(s) supported by the host controller. */
	if (host->version >= SDHCI_SPEC_300)
		mmc->caps |= MMC_CAP_UHS_SDR12 | MMC_CAP_UHS_SDR25;

	/* SDR104 supports also implies SDR50 support */
	if (caps[1] & SDHCI_SUPPORT_SDR104)
		mmc->caps |= MMC_CAP_UHS_SDR104 | MMC_CAP_UHS_SDR50;
	else if (caps[1] & SDHCI_SUPPORT_SDR50)
		mmc->caps |= MMC_CAP_UHS_SDR50;

	if (caps[1] & SDHCI_SUPPORT_DDR50)
		mmc->caps |= MMC_CAP_UHS_DDR50;

	/* Does the host needs tuning for SDR50? */
	if (caps[1] & SDHCI_USE_SDR50_TUNING)
		host->flags |= SDHCI_SDR50_NEEDS_TUNING;

	/* Driver Type(s) (A, C, D) supported by the host */
	if (caps[1] & SDHCI_DRIVER_TYPE_A)
		mmc->caps |= MMC_CAP_DRIVER_TYPE_A;
	if (caps[1] & SDHCI_DRIVER_TYPE_C)
		mmc->caps |= MMC_CAP_DRIVER_TYPE_C;
	if (caps[1] & SDHCI_DRIVER_TYPE_D)
		mmc->caps |= MMC_CAP_DRIVER_TYPE_D;

	/* Initial value for re-tuning timer count */
	host->tuning_count = (caps[1] & SDHCI_RETUNING_TIMER_COUNT_MASK) >>
			      SDHCI_RETUNING_TIMER_COUNT_SHIFT;

	/*
	 * In case Re-tuning Timer is not disabled, the actual value of
	 * re-tuning timer will be 2 ^ (n - 1).
	 */
	if (host->tuning_count)
		host->tuning_count = 1 << (host->tuning_count - 1);

	/* Re-tuning mode supported by the Host Controller */
	host->tuning_mode = (caps[1] & SDHCI_RETUNING_MODE_MASK) >>
			     SDHCI_RETUNING_MODE_SHIFT;

	ocr_avail = 0;
	/*
	 * According to SD Host Controller spec v3.00, if the Host System
	 * can afford more than 150mA, Host Driver should set XPC to 1. Also
	 * the value is meaningful only if Voltage Support in the Capabilities
	 * register is set. The actual current value is 4 times the register
	 * value.
	 */
	max_current_caps = sdhci_readl(host, SDHCI_MAX_CURRENT);

	if (caps[0] & SDHCI_CAN_VDD_330) {
		int max_current_330;

		ocr_avail |= MMC_VDD_32_33 | MMC_VDD_33_34;

		max_current_330 = ((max_current_caps &
				   SDHCI_MAX_CURRENT_330_MASK) >>
				   SDHCI_MAX_CURRENT_330_SHIFT) *
				   SDHCI_MAX_CURRENT_MULTIPLIER;

		if (max_current_330 > 150)
			mmc->caps |= MMC_CAP_SET_XPC_330;
	}
	if (caps[0] & SDHCI_CAN_VDD_300) {
		int max_current_300;

		ocr_avail |= MMC_VDD_29_30 | MMC_VDD_30_31;

		max_current_300 = ((max_current_caps &
				   SDHCI_MAX_CURRENT_300_MASK) >>
				   SDHCI_MAX_CURRENT_300_SHIFT) *
				   SDHCI_MAX_CURRENT_MULTIPLIER;

		if (max_current_300 > 150)
			mmc->caps |= MMC_CAP_SET_XPC_300;
	}
	if (caps[0] & SDHCI_CAN_VDD_180) {
		int max_current_180;

		ocr_avail |= MMC_VDD_165_195;

		max_current_180 = ((max_current_caps &
				   SDHCI_MAX_CURRENT_180_MASK) >>
				   SDHCI_MAX_CURRENT_180_SHIFT) *
				   SDHCI_MAX_CURRENT_MULTIPLIER;

		if (max_current_180 > 150)
			mmc->caps |= MMC_CAP_SET_XPC_180;

		/* Maximum current capabilities of the host at 1.8V */
		if (max_current_180 >= 800)
			mmc->caps |= MMC_CAP_MAX_CURRENT_800;
		else if (max_current_180 >= 600)
			mmc->caps |= MMC_CAP_MAX_CURRENT_600;
		else if (max_current_180 >= 400)
			mmc->caps |= MMC_CAP_MAX_CURRENT_400;
		else
			mmc->caps |= MMC_CAP_MAX_CURRENT_200;
	}

	mmc->ocr_avail = ocr_avail;
	mmc->ocr_avail_sdio = ocr_avail;
	if (host->ocr_avail_sdio)
		mmc->ocr_avail_sdio &= host->ocr_avail_sdio;
	mmc->ocr_avail_sd = ocr_avail;
	if (host->ocr_avail_sd)
		mmc->ocr_avail_sd &= host->ocr_avail_sd;
	else /* normal SD controllers don't support 1.8V */
		mmc->ocr_avail_sd &= ~MMC_VDD_165_195;
	mmc->ocr_avail_mmc = ocr_avail;
	if (host->ocr_avail_mmc)
		mmc->ocr_avail_mmc &= host->ocr_avail_mmc;

	if (mmc->ocr_avail == 0) {
		printk(KERN_ERR "%s: Hardware doesn't report any "
			"support voltages.\n", mmc_hostname(mmc));
		return -ENODEV;
	}

	spin_lock_init(&host->lock);

	/*
	 * Maximum number of segments. Depends on if the hardware
	 * can do scatter/gather or not.
	 */
	if (host->flags & SDHCI_USE_ADMA)
		mmc->max_segs = 128;
	else if (host->flags & SDHCI_USE_SDMA)
		mmc->max_segs = 1;
	else /* PIO */
		mmc->max_segs = 128;

	/*
	 * Maximum number of sectors in one transfer. Limited by DMA boundary
	 * size (512KiB).
	 */
	mmc->max_req_size = 524288;

	/*
	 * Maximum segment size. Could be one segment with the maximum number
	 * of bytes. When doing hardware scatter/gather, each entry cannot
	 * be larger than 64 KiB though.
	 */
	if (host->flags & SDHCI_USE_ADMA) {
		if (host->quirks & SDHCI_QUIRK_BROKEN_ADMA_ZEROLEN_DESC)
			mmc->max_seg_size = 65535;
		else
			mmc->max_seg_size = 65536;
	} else {
		mmc->max_seg_size = mmc->max_req_size;
	}

	/*
	 * Maximum block size. This varies from controller to controller and
	 * is specified in the capabilities register.
	 */
	if (host->quirks & SDHCI_QUIRK_FORCE_BLK_SZ_2048) {
		mmc->max_blk_size = 2;
	} else {
		mmc->max_blk_size = (caps[0] & SDHCI_MAX_BLOCK_MASK) >>
				SDHCI_MAX_BLOCK_SHIFT;
#ifndef CONFIG_MMC_SDHCI_NATIVE_BLOCKSIZE
		if (mmc->max_blk_size >= 3) {
			printk(KERN_WARNING "%s: Invalid maximum block size, "
				"assuming 512 bytes\n", mmc_hostname(mmc));
			mmc->max_blk_size = 0;
		}
#endif
	}

	mmc->max_blk_size = 512 << mmc->max_blk_size;

	/*
	 * Maximum block count.
	 */
	mmc->max_blk_count = (host->quirks & SDHCI_QUIRK_NO_MULTIBLOCK) ? 1 : 65535;

#ifdef CONFIG_MMC_SDHCI_NATIVE_BLOCKSIZE
	printk(KERN_INFO "%s: mss %u mrs %u mbs %u mbc %u\n", mmc_hostname(mmc),
		mmc->max_seg_size, mmc->max_req_size, mmc->max_blk_size,
		mmc->max_blk_count);
#endif
	
	/*
	 * Init tasklets.
	 */
	tasklet_init(&host->card_tasklet,
		sdhci_tasklet_card, (unsigned long)host);
	tasklet_init(&host->finish_tasklet,
		sdhci_tasklet_finish, (unsigned long)host);

	setup_timer(&host->timer, sdhci_timeout_timer, (unsigned long)host);

	if (host->version >= SDHCI_SPEC_300) {
		init_waitqueue_head(&host->buf_ready_int);

		/* Initialize re-tuning timer */
		init_timer(&host->tuning_timer);
		host->tuning_timer.data = (unsigned long)host;
		host->tuning_timer.function = sdhci_tuning_timer;
	}

	ret = request_irq(host->irq, sdhci_irq, IRQF_SHARED,
		mmc_hostname(mmc), host);
	if (ret)
		goto untasklet;

	host->vmmc = regulator_get(mmc_dev(mmc), "vmmc");
	if (IS_ERR(host->vmmc)) {
		printk(KERN_INFO "%s: no vmmc regulator found\n", mmc_hostname(mmc));
		host->vmmc = NULL;
	} else {
		regulator_enable(host->vmmc);
	}

	sdhci_init(host, 0);

#ifdef CONFIG_MMC_DEBUG
	sdhci_dumpregs(host);
#endif

#ifdef SDHCI_USE_LEDS_CLASS
	snprintf(host->led_name, sizeof(host->led_name),
		"%s::", mmc_hostname(mmc));
	host->led.name = host->led_name;
	host->led.brightness = LED_OFF;
	host->led.default_trigger = mmc_hostname(mmc);
	host->led.brightness_set = sdhci_led_control;

	ret = led_classdev_register(mmc_dev(mmc), &host->led);
	if (ret)
		goto reset;
#endif

	mmiowb();

	mmc_add_host(mmc);

	printk(KERN_INFO "%s: SDHCI controller on %s [%s] using %s\n",
		mmc_hostname(mmc), host->hw_name, dev_name(mmc_dev(mmc)),
		(host->flags & SDHCI_USE_ADMA) ? "ADMA" :
		(host->flags & SDHCI_USE_SDMA) ? "DMA" : "PIO");

	sdhci_enable_card_detection(host);

	return 0;

#ifdef SDHCI_USE_LEDS_CLASS
reset:
	sdhci_reset(host, SDHCI_RESET_ALL);
	free_irq(host->irq, host);
#endif
untasklet:
	tasklet_kill(&host->card_tasklet);
	tasklet_kill(&host->finish_tasklet);

	return ret;
}

EXPORT_SYMBOL_GPL(sdhci_add_host);

void sdhci_remove_host(struct sdhci_host *host, int dead)
{
	unsigned long flags;

	if (dead) {
		spin_lock_irqsave(&host->lock, flags);

		host->flags |= SDHCI_DEVICE_DEAD;

		if (host->mrq) {
			printk(KERN_ERR "%s: Controller removed during "
				" transfer!\n", mmc_hostname(host->mmc));

			host->mrq->cmd->error = -ENOMEDIUM;
			tasklet_schedule(&host->finish_tasklet);
		}

		spin_unlock_irqrestore(&host->lock, flags);
	}

	sdhci_disable_card_detection(host);

	mmc_remove_host(host->mmc);

#ifdef SDHCI_USE_LEDS_CLASS
	led_classdev_unregister(&host->led);
#endif

	if (!dead)
		sdhci_reset(host, SDHCI_RESET_ALL);

	free_irq(host->irq, host);

	del_timer_sync(&host->timer);
	if (host->version >= SDHCI_SPEC_300)
		del_timer_sync(&host->tuning_timer);

	tasklet_kill(&host->card_tasklet);
	tasklet_kill(&host->finish_tasklet);

	if (host->vmmc) {
		regulator_disable(host->vmmc);
		regulator_put(host->vmmc);
	}

	kfree(host->adma_desc);
	kfree(host->align_buffer);

	host->adma_desc = NULL;
	host->align_buffer = NULL;
}

EXPORT_SYMBOL_GPL(sdhci_remove_host);

void sdhci_free_host(struct sdhci_host *host)
{
	mmc_free_host(host->mmc);
}

EXPORT_SYMBOL_GPL(sdhci_free_host);

/*****************************************************************************\
 *                                                                           *
 * Driver init/exit                                                          *
 *                                                                           *
\*****************************************************************************/

static int __init sdhci_drv_init(void)
{
	printk(KERN_INFO DRIVER_NAME
		": Secure Digital Host Controller Interface driver\n");
	printk(KERN_INFO DRIVER_NAME ": Copyright(c) Pierre Ossman\n");

	return 0;
}

static void __exit sdhci_drv_exit(void)
{
}

module_init(sdhci_drv_init);
module_exit(sdhci_drv_exit);

module_param(debug_quirks, uint, 0444);

MODULE_AUTHOR("Pierre Ossman <pierre@ossman.eu>");
MODULE_DESCRIPTION("Secure Digital Host Controller Interface core driver");
MODULE_LICENSE("GPL");

MODULE_PARM_DESC(debug_quirks, "Force certain quirks.");<|MERGE_RESOLUTION|>--- conflicted
+++ resolved
@@ -2493,9 +2493,6 @@
 	} else
 		mmc->f_min = host->max_clk / SDHCI_MAX_DIV_SPEC_200;
 
-<<<<<<< HEAD
-	mmc->f_max = host->max_clk;
-=======
 	mmc->caps |= MMC_CAP_SDIO_IRQ | MMC_CAP_ERASE | MMC_CAP_CMD23;
 
 	if (host->quirks & SDHCI_QUIRK_MULTIBLOCK_READ_ACMD12)
@@ -2510,7 +2507,6 @@
 	} else {
 		DBG("%s: Auto-CMD23 unavailable\n", mmc_hostname(mmc));
 	}
->>>>>>> 9b15760d
 
 	/*
 	 * A controller may support 8-bit width, but the board itself
