/*
 * linux/arch/arm/mach-tegra/pinmux.c
 *
 * Copyright (C) 2010 Google, Inc.
 *
 * This software is licensed under the terms of the GNU General Public
 * License version 2, as published by the Free Software Foundation, and
 * may be copied, distributed, and modified under those terms.
 *
 * This program is distributed in the hope that it will be useful,
 * but WITHOUT ANY WARRANTY; without even the implied warranty of
 * MERCHANTABILITY or FITNESS FOR A PARTICULAR PURPOSE.  See the
 * GNU General Public License for more details.
 *
 */

#include <linux/init.h>
#include <linux/module.h>
#include <linux/kernel.h>
#include <linux/errno.h>
#include <linux/spinlock.h>
#include <linux/io.h>

#include <mach/iomap.h>
#include <mach/pinmux.h>

#define HSM_EN(reg)	(((reg) >> 2) & 0x1)
#define SCHMT_EN(reg)	(((reg) >> 3) & 0x1)
#define LPMD(reg)	(((reg) >> 4) & 0x3)
#define DRVDN(reg)	(((reg) >> 12) & 0x1f)
#define DRVUP(reg)	(((reg) >> 20) & 0x1f)
#define SLWR(reg)	(((reg) >> 28) & 0x3)
#define SLWF(reg)	(((reg) >> 30) & 0x3)

static const struct tegra_pingroup_desc *const pingroups = tegra_soc_pingroups;
static const struct tegra_drive_pingroup_desc *const drive_pingroups = tegra_soc_drive_pingroups;

static char *tegra_mux_names[TEGRA_MAX_MUX] = {
	[TEGRA_MUX_AHB_CLK] = "AHB_CLK",
	[TEGRA_MUX_APB_CLK] = "APB_CLK",
	[TEGRA_MUX_AUDIO_SYNC] = "AUDIO_SYNC",
	[TEGRA_MUX_CRT] = "CRT",
	[TEGRA_MUX_DAP1] = "DAP1",
	[TEGRA_MUX_DAP2] = "DAP2",
	[TEGRA_MUX_DAP3] = "DAP3",
	[TEGRA_MUX_DAP4] = "DAP4",
	[TEGRA_MUX_DAP5] = "DAP5",
	[TEGRA_MUX_DISPLAYA] = "DISPLAYA",
	[TEGRA_MUX_DISPLAYB] = "DISPLAYB",
	[TEGRA_MUX_EMC_TEST0_DLL] = "EMC_TEST0_DLL",
	[TEGRA_MUX_EMC_TEST1_DLL] = "EMC_TEST1_DLL",
	[TEGRA_MUX_GMI] = "GMI",
	[TEGRA_MUX_GMI_INT] = "GMI_INT",
	[TEGRA_MUX_HDMI] = "HDMI",
	[TEGRA_MUX_I2C] = "I2C",
	[TEGRA_MUX_I2C2] = "I2C2",
	[TEGRA_MUX_I2C3] = "I2C3",
	[TEGRA_MUX_IDE] = "IDE",
	[TEGRA_MUX_IRDA] = "IRDA",
	[TEGRA_MUX_KBC] = "KBC",
	[TEGRA_MUX_MIO] = "MIO",
	[TEGRA_MUX_MIPI_HS] = "MIPI_HS",
	[TEGRA_MUX_NAND] = "NAND",
	[TEGRA_MUX_OSC] = "OSC",
	[TEGRA_MUX_OWR] = "OWR",
	[TEGRA_MUX_PCIE] = "PCIE",
	[TEGRA_MUX_PLLA_OUT] = "PLLA_OUT",
	[TEGRA_MUX_PLLC_OUT1] = "PLLC_OUT1",
	[TEGRA_MUX_PLLM_OUT1] = "PLLM_OUT1",
	[TEGRA_MUX_PLLP_OUT2] = "PLLP_OUT2",
	[TEGRA_MUX_PLLP_OUT3] = "PLLP_OUT3",
	[TEGRA_MUX_PLLP_OUT4] = "PLLP_OUT4",
	[TEGRA_MUX_PWM] = "PWM",
	[TEGRA_MUX_PWR_INTR] = "PWR_INTR",
	[TEGRA_MUX_PWR_ON] = "PWR_ON",
	[TEGRA_MUX_RTCK] = "RTCK",
	[TEGRA_MUX_SDIO1] = "SDIO1",
	[TEGRA_MUX_SDIO2] = "SDIO2",
	[TEGRA_MUX_SDIO3] = "SDIO3",
	[TEGRA_MUX_SDIO4] = "SDIO4",
	[TEGRA_MUX_SFLASH] = "SFLASH",
	[TEGRA_MUX_SPDIF] = "SPDIF",
	[TEGRA_MUX_SPI1] = "SPI1",
	[TEGRA_MUX_SPI2] = "SPI2",
	[TEGRA_MUX_SPI2_ALT] = "SPI2_ALT",
	[TEGRA_MUX_SPI3] = "SPI3",
	[TEGRA_MUX_SPI4] = "SPI4",
	[TEGRA_MUX_TRACE] = "TRACE",
	[TEGRA_MUX_TWC] = "TWC",
	[TEGRA_MUX_UARTA] = "UARTA",
	[TEGRA_MUX_UARTB] = "UARTB",
	[TEGRA_MUX_UARTC] = "UARTC",
	[TEGRA_MUX_UARTD] = "UARTD",
	[TEGRA_MUX_UARTE] = "UARTE",
	[TEGRA_MUX_ULPI] = "ULPI",
	[TEGRA_MUX_VI] = "VI",
	[TEGRA_MUX_VI_SENSOR_CLK] = "VI_SENSOR_CLK",
	[TEGRA_MUX_XIO] = "XIO",
	[TEGRA_MUX_SAFE] = "<safe>",
};

static const char *tegra_drive_names[TEGRA_MAX_DRIVE] = {
	[TEGRA_DRIVE_DIV_8] = "DIV_8",
	[TEGRA_DRIVE_DIV_4] = "DIV_4",
	[TEGRA_DRIVE_DIV_2] = "DIV_2",
	[TEGRA_DRIVE_DIV_1] = "DIV_1",
};

static const char *tegra_slew_names[TEGRA_MAX_SLEW] = {
	[TEGRA_SLEW_FASTEST] = "FASTEST",
	[TEGRA_SLEW_FAST] = "FAST",
	[TEGRA_SLEW_SLOW] = "SLOW",
	[TEGRA_SLEW_SLOWEST] = "SLOWEST",
};

static DEFINE_SPINLOCK(mux_lock);

static const char *pingroup_name(enum tegra_pingroup pg)
{
	if (pg < 0 || pg >=  TEGRA_MAX_PINGROUP)
		return "<UNKNOWN>";

	return pingroups[pg].name;
}

static const char *func_name(enum tegra_mux_func func)
{
	if (func == TEGRA_MUX_RSVD1)
		return "RSVD1";

	if (func == TEGRA_MUX_RSVD2)
		return "RSVD2";

	if (func == TEGRA_MUX_RSVD3)
		return "RSVD3";

	if (func == TEGRA_MUX_RSVD4)
		return "RSVD4";

	if (func == TEGRA_MUX_NONE)
		return "NONE";

	if (func < 0 || func >=  TEGRA_MAX_MUX)
		return "<UNKNOWN>";

	return tegra_mux_names[func];
}


static const char *tri_name(unsigned long val)
{
	return val ? "TRISTATE" : "NORMAL";
}

static const char *pupd_name(unsigned long val)
{
	switch (val) {
	case 0:
		return "NORMAL";

	case 1:
		return "PULL_DOWN";

	case 2:
		return "PULL_UP";

	default:
		return "RSVD";
	}
}


static inline unsigned long pg_readl(unsigned long offset)
{
	return readl(IO_TO_VIRT(TEGRA_APB_MISC_BASE + offset));
}

static inline void pg_writel(unsigned long value, unsigned long offset)
{
	writel(value, IO_TO_VIRT(TEGRA_APB_MISC_BASE + offset));
}

static int tegra_pinmux_set_func(const struct tegra_pingroup_config *config)
{
	int mux = -1;
	int i;
	unsigned long reg;
	unsigned long flags;
	enum tegra_pingroup pg = config->pingroup;
	enum tegra_mux_func func = config->func;

	if (pg < 0 || pg >=  TEGRA_MAX_PINGROUP)
		return -ERANGE;

	if (pingroups[pg].mux_reg < 0)
		return -EINVAL;

	if (func < 0)
		return -ERANGE;

	if (func == TEGRA_MUX_SAFE)
		func = pingroups[pg].func_safe;

	if (func & TEGRA_MUX_RSVD) {
		mux = func & 0x3;
	} else {
		for (i = 0; i < 4; i++) {
			if (pingroups[pg].funcs[i] == func) {
				mux = i;
				break;
			}
		}
	}

	if (mux < 0)
		return -EINVAL;

	spin_lock_irqsave(&mux_lock, flags);

	reg = pg_readl(pingroups[pg].mux_reg);
	reg &= ~(0x3 << pingroups[pg].mux_bit);
	reg |= mux << pingroups[pg].mux_bit;
	pg_writel(reg, pingroups[pg].mux_reg);

	spin_unlock_irqrestore(&mux_lock, flags);

	return 0;
}

int tegra_pinmux_set_tristate(enum tegra_pingroup pg,
	enum tegra_tristate tristate)
{
	unsigned long reg;
	unsigned long flags;

	if (pg < 0 || pg >=  TEGRA_MAX_PINGROUP)
		return -ERANGE;

	if (pingroups[pg].tri_reg < 0)
		return -EINVAL;

	spin_lock_irqsave(&mux_lock, flags);

	reg = pg_readl(pingroups[pg].tri_reg);
	reg &= ~(0x1 << pingroups[pg].tri_bit);
	if (tristate)
		reg |= 1 << pingroups[pg].tri_bit;
	pg_writel(reg, pingroups[pg].tri_reg);

	spin_unlock_irqrestore(&mux_lock, flags);

	return 0;
}

int tegra_pinmux_set_pullupdown(enum tegra_pingroup pg,
	enum tegra_pullupdown pupd)
{
	unsigned long reg;
	unsigned long flags;

	if (pg < 0 || pg >=  TEGRA_MAX_PINGROUP)
		return -ERANGE;

	if (pingroups[pg].pupd_reg < 0)
		return -EINVAL;

	if (pupd != TEGRA_PUPD_NORMAL &&
	    pupd != TEGRA_PUPD_PULL_DOWN &&
	    pupd != TEGRA_PUPD_PULL_UP)
		return -EINVAL;


	spin_lock_irqsave(&mux_lock, flags);

	reg = pg_readl(pingroups[pg].pupd_reg);
	reg &= ~(0x3 << pingroups[pg].pupd_bit);
	reg |= pupd << pingroups[pg].pupd_bit;
	pg_writel(reg, pingroups[pg].pupd_reg);

	spin_unlock_irqrestore(&mux_lock, flags);

	return 0;
}

static void tegra_pinmux_config_pingroup(const struct tegra_pingroup_config *config)
{
	enum tegra_pingroup pingroup = config->pingroup;
	enum tegra_mux_func func     = config->func;
	enum tegra_pullupdown pupd   = config->pupd;
	enum tegra_tristate tristate = config->tristate;
	int err;

	if (pingroups[pingroup].mux_reg >= 0) {
		err = tegra_pinmux_set_func(config);
		if (err < 0)
			pr_err("pinmux: can't set pingroup %s func to %s: %d\n",
			       pingroup_name(pingroup), func_name(func), err);
	}

	if (pingroups[pingroup].pupd_reg >= 0) {
		err = tegra_pinmux_set_pullupdown(pingroup, pupd);
		if (err < 0)
			pr_err("pinmux: can't set pingroup %s pullupdown to %s: %d\n",
			       pingroup_name(pingroup), pupd_name(pupd), err);
	}

	if (pingroups[pingroup].tri_reg >= 0) {
		err = tegra_pinmux_set_tristate(pingroup, tristate);
		if (err < 0)
			pr_err("pinmux: can't set pingroup %s tristate to %s: %d\n",
			       pingroup_name(pingroup), tri_name(func), err);
	}
}

void tegra_pinmux_config_table(const struct tegra_pingroup_config *config, int len)
{
	int i;

	for (i = 0; i < len; i++)
		tegra_pinmux_config_pingroup(&config[i]);
}

static const char *drive_pinmux_name(enum tegra_drive_pingroup pg)
{
	if (pg < 0 || pg >=  TEGRA_MAX_DRIVE_PINGROUP)
		return "<UNKNOWN>";

	return drive_pingroups[pg].name;
}

static const char *enable_name(unsigned long val)
{
	return val ? "ENABLE" : "DISABLE";
}

static const char *drive_name(unsigned long val)
{
	if (val >= TEGRA_MAX_DRIVE)
		return "<UNKNOWN>";

	return tegra_drive_names[val];
}

static const char *slew_name(unsigned long val)
{
	if (val >= TEGRA_MAX_SLEW)
		return "<UNKNOWN>";

	return tegra_slew_names[val];
}

static int tegra_drive_pinmux_set_hsm(enum tegra_drive_pingroup pg,
	enum tegra_hsm hsm)
{
	unsigned long flags;
	u32 reg;
	if (pg < 0 || pg >=  TEGRA_MAX_DRIVE_PINGROUP)
		return -ERANGE;

	if (hsm != TEGRA_HSM_ENABLE && hsm != TEGRA_HSM_DISABLE)
		return -EINVAL;

	spin_lock_irqsave(&mux_lock, flags);

	reg = pg_readl(drive_pingroups[pg].reg);
	if (hsm == TEGRA_HSM_ENABLE)
		reg |= (1 << 2);
	else
		reg &= ~(1 << 2);
	pg_writel(reg, drive_pingroups[pg].reg);

	spin_unlock_irqrestore(&mux_lock, flags);

	return 0;
}

static int tegra_drive_pinmux_set_schmitt(enum tegra_drive_pingroup pg,
	enum tegra_schmitt schmitt)
{
	unsigned long flags;
	u32 reg;
	if (pg < 0 || pg >=  TEGRA_MAX_DRIVE_PINGROUP)
		return -ERANGE;

	if (schmitt != TEGRA_SCHMITT_ENABLE && schmitt != TEGRA_SCHMITT_DISABLE)
		return -EINVAL;

	spin_lock_irqsave(&mux_lock, flags);

	reg = pg_readl(drive_pingroups[pg].reg);
	if (schmitt == TEGRA_SCHMITT_ENABLE)
		reg |= (1 << 3);
	else
		reg &= ~(1 << 3);
	pg_writel(reg, drive_pingroups[pg].reg);

	spin_unlock_irqrestore(&mux_lock, flags);

	return 0;
}

static int tegra_drive_pinmux_set_drive(enum tegra_drive_pingroup pg,
	enum tegra_drive drive)
{
	unsigned long flags;
	u32 reg;
	if (pg < 0 || pg >=  TEGRA_MAX_DRIVE_PINGROUP)
		return -ERANGE;

	if (drive < 0 || drive >= TEGRA_MAX_DRIVE)
		return -EINVAL;

	spin_lock_irqsave(&mux_lock, flags);

	reg = pg_readl(drive_pingroups[pg].reg);
	reg &= ~(0x3 << 4);
	reg |= drive << 4;
	pg_writel(reg, drive_pingroups[pg].reg);

	spin_unlock_irqrestore(&mux_lock, flags);

	return 0;
}

static int tegra_drive_pinmux_set_pull_down(enum tegra_drive_pingroup pg,
	enum tegra_pull_strength pull_down)
{
	unsigned long flags;
	u32 reg;
	if (pg < 0 || pg >=  TEGRA_MAX_DRIVE_PINGROUP)
		return -ERANGE;

	if (pull_down < 0 || pull_down >= TEGRA_MAX_PULL)
		return -EINVAL;

	spin_lock_irqsave(&mux_lock, flags);

	reg = pg_readl(drive_pingroups[pg].reg);
	reg &= ~(0x1f << 12);
	reg |= pull_down << 12;
	pg_writel(reg, drive_pingroups[pg].reg);

	spin_unlock_irqrestore(&mux_lock, flags);

	return 0;
}

static int tegra_drive_pinmux_set_pull_up(enum tegra_drive_pingroup pg,
	enum tegra_pull_strength pull_up)
{
	unsigned long flags;
	u32 reg;
	if (pg < 0 || pg >=  TEGRA_MAX_DRIVE_PINGROUP)
		return -ERANGE;

	if (pull_up < 0 || pull_up >= TEGRA_MAX_PULL)
		return -EINVAL;

	spin_lock_irqsave(&mux_lock, flags);

	reg = pg_readl(drive_pingroups[pg].reg);

	/*
	 * 12 is the wrong offset for pull_up drive strength.  This is
<<<<<<< HEAD
	 * a hack for stingray to only use the correct offset for the
	 * DDC lines to avoid changing drive strengths across the board
	 * before cutting a release kernel.  This should be updated to
	 * use the correct offset on the release is cut.
	 */

	if (pg == TEGRA_DRIVE_PINGROUP_DDC) {
=======
	 * a hack for stingray to only use the correct offset for the DDC and
	 * external SD card lines to avoid changing drive strengths across the
	 * board before cutting a release kernel.  This should be updated to
	 * use the correct offset on the release is cut.
	 */

	if (pg == TEGRA_DRIVE_PINGROUP_DDC || pg == TEGRA_DRIVE_PINGROUP_SDMMC3) {
>>>>>>> 6963abee
		reg &= ~(0x1f << 20);
		reg |= pull_up << 20;
	} else {
		reg &= ~(0x1f << 12);
		reg |= pull_up << 12;
	}
	pg_writel(reg, drive_pingroups[pg].reg);

	spin_unlock_irqrestore(&mux_lock, flags);

	return 0;
}

static int tegra_drive_pinmux_set_slew_rising(enum tegra_drive_pingroup pg,
	enum tegra_slew slew_rising)
{
	unsigned long flags;
	u32 reg;
	if (pg < 0 || pg >=  TEGRA_MAX_DRIVE_PINGROUP)
		return -ERANGE;

	if (slew_rising < 0 || slew_rising >= TEGRA_MAX_SLEW)
		return -EINVAL;

	spin_lock_irqsave(&mux_lock, flags);

	reg = pg_readl(drive_pingroups[pg].reg);
	reg &= ~(0x3 << 28);
	reg |= slew_rising << 28;
	pg_writel(reg, drive_pingroups[pg].reg);

	spin_unlock_irqrestore(&mux_lock, flags);

	return 0;
}

static int tegra_drive_pinmux_set_slew_falling(enum tegra_drive_pingroup pg,
	enum tegra_slew slew_falling)
{
	unsigned long flags;
	u32 reg;
	if (pg < 0 || pg >=  TEGRA_MAX_DRIVE_PINGROUP)
		return -ERANGE;

	if (slew_falling < 0 || slew_falling >= TEGRA_MAX_SLEW)
		return -EINVAL;

	spin_lock_irqsave(&mux_lock, flags);

	reg = pg_readl(drive_pingroups[pg].reg);
	reg &= ~(0x3 << 30);
	reg |= slew_falling << 30;
	pg_writel(reg, drive_pingroups[pg].reg);

	spin_unlock_irqrestore(&mux_lock, flags);

	return 0;
}

static void tegra_drive_pinmux_config_pingroup(enum tegra_drive_pingroup pingroup,
					  enum tegra_hsm hsm,
					  enum tegra_schmitt schmitt,
					  enum tegra_drive drive,
					  enum tegra_pull_strength pull_down,
					  enum tegra_pull_strength pull_up,
					  enum tegra_slew slew_rising,
					  enum tegra_slew slew_falling)
{
	int err;

	err = tegra_drive_pinmux_set_hsm(pingroup, hsm);
	if (err < 0)
		pr_err("pinmux: can't set pingroup %s hsm to %s: %d\n",
			drive_pinmux_name(pingroup),
			enable_name(hsm), err);

	err = tegra_drive_pinmux_set_schmitt(pingroup, schmitt);
	if (err < 0)
		pr_err("pinmux: can't set pingroup %s schmitt to %s: %d\n",
			drive_pinmux_name(pingroup),
			enable_name(schmitt), err);

	err = tegra_drive_pinmux_set_drive(pingroup, drive);
	if (err < 0)
		pr_err("pinmux: can't set pingroup %s drive to %s: %d\n",
			drive_pinmux_name(pingroup),
			drive_name(drive), err);

	err = tegra_drive_pinmux_set_pull_down(pingroup, pull_down);
	if (err < 0)
		pr_err("pinmux: can't set pingroup %s pull down to %d: %d\n",
			drive_pinmux_name(pingroup),
			pull_down, err);

	err = tegra_drive_pinmux_set_pull_up(pingroup, pull_up);
	if (err < 0)
		pr_err("pinmux: can't set pingroup %s pull up to %d: %d\n",
			drive_pinmux_name(pingroup),
			pull_up, err);

	err = tegra_drive_pinmux_set_slew_rising(pingroup, slew_rising);
	if (err < 0)
		pr_err("pinmux: can't set pingroup %s rising slew to %s: %d\n",
			drive_pinmux_name(pingroup),
			slew_name(slew_rising), err);

	err = tegra_drive_pinmux_set_slew_falling(pingroup, slew_falling);
	if (err < 0)
		pr_err("pinmux: can't set pingroup %s falling slew to %s: %d\n",
			drive_pinmux_name(pingroup),
			slew_name(slew_falling), err);
}

void tegra_drive_pinmux_config_table(struct tegra_drive_pingroup_config *config,
	int len)
{
	int i;

	for (i = 0; i < len; i++)
		tegra_drive_pinmux_config_pingroup(config[i].pingroup,
						     config[i].hsm,
						     config[i].schmitt,
						     config[i].drive,
						     config[i].pull_down,
						     config[i].pull_up,
						     config[i].slew_rising,
						     config[i].slew_falling);
}

void tegra_pinmux_set_safe_pinmux_table(const struct tegra_pingroup_config *config,
	int len)
{
	int i;
	struct tegra_pingroup_config c;

	for (i = 0; i < len; i++) {
		int err;
		c = config[i];
		if (c.pingroup < 0 || c.pingroup >= TEGRA_MAX_PINGROUP) {
			WARN_ON(1);
			continue;
		}
		c.func = pingroups[c.pingroup].func_safe;
		err = tegra_pinmux_set_func(&c);
		if (err < 0)
			pr_err("%s: tegra_pinmux_set_func returned %d setting "
			       "%s to %s\n", __func__, err,
			       pingroup_name(c.pingroup), func_name(c.func));
	}
}

void tegra_pinmux_config_pinmux_table(const struct tegra_pingroup_config *config,
	int len)
{
	int i;

	for (i = 0; i < len; i++) {
		int err;
		if (config[i].pingroup < 0 ||
		    config[i].pingroup >= TEGRA_MAX_PINGROUP) {
			WARN_ON(1);
			continue;
		}
		err = tegra_pinmux_set_func(&config[i]);
		if (err < 0)
			pr_err("%s: tegra_pinmux_set_func returned %d setting "
			       "%s to %s\n", __func__, err,
			       pingroup_name(config[i].pingroup),
			       func_name(config[i].func));
	}
}

void tegra_pinmux_config_tristate_table(const struct tegra_pingroup_config *config,
	int len, enum tegra_tristate tristate)
{
	int i;
	int err;
	enum tegra_pingroup pingroup;

	for (i = 0; i < len; i++) {
		pingroup = config[i].pingroup;
		if (pingroups[pingroup].tri_reg >= 0) {
			err = tegra_pinmux_set_tristate(pingroup, tristate);
			if (err < 0)
				pr_err("pinmux: can't set pingroup %s tristate"
					" to %s: %d\n",	pingroup_name(pingroup),
					tri_name(tristate), err);
		}
	}
}

void tegra_pinmux_config_pullupdown_table(const struct tegra_pingroup_config *config,
	int len, enum tegra_pullupdown pupd)
{
	int i;
	int err;
	enum tegra_pingroup pingroup;

	for (i = 0; i < len; i++) {
		pingroup = config[i].pingroup;
		if (pingroups[pingroup].pupd_reg >= 0) {
			err = tegra_pinmux_set_pullupdown(pingroup, pupd);
			if (err < 0)
				pr_err("pinmux: can't set pingroup %s pullupdown"
					" to %s: %d\n",	pingroup_name(pingroup),
					pupd_name(pupd), err);
		}
	}
}

#ifdef	CONFIG_DEBUG_FS

#include <linux/debugfs.h>
#include <linux/seq_file.h>

static void dbg_pad_field(struct seq_file *s, int len)
{
	seq_putc(s, ',');

	while (len-- > -1)
		seq_putc(s, ' ');
}

static int dbg_pinmux_show(struct seq_file *s, void *unused)
{
	int i;
	int len;

	for (i = 0; i < TEGRA_MAX_PINGROUP; i++) {
		unsigned long tri;
		unsigned long mux;
		unsigned long pupd;

		seq_printf(s, "\t{TEGRA_PINGROUP_%s", pingroups[i].name);
		len = strlen(pingroups[i].name);
		dbg_pad_field(s, 5 - len);

		if (pingroups[i].mux_reg < 0) {
			seq_printf(s, "TEGRA_MUX_NONE");
			len = strlen("NONE");
		} else {
			mux = (pg_readl(pingroups[i].mux_reg) >>
			       pingroups[i].mux_bit) & 0x3;
			if (pingroups[i].funcs[mux] == TEGRA_MUX_RSVD) {
				seq_printf(s, "TEGRA_MUX_RSVD%1lu", mux+1);
				len = 5;
			} else {
				seq_printf(s, "TEGRA_MUX_%s",
					   tegra_mux_names[pingroups[i].funcs[mux]]);
				len = strlen(tegra_mux_names[pingroups[i].funcs[mux]]);
			}
		}
		dbg_pad_field(s, 13-len);

		if (pingroups[i].pupd_reg < 0) {
			seq_printf(s, "TEGRA_PUPD_NORMAL");
			len = strlen("NORMAL");
		} else {
			pupd = (pg_readl(pingroups[i].pupd_reg) >>
				pingroups[i].pupd_bit) & 0x3;
			seq_printf(s, "TEGRA_PUPD_%s", pupd_name(pupd));
			len = strlen(pupd_name(pupd));
		}
		dbg_pad_field(s, 9 - len);

		if (pingroups[i].tri_reg < 0) {
			seq_printf(s, "TEGRA_TRI_NORMAL");
		} else {
			tri = (pg_readl(pingroups[i].tri_reg) >>
			       pingroups[i].tri_bit) & 0x1;

			seq_printf(s, "TEGRA_TRI_%s", tri_name(tri));
		}
		seq_printf(s, "},\n");
	}
	return 0;
}

static int dbg_pinmux_open(struct inode *inode, struct file *file)
{
	return single_open(file, dbg_pinmux_show, &inode->i_private);
}

static const struct file_operations debug_fops = {
	.open		= dbg_pinmux_open,
	.read		= seq_read,
	.llseek		= seq_lseek,
	.release	= single_release,
};

static int dbg_drive_pinmux_show(struct seq_file *s, void *unused)
{
	int i;
	int len;

	for (i = 0; i < TEGRA_MAX_DRIVE_PINGROUP; i++) {
		u32 reg;

		seq_printf(s, "\t{TEGRA_DRIVE_PINGROUP_%s",
			drive_pingroups[i].name);
		len = strlen(drive_pingroups[i].name);
		dbg_pad_field(s, 7 - len);


		reg = pg_readl(drive_pingroups[i].reg);
		if (HSM_EN(reg)) {
			seq_printf(s, "TEGRA_HSM_ENABLE");
			len = 16;
		} else {
			seq_printf(s, "TEGRA_HSM_DISABLE");
			len = 17;
		}
		dbg_pad_field(s, 17 - len);

		if (SCHMT_EN(reg)) {
			seq_printf(s, "TEGRA_SCHMITT_ENABLE");
			len = 21;
		} else {
			seq_printf(s, "TEGRA_SCHMITT_DISABLE");
			len = 22;
		}
		dbg_pad_field(s, 22 - len);

		seq_printf(s, "TEGRA_DRIVE_%s", drive_name(LPMD(reg)));
		len = strlen(drive_name(LPMD(reg)));
		dbg_pad_field(s, 5 - len);

		seq_printf(s, "TEGRA_PULL_%d", DRVDN(reg));
		len = DRVDN(reg) < 10 ? 1 : 2;
		dbg_pad_field(s, 2 - len);

		seq_printf(s, "TEGRA_PULL_%d", DRVUP(reg));
		len = DRVUP(reg) < 10 ? 1 : 2;
		dbg_pad_field(s, 2 - len);

		seq_printf(s, "TEGRA_SLEW_%s", slew_name(SLWR(reg)));
		len = strlen(slew_name(SLWR(reg)));
		dbg_pad_field(s, 7 - len);

		seq_printf(s, "TEGRA_SLEW_%s", slew_name(SLWF(reg)));

		seq_printf(s, "},\n");
	}
	return 0;
}

static int dbg_drive_pinmux_open(struct inode *inode, struct file *file)
{
	return single_open(file, dbg_drive_pinmux_show, &inode->i_private);
}

static const struct file_operations debug_drive_fops = {
	.open		= dbg_drive_pinmux_open,
	.read		= seq_read,
	.llseek		= seq_lseek,
	.release	= single_release,
};

static int __init tegra_pinmux_debuginit(void)
{
	(void) debugfs_create_file("tegra_pinmux", S_IRUGO,
					NULL, NULL, &debug_fops);
	(void) debugfs_create_file("tegra_pinmux_drive", S_IRUGO,
					NULL, NULL, &debug_drive_fops);
	return 0;
}
late_initcall(tegra_pinmux_debuginit);
#endif<|MERGE_RESOLUTION|>--- conflicted
+++ resolved
@@ -462,15 +462,6 @@
 
 	/*
 	 * 12 is the wrong offset for pull_up drive strength.  This is
-<<<<<<< HEAD
-	 * a hack for stingray to only use the correct offset for the
-	 * DDC lines to avoid changing drive strengths across the board
-	 * before cutting a release kernel.  This should be updated to
-	 * use the correct offset on the release is cut.
-	 */
-
-	if (pg == TEGRA_DRIVE_PINGROUP_DDC) {
-=======
 	 * a hack for stingray to only use the correct offset for the DDC and
 	 * external SD card lines to avoid changing drive strengths across the
 	 * board before cutting a release kernel.  This should be updated to
@@ -478,7 +469,6 @@
 	 */
 
 	if (pg == TEGRA_DRIVE_PINGROUP_DDC || pg == TEGRA_DRIVE_PINGROUP_SDMMC3) {
->>>>>>> 6963abee
 		reg &= ~(0x1f << 20);
 		reg |= pull_up << 20;
 	} else {
