--- conflicted
+++ resolved
@@ -402,11 +402,7 @@
 	}
 
 	val = readl(base + UTMIP_TX_CFG0);
-<<<<<<< HEAD
-	val &= ~UTMIP_FS_PREABMLE_J;
-=======
 	val |= UTMIP_FS_PREABMLE_J;
->>>>>>> ef748596
 	writel(val, base + UTMIP_TX_CFG0);
 
 	val = readl(base + UTMIP_HSRX_CFG0);
