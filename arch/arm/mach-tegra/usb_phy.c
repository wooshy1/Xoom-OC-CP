/*
 * arch/arm/mach-tegra/usb_phy.c
 *
 * Copyright (C) 2010 Google, Inc.
 *
 * Author:
 *	Erik Gilling <konkers@google.com>
 *	Benoit Goby <benoit@android.com>
 *
 * This software is licensed under the terms of the GNU General Public
 * License version 2, as published by the Free Software Foundation, and
 * may be copied, distributed, and modified under those terms.
 *
 * This program is distributed in the hope that it will be useful,
 * but WITHOUT ANY WARRANTY; without even the implied warranty of
 * MERCHANTABILITY or FITNESS FOR A PARTICULAR PURPOSE.  See the
 * GNU General Public License for more details.
 *
 */

#include <linux/resource.h>
#include <linux/delay.h>
#include <linux/slab.h>
#include <linux/err.h>
#include <linux/platform_device.h>
#include <linux/io.h>
#include <linux/gpio.h>
#include <linux/usb/otg.h>
#include <linux/usb/ulpi.h>
#include <asm/mach-types.h>
#include <mach/usb_phy.h>
#include <mach/iomap.h>
#include <mach/pinmux.h>

#include "gpio-names.h"

#define ULPI_VIEWPORT		0x170
#define   ULPI_WAKEUP		(1 << 31)
#define   ULPI_RUN		(1 << 30)
#define   ULPI_RD_WR		(1 << 29)

#define USB_PORTSC1		0x184
#define   USB_PORTSC1_PTS(x)	(((x) & 0x3) << 30)
#define   USB_PORTSC1_PSPD(x)	(((x) & 0x3) << 26)
#define   USB_PORTSC1_PHCD	(1 << 23)
#define   USB_PORTSC1_WKOC	(1 << 22)
#define   USB_PORTSC1_WKDS	(1 << 21)
#define   USB_PORTSC1_WKCN	(1 << 20)
#define   USB_PORTSC1_PTC(x)	(((x) & 0xf) << 16)
#define   USB_PORTSC1_PP	(1 << 12)
#define   USB_PORTSC1_SUSP	(1 << 7)
#define   USB_PORTSC1_PE	(1 << 2)
#define   USB_PORTSC1_CCS	(1 << 0)

#define USB_SUSP_CTRL		0x400
#define   USB_WAKE_ON_CNNT_EN_DEV	(1 << 3)
#define   USB_WAKE_ON_DISCON_EN_DEV	(1 << 4)
#define   USB_SUSP_CLR		(1 << 5)
#define   USB_CLKEN             (1 << 6)
#define   USB_PHY_CLK_VALID	(1 << 7)
#define   UTMIP_RESET			(1 << 11)
#define   UHSIC_RESET			(1 << 11)
#define   UTMIP_PHY_ENABLE		(1 << 12)
#define   ULPI_PHY_ENABLE	(1 << 13)
#define   USB_SUSP_SET		(1 << 14)
#define   USB_WAKEUP_DEBOUNCE_COUNT(x)	(((x) & 0x7) << 16)

#define USB1_LEGACY_CTRL	0x410
#define   USB1_NO_LEGACY_MODE			(1 << 0)
#define   USB1_VBUS_SENSE_CTL_MASK		(3 << 1)
#define   USB1_VBUS_SENSE_CTL_VBUS_WAKEUP	(0 << 1)
#define   USB1_VBUS_SENSE_CTL_AB_SESS_VLD_OR_VBUS_WAKEUP \
						(1 << 1)
#define   USB1_VBUS_SENSE_CTL_AB_SESS_VLD	(2 << 1)
#define   USB1_VBUS_SENSE_CTL_A_SESS_VLD	(3 << 1)

#define ULPI_TIMING_CTRL_0	0x424
#define   ULPI_OUTPUT_PINMUX_BYP	(1 << 10)
#define   ULPI_CLKOUT_PINMUX_BYP	(1 << 11)

#define ULPI_TIMING_CTRL_1	0x428
#define   ULPI_DATA_TRIMMER_LOAD	(1 << 0)
#define   ULPI_DATA_TRIMMER_SEL(x)	(((x) & 0x7) << 1)
#define   ULPI_STPDIRNXT_TRIMMER_LOAD	(1 << 16)
#define   ULPI_STPDIRNXT_TRIMMER_SEL(x)	(((x) & 0x7) << 17)
#define   ULPI_DIR_TRIMMER_LOAD		(1 << 24)
#define   ULPI_DIR_TRIMMER_SEL(x)	(((x) & 0x7) << 25)

#define UTMIP_PLL_CFG1		0x804
#define   UTMIP_XTAL_FREQ_COUNT(x)		(((x) & 0xfff) << 0)
#define   UTMIP_PLLU_ENABLE_DLY_COUNT(x)	(((x) & 0x1f) << 27)

#define UTMIP_XCVR_CFG0		0x808
#define   UTMIP_XCVR_SETUP(x)			(((x) & 0xf) << 0)
#define   UTMIP_XCVR_LSRSLEW(x)			(((x) & 0x3) << 8)
#define   UTMIP_XCVR_LSFSLEW(x)			(((x) & 0x3) << 10)
#define   UTMIP_FORCE_PD_POWERDOWN		(1 << 14)
#define   UTMIP_FORCE_PD2_POWERDOWN		(1 << 16)
#define   UTMIP_FORCE_PDZI_POWERDOWN		(1 << 18)
#define   UTMIP_XCVR_HSSLEW_MSB(x)		(((x) & 0x7f) << 25)

#define UTMIP_BIAS_CFG0		0x80c
#define   UTMIP_OTGPD			(1 << 11)
#define   UTMIP_BIASPD			(1 << 10)

#define UTMIP_HSRX_CFG0		0x810
#define   UTMIP_ELASTIC_LIMIT(x)	(((x) & 0x1f) << 10)
#define   UTMIP_IDLE_WAIT(x)		(((x) & 0x1f) << 15)

#define UTMIP_HSRX_CFG1		0x814
#define   UTMIP_HS_SYNC_START_DLY(x)	(((x) & 0x1f) << 1)

#define UTMIP_TX_CFG0		0x820
#define   UTMIP_FS_PREABMLE_J		(1 << 19)
#define   UTMIP_HS_DISCON_DISABLE	(1 << 8)

#define UTMIP_MISC_CFG0		0x824
#define   UTMIP_DPDM_OBSERVE		(1 << 26)
#define   UTMIP_DPDM_OBSERVE_SEL(x)	(((x) & 0xf) << 27)
#define   UTMIP_DPDM_OBSERVE_SEL_FS_J	UTMIP_DPDM_OBSERVE_SEL(0xf)
#define   UTMIP_DPDM_OBSERVE_SEL_FS_K	UTMIP_DPDM_OBSERVE_SEL(0xe)
#define   UTMIP_DPDM_OBSERVE_SEL_FS_SE1 UTMIP_DPDM_OBSERVE_SEL(0xd)
#define   UTMIP_DPDM_OBSERVE_SEL_FS_SE0 UTMIP_DPDM_OBSERVE_SEL(0xc)
#define   UTMIP_SUSPEND_EXIT_ON_EDGE	(1 << 22)

#define UTMIP_MISC_CFG1		0x828
#define   UTMIP_PLL_ACTIVE_DLY_COUNT(x)	(((x) & 0x1f) << 18)
#define   UTMIP_PLLU_STABLE_COUNT(x)	(((x) & 0xfff) << 6)

#define UTMIP_DEBOUNCE_CFG0	0x82c
#define   UTMIP_BIAS_DEBOUNCE_A(x)	(((x) & 0xffff) << 0)

#define UTMIP_BAT_CHRG_CFG0	0x830
#define   UTMIP_PD_CHRG			(1 << 0)

#define UTMIP_SPARE_CFG0	0x834
#define   FUSE_SETUP_SEL		(1 << 3)

#define UTMIP_XCVR_CFG1		0x838
#define   UTMIP_FORCE_PDDISC_POWERDOWN	(1 << 0)
#define   UTMIP_FORCE_PDCHRP_POWERDOWN	(1 << 2)
#define   UTMIP_FORCE_PDDR_POWERDOWN	(1 << 4)
#define   UTMIP_XCVR_TERM_RANGE_ADJ(x)	(((x) & 0xf) << 18)

#define UTMIP_BIAS_CFG1		0x83c
#define   UTMIP_BIAS_PDTRK_COUNT(x)	(((x) & 0x1f) << 3)

#define ULPI_DATA0	TEGRA_GPIO_PO1
#define ULPI_DATA1	TEGRA_GPIO_PO2
#define ULPI_DATA2	TEGRA_GPIO_PO3
#define ULPI_DATA3	TEGRA_GPIO_PO4
#define ULPI_DATA4	TEGRA_GPIO_PO5
#define ULPI_DATA5	TEGRA_GPIO_PO6
#define ULPI_DATA6	TEGRA_GPIO_PO7
#define ULPI_DATA7	TEGRA_GPIO_PO0
#define ULPI_CLK	TEGRA_GPIO_PY0
#define ULPI_DIR	TEGRA_GPIO_PY1
#define ULPI_NXT	TEGRA_GPIO_PY2
#define ULPI_STP	TEGRA_GPIO_PY3

static DEFINE_SPINLOCK(utmip_pad_lock);
static int utmip_pad_count;

struct tegra_xtal_freq {
	int freq;
	u8 enable_delay;
	u8 stable_count;
	u8 active_delay;
	u8 xtal_freq_count;
	u16 debounce;
};

static const struct tegra_xtal_freq tegra_freq_table[] = {
	{
		.freq = 12000000,
		.enable_delay = 0x02,
		.stable_count = 0x2F,
		.active_delay = 0x04,
		.xtal_freq_count = 0x76,
		.debounce = 0x7530,
	},
	{
		.freq = 13000000,
		.enable_delay = 0x02,
		.stable_count = 0x33,
		.active_delay = 0x05,
		.xtal_freq_count = 0x7F,
		.debounce = 0x7EF4,
	},
	{
		.freq = 19200000,
		.enable_delay = 0x03,
		.stable_count = 0x4B,
		.active_delay = 0x06,
		.xtal_freq_count = 0xBB,
		.debounce = 0xBB80,
	},
	{
		.freq = 26000000,
		.enable_delay = 0x04,
		.stable_count = 0x66,
		.active_delay = 0x09,
		.xtal_freq_count = 0xFE,
		.debounce = 0xFDE8,
	},
};

static struct tegra_utmip_config utmip_default[] = {
	[0] = {
		.hssync_start_delay = 9,
		.idle_wait_delay = 17,
		.elastic_limit = 16,
		.term_range_adj = 6,
		.xcvr_setup = 9,
		.xcvr_lsfslew = 1,
		.xcvr_lsrslew = 1,
	},
	[2] = {
		.hssync_start_delay = 9,
		.idle_wait_delay = 17,
		.elastic_limit = 16,
		.term_range_adj = 6,
		.xcvr_setup = 9,
		.xcvr_lsfslew = 2,
		.xcvr_lsrslew = 2,
	},
};

static inline bool phy_is_ulpi(struct tegra_usb_phy *phy)
{
	return (phy->instance == 1);
}

static int utmip_pad_open(struct tegra_usb_phy *phy)
{
	phy->pad_clk = clk_get_sys("utmip-pad", NULL);
	if (IS_ERR(phy->pad_clk)) {
		pr_err("%s: can't get utmip pad clock\n", __func__);
		return PTR_ERR(phy->pad_clk);
	}

	if (phy->instance == 0) {
		phy->pad_regs = phy->regs;
	} else {
		phy->pad_regs = ioremap(TEGRA_USB_BASE, TEGRA_USB_SIZE);
		if (!phy->pad_regs) {
			pr_err("%s: can't remap usb registers\n", __func__);
			clk_put(phy->pad_clk);
			return -ENOMEM;
		}
	}

	if (phy->instance == 2) {
		tegra_gpio_enable(TEGRA_GPIO_PS3);
		gpio_request(TEGRA_GPIO_PS3, "wake_bp_usb");
		gpio_direction_output(TEGRA_GPIO_PS3, 1);
	}
	return 0;
}

static void utmip_pad_close(struct tegra_usb_phy *phy)
{
	if (phy->instance != 0)
		iounmap(phy->pad_regs);
	clk_put(phy->pad_clk);
}

static void utmip_pad_power_on(struct tegra_usb_phy *phy)
{
	unsigned long val, flags;
	void __iomem *base = phy->pad_regs;

	clk_enable(phy->pad_clk);

	spin_lock_irqsave(&utmip_pad_lock, flags);

	if (utmip_pad_count++ == 0) {
		val = readl(base + UTMIP_BIAS_CFG0);
		val &= ~(UTMIP_OTGPD | UTMIP_BIASPD);
		writel(val, base + UTMIP_BIAS_CFG0);
	}

	spin_unlock_irqrestore(&utmip_pad_lock, flags);

	clk_disable(phy->pad_clk);
}

static int utmip_pad_power_off(struct tegra_usb_phy *phy)
{
	unsigned long val, flags;
	void __iomem *base = phy->pad_regs;

	if (!utmip_pad_count) {
		pr_err("%s: utmip pad already powered off\n", __func__);
		return -EINVAL;
	}

	clk_enable(phy->pad_clk);

	spin_lock_irqsave(&utmip_pad_lock, flags);

	if (--utmip_pad_count == 0) {
		val = readl(base + UTMIP_BIAS_CFG0);
		val |= UTMIP_OTGPD | UTMIP_BIASPD;
		writel(val, base + UTMIP_BIAS_CFG0);
	}

	spin_unlock_irqrestore(&utmip_pad_lock, flags);

	clk_disable(phy->pad_clk);

	return 0;
}

static int utmi_wait_register(void __iomem *reg, u32 mask, u32 result)
{
	unsigned long timeout = 2500;
	do {
		if ((readl(reg) & mask) == result)
			return 0;
		udelay(1);
		timeout--;
	} while (timeout);
	return -1;
}

static void utmi_phy_clk_disable(struct tegra_usb_phy *phy)
{
	unsigned long val;
	void __iomem *base = phy->regs;

	if (phy->instance == 0) {
		val = readl(base + USB_SUSP_CTRL);
		val |= USB_SUSP_SET;
		writel(val, base + USB_SUSP_CTRL);

		udelay(10);

		val = readl(base + USB_SUSP_CTRL);
		val &= ~USB_SUSP_SET;
		writel(val, base + USB_SUSP_CTRL);
	}

	if (phy->instance == 2) {
		val = readl(base + USB_PORTSC1);
		val |= USB_PORTSC1_PHCD;
		writel(val, base + USB_PORTSC1);
	}

	if (utmi_wait_register(base + USB_SUSP_CTRL, USB_PHY_CLK_VALID, 0) < 0)
		pr_err("%s: timeout waiting for phy to stabilize\n", __func__);
}

static void utmi_phy_clk_enable(struct tegra_usb_phy *phy)
{
	unsigned long val;
	void __iomem *base = phy->regs;

	if (phy->instance == 0) {
		val = readl(base + USB_SUSP_CTRL);
		val |= USB_SUSP_CLR;
		writel(val, base + USB_SUSP_CTRL);

		udelay(10);

		val = readl(base + USB_SUSP_CTRL);
		val &= ~USB_SUSP_CLR;
		writel(val, base + USB_SUSP_CTRL);
	}

	if (phy->instance == 2) {
		val = readl(base + USB_PORTSC1);
		val &= ~USB_PORTSC1_PHCD;
		writel(val, base + USB_PORTSC1);
	}

	if (utmi_wait_register(base + USB_SUSP_CTRL, USB_PHY_CLK_VALID,
						     USB_PHY_CLK_VALID) < 0)
		pr_err("%s: timeout waiting for phy to stabilize\n", __func__);
}

static int utmi_phy_power_on(struct tegra_usb_phy *phy)
{
	unsigned long val;
	void __iomem *base = phy->regs;
	struct tegra_utmip_config *config = phy->config;

	val = readl(base + USB_SUSP_CTRL);
	val |= UTMIP_RESET;
	writel(val, base + USB_SUSP_CTRL);

	if (phy->instance == 0) {
		val = readl(base + USB1_LEGACY_CTRL);
		val |= USB1_NO_LEGACY_MODE;
		writel(val, base + USB1_LEGACY_CTRL);
	}

	val = readl(base + UTMIP_TX_CFG0);
	val &= ~UTMIP_FS_PREABMLE_J;
	if (phy->instance == 2)
		val |= UTMIP_HS_DISCON_DISABLE;
	writel(val, base + UTMIP_TX_CFG0);

	val = readl(base + UTMIP_HSRX_CFG0);
	val &= ~(UTMIP_IDLE_WAIT(~0) | UTMIP_ELASTIC_LIMIT(~0));
	val |= UTMIP_IDLE_WAIT(config->idle_wait_delay);
	val |= UTMIP_ELASTIC_LIMIT(config->elastic_limit);
	writel(val, base + UTMIP_HSRX_CFG0);

	val = readl(base + UTMIP_HSRX_CFG1);
	val &= ~UTMIP_HS_SYNC_START_DLY(~0);
	val |= UTMIP_HS_SYNC_START_DLY(config->hssync_start_delay);
	writel(val, base + UTMIP_HSRX_CFG1);

	val = readl(base + UTMIP_DEBOUNCE_CFG0);
	val &= ~UTMIP_BIAS_DEBOUNCE_A(~0);
	val |= UTMIP_BIAS_DEBOUNCE_A(phy->freq->debounce);
	writel(val, base + UTMIP_DEBOUNCE_CFG0);

	val = readl(base + UTMIP_MISC_CFG0);
	val &= ~UTMIP_SUSPEND_EXIT_ON_EDGE;
	writel(val, base + UTMIP_MISC_CFG0);

	val = readl(base + UTMIP_MISC_CFG1);
	val &= ~(UTMIP_PLL_ACTIVE_DLY_COUNT(~0) | UTMIP_PLLU_STABLE_COUNT(~0));
	val |= UTMIP_PLL_ACTIVE_DLY_COUNT(phy->freq->active_delay) |
		UTMIP_PLLU_STABLE_COUNT(phy->freq->stable_count);
	writel(val, base + UTMIP_MISC_CFG1);

	val = readl(base + UTMIP_PLL_CFG1);
	val &= ~(UTMIP_XTAL_FREQ_COUNT(~0) | UTMIP_PLLU_ENABLE_DLY_COUNT(~0));
	val |= UTMIP_XTAL_FREQ_COUNT(phy->freq->xtal_freq_count) |
		UTMIP_PLLU_ENABLE_DLY_COUNT(phy->freq->enable_delay);
	writel(val, base + UTMIP_PLL_CFG1);

	if (phy->mode == TEGRA_USB_PHY_MODE_DEVICE) {
		val = readl(base + USB_SUSP_CTRL);
		val &= ~(USB_WAKE_ON_CNNT_EN_DEV | USB_WAKE_ON_DISCON_EN_DEV);
		writel(val, base + USB_SUSP_CTRL);
	}

	utmip_pad_power_on(phy);

	val = readl(base + UTMIP_XCVR_CFG0);
	val &= ~(UTMIP_FORCE_PD_POWERDOWN | UTMIP_FORCE_PD2_POWERDOWN |
		 UTMIP_FORCE_PDZI_POWERDOWN | UTMIP_XCVR_SETUP(~0) |
		 UTMIP_XCVR_LSFSLEW(~0) | UTMIP_XCVR_LSRSLEW(~0) |
		 UTMIP_XCVR_HSSLEW_MSB(~0));
	val |= UTMIP_XCVR_SETUP(config->xcvr_setup);
	val |= UTMIP_XCVR_LSFSLEW(config->xcvr_lsfslew);
	val |= UTMIP_XCVR_LSRSLEW(config->xcvr_lsrslew);
	writel(val, base + UTMIP_XCVR_CFG0);

	val = readl(base + UTMIP_XCVR_CFG1);
	val &= ~(UTMIP_FORCE_PDDISC_POWERDOWN | UTMIP_FORCE_PDCHRP_POWERDOWN |
		 UTMIP_FORCE_PDDR_POWERDOWN | UTMIP_XCVR_TERM_RANGE_ADJ(~0));
	val |= UTMIP_XCVR_TERM_RANGE_ADJ(config->term_range_adj);
	writel(val, base + UTMIP_XCVR_CFG1);

	val = readl(base + UTMIP_BAT_CHRG_CFG0);
	val &= ~UTMIP_PD_CHRG;
	writel(val, base + UTMIP_BAT_CHRG_CFG0);

	val = readl(base + UTMIP_BIAS_CFG1);
	val &= ~UTMIP_BIAS_PDTRK_COUNT(~0);
	val |= UTMIP_BIAS_PDTRK_COUNT(0x5);
	writel(val, base + UTMIP_BIAS_CFG1);

	if (phy->instance == 0) {
		val = readl(base + UTMIP_SPARE_CFG0);
		if (phy->mode == TEGRA_USB_PHY_MODE_DEVICE)
			val &= ~FUSE_SETUP_SEL;
		else
			val |= FUSE_SETUP_SEL;
		writel(val, base + UTMIP_SPARE_CFG0);
	}

	if (phy->instance == 2) {
		val = readl(base + USB_SUSP_CTRL);
		val |= UTMIP_PHY_ENABLE;
		writel(val, base + USB_SUSP_CTRL);
	}

	val = readl(base + USB_SUSP_CTRL);
	val &= ~UTMIP_RESET;
	writel(val, base + USB_SUSP_CTRL);

	if (phy->instance == 0) {
		val = readl(base + USB1_LEGACY_CTRL);
		val &= ~USB1_VBUS_SENSE_CTL_MASK;
		val |= USB1_VBUS_SENSE_CTL_A_SESS_VLD;
		writel(val, base + USB1_LEGACY_CTRL);

		val = readl(base + USB_SUSP_CTRL);
		val &= ~USB_SUSP_SET;
		writel(val, base + USB_SUSP_CTRL);
	}

	utmi_phy_clk_enable(phy);

	if (phy->instance == 2) {
		val = readl(base + USB_PORTSC1);
		val &= ~USB_PORTSC1_PTS(~0);
		writel(val, base + USB_PORTSC1);
	}

	return 0;
}

static void utmi_phy_power_off(struct tegra_usb_phy *phy)
{
	unsigned long val;
	void __iomem *base = phy->regs;

	utmi_phy_clk_disable(phy);

	if (phy->mode == TEGRA_USB_PHY_MODE_DEVICE) {
		val = readl(base + USB_SUSP_CTRL);
		val &= ~USB_WAKEUP_DEBOUNCE_COUNT(~0);
		val |= USB_WAKE_ON_CNNT_EN_DEV | USB_WAKEUP_DEBOUNCE_COUNT(5);
		writel(val, base + USB_SUSP_CTRL);
	}

	val = readl(base + USB_SUSP_CTRL);
	val |= UTMIP_RESET;
	writel(val, base + USB_SUSP_CTRL);

	val = readl(base + UTMIP_BAT_CHRG_CFG0);
	val |= UTMIP_PD_CHRG;
	writel(val, base + UTMIP_BAT_CHRG_CFG0);

	val = readl(base + UTMIP_XCVR_CFG0);
	val |= UTMIP_FORCE_PD_POWERDOWN | UTMIP_FORCE_PD2_POWERDOWN |
	       UTMIP_FORCE_PDZI_POWERDOWN;
	writel(val, base + UTMIP_XCVR_CFG0);

	val = readl(base + UTMIP_XCVR_CFG1);
	val |= UTMIP_FORCE_PDDISC_POWERDOWN | UTMIP_FORCE_PDCHRP_POWERDOWN |
	       UTMIP_FORCE_PDDR_POWERDOWN;
	writel(val, base + UTMIP_XCVR_CFG1);

	utmip_pad_power_off(phy);
}

static void utmi_phy_preresume(struct tegra_usb_phy *phy)
{
	unsigned long val;
	void __iomem *base = phy->regs;

	if (phy->instance == 2) {
		gpio_set_value(TEGRA_GPIO_PS3, 0);
		udelay(100);
		gpio_set_value(TEGRA_GPIO_PS3, 1);
	}
	val = readl(base + UTMIP_TX_CFG0);
	val |= UTMIP_HS_DISCON_DISABLE;
	writel(val, base + UTMIP_TX_CFG0);
}

static void utmi_phy_postresume(struct tegra_usb_phy *phy)
{
	unsigned long val;
	void __iomem *base = phy->regs;

	val = readl(base + UTMIP_TX_CFG0);
	val &= ~UTMIP_HS_DISCON_DISABLE;
	writel(val, base + UTMIP_TX_CFG0);
}

static void utmi_phy_restore_start(struct tegra_usb_phy *phy,
				   enum tegra_usb_phy_port_speed port_speed)
{
	unsigned long val;
	void __iomem *base = phy->regs;

	val = readl(base + UTMIP_MISC_CFG0);
	val &= ~UTMIP_DPDM_OBSERVE_SEL(~0);
	if (port_speed == TEGRA_USB_PHY_PORT_SPEED_LOW)
		val |= UTMIP_DPDM_OBSERVE_SEL_FS_K;
	else
		val |= UTMIP_DPDM_OBSERVE_SEL_FS_J;
	writel(val, base + UTMIP_MISC_CFG0);
	udelay(1);

	val = readl(base + UTMIP_MISC_CFG0);
	val |= UTMIP_DPDM_OBSERVE;
	writel(val, base + UTMIP_MISC_CFG0);
	udelay(10);
}

static void utmi_phy_restore_end(struct tegra_usb_phy *phy)
{
	unsigned long val;
	void __iomem *base = phy->regs;

	val = readl(base + UTMIP_MISC_CFG0);
	val &= ~UTMIP_DPDM_OBSERVE;
	writel(val, base + UTMIP_MISC_CFG0);
	udelay(10);
}

static void ulpi_phy_restore_start(struct tegra_usb_phy *phy,
				   enum tegra_usb_phy_port_speed port_speed)
{
	unsigned long val;
	void __iomem *base = phy->regs;

	tegra_gpio_enable(ULPI_NXT);
	gpio_request(ULPI_NXT, "ulpi_nxt");
	gpio_direction_input(ULPI_NXT);

	tegra_gpio_enable(ULPI_DIR);
	gpio_request(ULPI_DIR, "ulpi_dir");
	gpio_direction_input(ULPI_DIR);

	tegra_gpio_enable(ULPI_DATA7);
	gpio_request(ULPI_DATA7, "ulpi_data7");
	gpio_direction_input(ULPI_DATA7);

	tegra_gpio_enable(ULPI_DATA6);
	gpio_request(ULPI_DATA6, "ulpi_data6");
	gpio_direction_input(ULPI_DATA6);

	tegra_gpio_enable(ULPI_DATA5);
	gpio_request(ULPI_DATA5, "ulpi_data5");
	gpio_direction_input(ULPI_DATA5);

	tegra_gpio_enable(ULPI_DATA4);
	gpio_request(ULPI_DATA4, "ulpi_data4");
	gpio_direction_input(ULPI_DATA4);

	tegra_gpio_enable(ULPI_DATA3);
	gpio_request(ULPI_DATA3, "ulpi_data3");
	gpio_direction_input(ULPI_DATA3);

	tegra_gpio_enable(ULPI_DATA2);
	gpio_request(ULPI_DATA2, "ulpi_data2");
	gpio_direction_input(ULPI_DATA2);

	tegra_gpio_enable(ULPI_DATA1);
	gpio_request(ULPI_DATA1, "ulpi_data1");
	gpio_direction_input(ULPI_DATA1);

	tegra_gpio_enable(ULPI_DATA0);
	gpio_request(ULPI_DATA0, "ulpi_data0");
	gpio_direction_input(ULPI_DATA0);

	/* Drive ULPI_STP to 0 */
	tegra_gpio_enable(ULPI_STP);
	gpio_request(ULPI_STP, "ulpi_stp");
	gpio_direction_output(ULPI_STP, 0);
	udelay(2);

	val = readl(base + ULPI_TIMING_CTRL_0);
	val &= ~ULPI_OUTPUT_PINMUX_BYP;
	writel(val, base + ULPI_TIMING_CTRL_0);
}

static void ulpi_phy_restore_end(struct tegra_usb_phy *phy)
{
	unsigned long val;
	void __iomem *base = phy->regs;

	val = readl(base + ULPI_TIMING_CTRL_0);
	val |= ULPI_OUTPUT_PINMUX_BYP;
	writel(val, base + ULPI_TIMING_CTRL_0);

	tegra_gpio_disable(ULPI_NXT);
	gpio_free(ULPI_NXT);

	tegra_gpio_disable(ULPI_DIR);
	gpio_free(ULPI_DIR);

	tegra_gpio_disable(ULPI_DATA7);
	gpio_free(ULPI_DATA7);

	tegra_gpio_disable(ULPI_DATA6);
	gpio_free(ULPI_DATA6);

	tegra_gpio_disable(ULPI_DATA5);
	gpio_free(ULPI_DATA5);

	tegra_gpio_disable(ULPI_DATA4);
	gpio_free(ULPI_DATA4);

	tegra_gpio_disable(ULPI_DATA3);
	gpio_free(ULPI_DATA3);

	tegra_gpio_disable(ULPI_DATA2);
	gpio_free(ULPI_DATA2);

	tegra_gpio_disable(ULPI_DATA1);
	gpio_free(ULPI_DATA1);

	tegra_gpio_disable(ULPI_DATA0);
	gpio_free(ULPI_DATA0);

	/* Clear Drive ULPI_STP to 0 as GPIO */
	udelay(2);
	tegra_gpio_disable(ULPI_STP);
	gpio_free(ULPI_STP);

	udelay(10);
	if (otg_io_write(phy->ulpi, 0x55, 0x04))
		pr_err("%s: ulpi write failed\n", __func__);
}

static void ulpi_phy_postsuspend(struct tegra_usb_phy *phy)
{
	tegra_pinmux_set_tristate(TEGRA_PINGROUP_UAA, TEGRA_TRI_TRISTATE);
	tegra_pinmux_set_tristate(TEGRA_PINGROUP_UAB, TEGRA_TRI_TRISTATE);
	tegra_pinmux_set_tristate(TEGRA_PINGROUP_UDA, TEGRA_TRI_TRISTATE);
}

static int ulpi_phy_power_on(struct tegra_usb_phy *phy)
{
	int ret;
	unsigned long val;
	void __iomem *base = phy->regs;
	struct tegra_ulpi_config *config = phy->config;

	clk_enable(phy->clk);
	msleep(1);

	if (!phy->initialized) {
		gpio_direction_output(config->reset_gpio, 0);
		msleep(5);
		gpio_direction_output(config->reset_gpio, 1);
	}

	val = readl(base + USB_SUSP_CTRL);
	if (!(val & UHSIC_RESET)) {
		/* cold boot or resume from LP0 */
		val |= UHSIC_RESET;
		writel(val, base + USB_SUSP_CTRL);

		/* setup trimmer values */
		val = 0;
		writel(val, base + ULPI_TIMING_CTRL_1);

<<<<<<< HEAD
		val |= ULPI_DATA_TRIMMER_SEL(4);
		val |= ULPI_STPDIRNXT_TRIMMER_SEL(4);
		val |= ULPI_DIR_TRIMMER_SEL(4);
		writel(val, base + ULPI_TIMING_CTRL_1);
		udelay(10);
=======
	val = readl(base + USB_SUSP_CTRL);
	val |= USB_SUSP_CLR;
	writel(val, base + USB_SUSP_CTRL);

	if (utmi_wait_register(base + USB_SUSP_CTRL, USB_PHY_CLK_VALID,
						     USB_PHY_CLK_VALID) < 0)
		pr_err("%s: timeout waiting for phy to stabilize\n", __func__);

	if (utmi_wait_register(base + USB_SUSP_CTRL, USB_CLKEN, USB_CLKEN) < 0)
		pr_err("%s: timeout waiting for AHB clock\n", __func__);
>>>>>>> c245766e

		val |= ULPI_DATA_TRIMMER_LOAD;
		val |= ULPI_STPDIRNXT_TRIMMER_LOAD;
		val |= ULPI_DIR_TRIMMER_LOAD;
		writel(val, base + ULPI_TIMING_CTRL_1);

<<<<<<< HEAD
		tegra_pinmux_set_tristate(TEGRA_PINGROUP_UAA, TEGRA_TRI_NORMAL);
		tegra_pinmux_set_tristate(TEGRA_PINGROUP_UAB, TEGRA_TRI_NORMAL);
		tegra_pinmux_set_tristate(TEGRA_PINGROUP_UDA, TEGRA_TRI_NORMAL);

		/* Enable bypass for ULPI pads */
		val = readl(base + ULPI_TIMING_CTRL_0);
		val |= ULPI_OUTPUT_PINMUX_BYP | ULPI_CLKOUT_PINMUX_BYP;
		writel(val, base + ULPI_TIMING_CTRL_0);
=======
	val = 0;
	writel(val, base + ULPI_TIMING_CTRL_1);
>>>>>>> c245766e

		/* Enable LINK mode */
		val = readl(base + USB_SUSP_CTRL);
		val |= ULPI_PHY_ENABLE;
		writel(val, base + USB_SUSP_CTRL);

		if (utmi_wait_register(base + USB_SUSP_CTRL, USB_PHY_CLK_VALID,
						     USB_PHY_CLK_VALID) < 0)
			pr_err("%s: timeout waiting for phy to stabilize\n", __func__);

<<<<<<< HEAD
		if (utmi_wait_register(base + USB_SUSP_CTRL, USB_CLKEN, USB_CLKEN) < 0)
			pr_err("%s: timeout waiting for AHB clock\n", __func__);
	} else {
		val = readl(base + USB_SUSP_CTRL);
		val |= USB_SUSP_CLR;
		writel(val, base + USB_SUSP_CTRL);

		if (utmi_wait_register(base + USB_SUSP_CTRL, USB_PHY_CLK_VALID,
						     USB_PHY_CLK_VALID) < 0)
			pr_err("%s: timeout waiting for phy to stabilize\n", __func__);

		if (utmi_wait_register(base + USB_SUSP_CTRL, USB_CLKEN, USB_CLKEN) < 0)
			pr_err("%s: timeout waiting for AHB clock\n", __func__);

		val = readl(base + USB_SUSP_CTRL);
		val &= ~USB_SUSP_CLR;
		writel(val, base + USB_SUSP_CTRL);
=======
	/* Fix VbusInvalid due to floating VBUS */
	ret = otg_io_write(phy->ulpi, 0x40, 0x08);
	if (ret) {
		pr_err("%s: ulpi write failed\n", __func__);
		return ret;
>>>>>>> c245766e
	}

	if (!phy->initialized) {
		/* Fix VbusInvalid due to floating VBUS */
		ret = otg_io_write(phy->ulpi, 0x40, 0x08);
		if (ret) {
			pr_err("%s: ulpi write failed\n", __func__);
			return ret;
		}

		ret = otg_io_write(phy->ulpi, 0x80, 0x0B);
		if (ret) {
			pr_err("%s: ulpi write failed\n", __func__);
			return ret;
		}

		phy->initialized = 1;
	}

	return 0;
}

static void ulpi_phy_power_off(struct tegra_usb_phy *phy)
{
	unsigned long val;
	void __iomem *base = phy->regs;
	int ret;

	/* Disable VbusValid, SessEnd comparators */
	ret = otg_io_write(phy->ulpi, 0x00, 0x0D);
	if (ret)
		pr_err("%s: ulpi write 0x0D failed\n", __func__);

	ret = otg_io_write(phy->ulpi, 0x00, 0x10);
	if (ret)
		pr_err("%s: ulpi write 0x10 failed\n", __func__);

	/* Disable IdFloat comparator */
	ret = otg_io_write(phy->ulpi, 0x00, 0x19);
	if (ret)
		pr_err("%s: ulpi write 0x19 failed\n", __func__);

	ret = otg_io_write(phy->ulpi, 0x00, 0x1D);
	if (ret)
		pr_err("%s: ulpi write 0x1D failed\n", __func__);

	/* Clear WKCN/WKDS/WKOC wake-on events that can cause the USB
	 * Controller to immediately bring the ULPI PHY out of low power
	 */
	val = readl(base + USB_PORTSC1);
	val &= ~(USB_PORTSC1_WKOC | USB_PORTSC1_WKDS | USB_PORTSC1_WKCN);
	writel(val, base + USB_PORTSC1);

	/* Put the PHY in the low power mode */
	val = readl(base + USB_PORTSC1);
	val |= USB_PORTSC1_PHCD;
	writel(val, base + USB_PORTSC1);

	if (utmi_wait_register(base + USB_SUSP_CTRL, USB_PHY_CLK_VALID, 0) < 0)
		pr_err("%s: timeout waiting for phy to stop\n", __func__);

	clk_disable(phy->clk);
}

struct tegra_usb_phy *tegra_usb_phy_open(int instance, void __iomem *regs,
			void *config, enum tegra_usb_phy_mode phy_mode)
{
	struct tegra_usb_phy *phy;
	struct tegra_ulpi_config *ulpi_config;
	unsigned long parent_rate;
	int i;
	int err;

	phy = kmalloc(sizeof(struct tegra_usb_phy), GFP_KERNEL);
	if (!phy)
		return ERR_PTR(-ENOMEM);

	phy->instance = instance;
	phy->regs = regs;
	phy->config = config;
	phy->mode = phy_mode;
	phy->initialized = 0;

	if (!phy->config) {
		if (phy_is_ulpi(phy)) {
			pr_err("%s: ulpi phy configuration missing", __func__);
			err = -EINVAL;
			goto err0;
		} else {
			phy->config = &utmip_default[instance];
		}
	}

	phy->pll_u = clk_get_sys(NULL, "pll_u");
	if (IS_ERR(phy->pll_u)) {
		pr_err("Can't get pll_u clock\n");
		err = PTR_ERR(phy->pll_u);
		goto err0;
	}
	clk_enable(phy->pll_u);

	parent_rate = clk_get_rate(clk_get_parent(phy->pll_u));
	for (i = 0; i < ARRAY_SIZE(tegra_freq_table); i++) {
		if (tegra_freq_table[i].freq == parent_rate) {
			phy->freq = &tegra_freq_table[i];
			break;
		}
	}
	if (!phy->freq) {
		pr_err("invalid pll_u parent rate %ld\n", parent_rate);
		err = -EINVAL;
		goto err1;
	}

	if (phy_is_ulpi(phy)) {
		ulpi_config = config;
		phy->clk = clk_get_sys(NULL, ulpi_config->clk);
		if (IS_ERR(phy->clk)) {
			pr_err("%s: can't get ulpi clock\n", __func__);
			err = -ENXIO;
			goto err1;
		}
		tegra_gpio_enable(ulpi_config->reset_gpio);
		gpio_request(ulpi_config->reset_gpio, "ulpi_phy_reset_b");
		gpio_direction_output(ulpi_config->reset_gpio, 0);
		phy->ulpi = otg_ulpi_create(&ulpi_viewport_access_ops, 0);
		phy->ulpi->io_priv = regs + ULPI_VIEWPORT;
	} else {
		err = utmip_pad_open(phy);
		if (err < 0)
			goto err1;
	}

	return phy;

err1:
	clk_disable(phy->pll_u);
	clk_put(phy->pll_u);
err0:
	kfree(phy);
	return ERR_PTR(err);
}

int tegra_usb_phy_power_on(struct tegra_usb_phy *phy)
{
	if (phy_is_ulpi(phy))
		return ulpi_phy_power_on(phy);
	else
		return utmi_phy_power_on(phy);
}

void tegra_usb_phy_power_off(struct tegra_usb_phy *phy)
{
	if (phy_is_ulpi(phy))
		ulpi_phy_power_off(phy);
	else
		utmi_phy_power_off(phy);
}

void tegra_usb_phy_preresume(struct tegra_usb_phy *phy)
{
	if (!phy_is_ulpi(phy))
		utmi_phy_preresume(phy);
}

void tegra_usb_phy_postresume(struct tegra_usb_phy *phy)
{
	if (!phy_is_ulpi(phy))
		utmi_phy_postresume(phy);
}

void tegra_usb_phy_postsuspend(struct tegra_usb_phy *phy)
{
	if (phy_is_ulpi(phy))
		ulpi_phy_postsuspend(phy);
}

void tegra_ehci_phy_restore_start(struct tegra_usb_phy *phy,
				 enum tegra_usb_phy_port_speed port_speed)
{
	if (!phy_is_ulpi(phy))
		utmi_phy_restore_start(phy, port_speed);
	else
		ulpi_phy_restore_start(phy, port_speed);
}

void tegra_ehci_phy_restore_end(struct tegra_usb_phy *phy)
{
	if (!phy_is_ulpi(phy))
		utmi_phy_restore_end(phy);
	else
		ulpi_phy_restore_end(phy);
}

void tegra_usb_phy_clk_disable(struct tegra_usb_phy *phy)
{
	if (!phy_is_ulpi(phy))
		utmi_phy_clk_disable(phy);
}

void tegra_usb_phy_clk_enable(struct tegra_usb_phy *phy)
{
	if (!phy_is_ulpi(phy))
		utmi_phy_clk_enable(phy);
}

void tegra_usb_phy_close(struct tegra_usb_phy *phy)
{
	if (phy_is_ulpi(phy))
		clk_put(phy->clk);
	else
		utmip_pad_close(phy);
	clk_disable(phy->pll_u);
	clk_put(phy->pll_u);
	kfree(phy);
}<|MERGE_RESOLUTION|>--- conflicted
+++ resolved
@@ -738,31 +738,17 @@
 		val = 0;
 		writel(val, base + ULPI_TIMING_CTRL_1);
 
-<<<<<<< HEAD
 		val |= ULPI_DATA_TRIMMER_SEL(4);
 		val |= ULPI_STPDIRNXT_TRIMMER_SEL(4);
 		val |= ULPI_DIR_TRIMMER_SEL(4);
 		writel(val, base + ULPI_TIMING_CTRL_1);
 		udelay(10);
-=======
-	val = readl(base + USB_SUSP_CTRL);
-	val |= USB_SUSP_CLR;
-	writel(val, base + USB_SUSP_CTRL);
-
-	if (utmi_wait_register(base + USB_SUSP_CTRL, USB_PHY_CLK_VALID,
-						     USB_PHY_CLK_VALID) < 0)
-		pr_err("%s: timeout waiting for phy to stabilize\n", __func__);
-
-	if (utmi_wait_register(base + USB_SUSP_CTRL, USB_CLKEN, USB_CLKEN) < 0)
-		pr_err("%s: timeout waiting for AHB clock\n", __func__);
->>>>>>> c245766e
 
 		val |= ULPI_DATA_TRIMMER_LOAD;
 		val |= ULPI_STPDIRNXT_TRIMMER_LOAD;
 		val |= ULPI_DIR_TRIMMER_LOAD;
 		writel(val, base + ULPI_TIMING_CTRL_1);
 
-<<<<<<< HEAD
 		tegra_pinmux_set_tristate(TEGRA_PINGROUP_UAA, TEGRA_TRI_NORMAL);
 		tegra_pinmux_set_tristate(TEGRA_PINGROUP_UAB, TEGRA_TRI_NORMAL);
 		tegra_pinmux_set_tristate(TEGRA_PINGROUP_UDA, TEGRA_TRI_NORMAL);
@@ -771,10 +757,6 @@
 		val = readl(base + ULPI_TIMING_CTRL_0);
 		val |= ULPI_OUTPUT_PINMUX_BYP | ULPI_CLKOUT_PINMUX_BYP;
 		writel(val, base + ULPI_TIMING_CTRL_0);
-=======
-	val = 0;
-	writel(val, base + ULPI_TIMING_CTRL_1);
->>>>>>> c245766e
 
 		/* Enable LINK mode */
 		val = readl(base + USB_SUSP_CTRL);
@@ -785,7 +767,6 @@
 						     USB_PHY_CLK_VALID) < 0)
 			pr_err("%s: timeout waiting for phy to stabilize\n", __func__);
 
-<<<<<<< HEAD
 		if (utmi_wait_register(base + USB_SUSP_CTRL, USB_CLKEN, USB_CLKEN) < 0)
 			pr_err("%s: timeout waiting for AHB clock\n", __func__);
 	} else {
@@ -803,13 +784,6 @@
 		val = readl(base + USB_SUSP_CTRL);
 		val &= ~USB_SUSP_CLR;
 		writel(val, base + USB_SUSP_CTRL);
-=======
-	/* Fix VbusInvalid due to floating VBUS */
-	ret = otg_io_write(phy->ulpi, 0x40, 0x08);
-	if (ret) {
-		pr_err("%s: ulpi write failed\n", __func__);
-		return ret;
->>>>>>> c245766e
 	}
 
 	if (!phy->initialized) {
